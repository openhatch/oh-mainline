import os
from setuptools import setup, find_packages

def read(fname):
    return open(os.path.join(os.path.dirname(__file__), fname)).read()

setup(
    name = "mysite",
    version = "3",
    packages = ['mysite',],
    url = 'http://openhatch.org/',
    license = 'Proprietary',

    install_requires = ['setuptools',
                        'python-distutils-extra',
                        'twill==0.9.1-cc',
                        'invitation',
                        'celery==0.6.0',
                        'south==0.6-rc1',
                        'multiprocessing==2.6.2.1-oh',
                        'launchpadlib==1.5.3',
<<<<<<< HEAD
                        'python-github2==0.1.1',
=======
                        'pygeoip==0.1.3',
>>>>>>> 81754b27
                       ],

    dependency_links = ['http://linode.openhatch.org/~paulproteus/',
                        'http://linode.openhatch.org/~paulproteus/python_apt-0.6.17-py2.6-linux-i686.egg#egg=python-apt',
                        'http://linode.openhatch.org/~paulproteus/invitation-1.0.tar.gz#egg=invitation',
                        'http://linode.openhatch.org/~paulproteus/multiprocessing-2.6.2.1-oh.tar.gz#egg=multiprocessing',
                        'http://linode.openhatch.org/~paulproteus/South-0.6_pre-py2.6.egg#egg=south',
<<<<<<< HEAD
                        'http://linode.openhatch.org/~paulproteus/python-github2-0.1.1.tar.gz#egg=python-github2',
=======
                        'http://pygeoip.googlecode.com/files/pygeoip-0.1.3.zip#egg=pygeoip',
>>>>>>> 81754b27
                       ],

    zip_safe = False,
    include_package_data = True,

    description = "A website",

    author = 'Asheesh Laroia, Raphael Krut-Landau',
    author_email = 'all@openhatch.org',

    package_dir = {'': '.'},

)
<|MERGE_RESOLUTION|>--- conflicted
+++ resolved
@@ -19,11 +19,8 @@
                         'south==0.6-rc1',
                         'multiprocessing==2.6.2.1-oh',
                         'launchpadlib==1.5.3',
-<<<<<<< HEAD
                         'python-github2==0.1.1',
-=======
                         'pygeoip==0.1.3',
->>>>>>> 81754b27
                        ],
 
     dependency_links = ['http://linode.openhatch.org/~paulproteus/',
@@ -31,11 +28,8 @@
                         'http://linode.openhatch.org/~paulproteus/invitation-1.0.tar.gz#egg=invitation',
                         'http://linode.openhatch.org/~paulproteus/multiprocessing-2.6.2.1-oh.tar.gz#egg=multiprocessing',
                         'http://linode.openhatch.org/~paulproteus/South-0.6_pre-py2.6.egg#egg=south',
-<<<<<<< HEAD
                         'http://linode.openhatch.org/~paulproteus/python-github2-0.1.1.tar.gz#egg=python-github2',
-=======
                         'http://pygeoip.googlecode.com/files/pygeoip-0.1.3.zip#egg=pygeoip',
->>>>>>> 81754b27
                        ],
 
     zip_safe = False,
