Thanks for checking out our repository. We love this project, hope you do too.

Well, you probably want to know to how run this code.

## How to run this code ##

### Dependencies ###

OpenHatch is currently designed to run on Debian testing, Python 2.6. Make sure that's installed.

Next, install some dependencies. This is what we do on Debian testing/unstable:

    sudo apt-get install python2.6-dev python-libxml2 memcached

Or the equivalent for your system. (It's important that you get Python 2.6 -- some of the OpenHatch code depends on Python 2.6 or higher.)

Debian stable does not currently (Sept 1 2010) have the necessary packages, you must either run Debian testing/unstable or use apt-pinning.  See below for how to install on Debian stable.

On some Operating Systems you may not need (or be able) to install all of the above packages, depending on what comes prebuilt with Python as default. If you do find a package for any of the above for your system, you should install it.

The other dependencies (like Django) are handled by "buildout", so keep reading patiently and we'll get to that.

### Caching ###

Now start memcached. This is used by Django for all the website caching, such as the full list of projects, as well as individual webpage requests.

    sudo /etc/init.d/memcached start

If memcached complains that it is not enabled, configure it by reading `/etc/default/memcached`.

### Run Buildout ###

OpenHatch uses Buildout to manage dependencies.

Run these commands from the top level directory of the repository, and grab some coffee, snacks, or both. This may take awhile.

    python2.6 bootstrap.py
    bin/buildout


### Set up the database ###

Connect to MySQL. At the risk of stating the obvious, you can use the command `mysql -u root -p`, then type your MySQL root password. Or use `mysql -u username`, where `username` belongs to a MySQL user with the power to run the commands below.

At the MySQL prompt, enter these commands:

    CREATE DATABASE oh_milestone_a;
    CREATE USER 'oh_milestone_a'@'localhost' IDENTIFIED BY 'ahmaC0Th';
    GRANT ALL ON oh_milestone_a.* TO 'oh_milestone_a'@'localhost';

In addition, if you wish to run any of the tests, you will need to grant permissions for the temporary database as well:

    GRANT ALL ON test_oh_milestone_a.* TO 'oh_milestone_a'@'localhost';

There is no need to create this database, as creation and destruction is done automatically by the testing suite.

Then exit from MySQL, and run this command, again from the top level directory:

    bin/mysite syncdb

To the question, "Do you want to create a superuser?", answer "No". That's because you haven't run the migrations for the "profile" app yet.

You may need to migrate using this command:

    bin/mysite migrate

There's a note about troubleshooting migrations below.

If you have the permission to do so, get the current data and files. Run:

    scripts/get_data_and_images

### Run the server ###

The following command will start the OpenHatch webserver:

    bin/mysite runserver

This server really doesn't like running in the background, so run it in a separate tab or inside a GNU screen session.
If everything went well and the server started you should see something like this

    Django version 1.1.2, using settings 'mysite.settings'
    Development server is running at http://127.0.0.1:8000/
    Quit the server with CONTROL-C.

### Check it all works ###

Now load <http://localhost:8000/> in your web browser. If you see a familiar-looking page then congratulations! You now have your own personal OpenHatch server to hack away at!

To run the server on an IP other than loopback, use the syntax

    bin/mysite runserver IP:PORT

where IP and PORT are what IP and port you want the server to run on.  This and more info is available with

    bin/mysite runserver --help


If you're having troubles at this point, see "Troubleshooting" below, or post your question to #openhatch on irc.freenode.net.

### About migrations ###

Sometimes the migrations don't work, and South will give you a MySQL script so you can fix things. But South isn't perfect. You might have to fix the syntax errors in this MySQL. For starters, you can run this vim command in normal mode, it will delete the string ' = ' when it appears at the beginning of a new line.

    :%s/^ = //

Then remove those trailing square brackets. You may need to replace South's strange, Pythonesque code for dates, with proper MySQL code.

## To make the profile importer work ##

Profile importing is done using the Celery daemon. Run it using the following command:

    bin/mysite celeryd -c 8

As with the main server, it is a good idea to run this in a separate tab or inside a GNU screen session, rather than in the background.

## To make the bug importer work ##

At present, there is no inbuilt automation of bug importing (celeryd was causing too many problems). Run the following command to start a bug import:

    bin/mysite search_daily_tasks

Since this can take a while, it is a good idea to run this somewhere where it won't prevent you from using your computer - for example, inside a GNU screen session.

## To make the svn missions work ##

Subversion repositories for the svn training missions are stored in mysite/missions-userdata/svn. This directory must be available via svnserve for users to be able to do the svn missions.  See mysite/missions-userdata/svn/README for more details.

## Installing on Debian Stable ##

As of this writing, Debian Stable is 5.0, Lenny

[Apt pinning](http://jaqque.sbih.org/kplug/apt-pinning.html) is required, once it's configured it lets you install packages from testing (and unstable).
This is required to be able to get the packages that exist in testing but don't exist or aren't up to date in stable.

    sudo aptitude -t testing install python2.6-dev python-libxml2 memcached python-lxml python-mysqldb python-imaging

Or if you'll be installing the mysql server locally;

    sudo aptitude -t testing install python2.6-dev python-libxml2 memcached python-lxml python-mysqldb python-imaging mysql-server

Note this is not the same command as was used above, there are two differences.  First and most importantly, the `-t testing` argument.  This tells aptitude to install the testing version of the package, and try to meet any dependencies from testing.  Second is that this time I used aptitude instead of apt-get.  I use aptitude over apt-get especially when the system is configured to use apt pinning because aptitude is better at resolving dependancies.

If you use aptitude you may see output such as this;

    Upgrade the following packages:
    libc6-i686 [2.7-18lenny4 (stable, stable, stable, now) -> 2.11.2-2 (testing)]

    Score is 120

    Accept this solution? [Y/n/q/?] 

This is normal, it's just checking with you before applying the solution it's chosen to resolve that dependency or broken package.  Press `y` and hit enter to continue to the prompt you are familiar with from apt-get [then press `y` and hit enter again].
From here, you can go back up to the Run Buildout section above and continue from there.

## Testing ##

As you make changes to the source code, you'll want to run unit tests to make sure that everything is still hunky-dory. To run all tests, except the rather slow tests in the `customs` app, run this command:

    bin/test_sans_customs

To run the tests in the `customs` app:

    bin/mysite test customs

## To forcibly regenerate scripts in bin/* ##

*Why would we need to do this?*
<<<<<<< HEAD

=======
>>>>>>> 4dc163b1
Run these commands:

    cd milestone-a # Make sure you're in this directory. I'm not sure if it will work elsewhere.
    python bootstrap.py
    bin/buildout -o # The o flag is for "offline", so you don't hit the network looking for dependencies

## Geography data ##

This product includes GeoLite data created by MaxMind, available from http://www.maxmind.com/.

This data is automatically downloaded by buildout. In theory we/you should re-download the database every month, when MaxMind does a refresh. To do so, run these commands from the top level directory of the repository:

    rm -rf parts/download_geocoding_db # Remove our cached copy
    bin/buildout # If there's no cached copy, buildout will automatically download the file

## People search ##

We have a map at <http://localhost:8000/people/>. To accelerate search on those people, we use
Haystack, a Django layer on top of search engines. In our case, we use the
search engine called Solr.

### Understanding indexes and the Solr schema file ###

We have a hand-tuned Solr schema that lives in `mysite/config-files/schema.xml`.
This file was first generated using the Haystack command to auto-generate a
schema from our `mysite/profile/search_indexes.py` file, but since then we have adjusted
it ourselves.

Unfortunately, this means that if you add or modify those indexes, you should
NOT just regenerate the schema file automatically. Instead, merge it by hand by
adding just the elements you need. If you have trouble with that, ask Asheesh.

### Running the Solr server (development) ###

For people search to work, you must run the Solr server. On a development machine
(e.g., laptop), do this:

    cd mysite
    scripts/run_solr.sh

### Running the Solr server (production) ###

Steps:

1. Copy the schema into place.

2. Run SOLR with a config file that points at that schema.

### Initialize its index ###

Start in milestone-a, then run this command:

    bin/mysite rebuild_index

(say yes)

### Other maintenance tasks ###

#### Run the hourly tasks related to profiles ####

There's a management command that runs necessary maintenance tasks. At time of writing, it tries to keep our cache of recommended bugs more or less up to date with the state of the bug table in our database.

To run this maintenance task hourly, run these commands:

    # The following use of GNU screen is helpful for running maintenance tasks,
    # but is not necessary.
    screen -RD # Create an instance of screen, or attach to an existing one. 
    # Type Ctrl-a, c to open a new screen
    while (true); do ./bin/mysite profile_hourly_tasks; sleep 1h; done
    # Type Ctrl-a, d to hide ("detach from") the screen

### Troubleshooting ###

#### MySQL_python ####

If you're on Ubuntu 10.04 Lucid Lynx, you might get this sort of exception:

  File "/home/stump/openhatch/parts/sqlite_mysite/django/db/backends/mysql/base.py", line 13, in <module>
    raise ImproperlyConfigured("Error loading MySQLdb module: %s" % e)
django.core.exceptions.ImproperlyConfigured: Error loading MySQLdb module: libmysqlclient_r.so.15: cannot open shared object file: No such file or directory

This is because the MySQL_python distribution is a binary egg that
contains extension modules linked to libmysqlclient_r.so.15, while in
Lucid the soname version number changed to 16.  To fix this, simply install
a compatibility package provided by your distribution. For Ubuntu and Debian:

   $ sudo apt-get install libmysqlclient15off

Thanks to http://meta.osqa.net/questions/2204/ubuntu-1004-problem-with-missing-libmysqlclient_rso15
for this hint.

An earlier version of this document said to remove the egg from your filesystem. You
should not do that, but instead add the compatibility package listed above.

#### Clearing the cache ####

As an aside, the Django cache is held completely in temporary memory by memcached, so clearing the cache is as simple as:

    sudo /etc/init.d/memcached restart

#### ctypes ####
* If you're running Ubuntu 10.04 Lucid Lynx, when you execute `bin/mysite runserver`, you might see this error:
  File "/usr/lib/python2.6/dist-packages/ctypes/__init__.py", line 20, in <module>
    raise Exception, ("Version number mismatch", __version__, _ctypes_version)
Exception: ('Version number mismatch', '1.0.2', '1.1.0')

Here's one person's solution: "The problem can be solved by removing the python-ctypes package, which, it seems, is obsolete in Lucid and was left over from earlier versions." <https://bugs.launchpad.net/caffeine/+bug/560636>. (Note that you might see different version numbers than the ones above.) To remove the package, try `sudo apt-get remove python-ctypes`.

### Adding jQuery UI components ###

When you want to add a jQuery UI component, go here:

    http://jqueryui.com/download

Select the following options, plus yours:

* Sortable
* Accordion
* Tabs
* Progressbar

Note that the site will automatically select any dependencies (like jQuery UI's "Core").

First, under "Theme", select "No Theme". Under "Version", select "1.7.2 (stable release, for jQuery 1.3.2). Then click your little cartoon hand on the Download button.

Unzip the file in /tmp/, and just extract the file js/jquery-ui-1.7.2.custom.min.js, and cp it to mysite/static/js/. That will overwrite the existing jQuery UI bundle.

Be sure to check using git diff that the change you've introduced in git's view of that file is exactly what you expect.

Finally, don't forget to add your component to the list above, so the next person does the right thing.

## Thanks to ##

* The Free Software projects that we depend on &mdash; see `buildout.cfg` for a list.
* Our contributors and consultants are listed at <http://openhatch.org/+projects/OpenHatch>. If you've helped to create OpenHatch, you deserve to be listed there!
* The fantastic people who have helped us:
    * [Nelson Pavlosky](http://skyfaller.net)
    * [Shotput Ventures](http://shotputventures.com), who mentored and funded us in the summer of 2009.
    * The [Institute for Security, Technology, and Society](http://ists.dartmouth.edu) and the [Neukom Institute](http://dartmouth.edu/neukom), both at Dartmouth, who sponsored [Parker](http://madebyparker.com) [Phinney](http://openhatch.org/people/pyrak)'s internship during the Dartmouth winter 2010 term.
    * [Google Summer of Code](http://code.google.com/soc/), who are sponsoring [John](http://jstump.com) [Stumpo](http://openhatch.org/people/stump)'s internship during the summer of 2010.

## Stay in touch ##

&hellip;on [the project blog](http://openhatch.org/blog), [Identi.ca](http://identi.ca/openhatchery), [Twitter](http://twitter.com/openhatchery), IRC (#openhatch on irc.freenode.net), and the [Face-Book](http://facebook.com/pages/OpenHatch/108578243652).
<|MERGE_RESOLUTION|>--- conflicted
+++ resolved
@@ -166,10 +166,7 @@
 ## To forcibly regenerate scripts in bin/* ##
 
 *Why would we need to do this?*
-<<<<<<< HEAD
-
-=======
->>>>>>> 4dc163b1
+
 Run these commands:
 
     cd milestone-a # Make sure you're in this directory. I'm not sure if it will work elsewhere.
