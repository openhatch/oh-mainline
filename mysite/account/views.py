--- conflicted
+++ resolved
@@ -84,48 +84,6 @@
     # }}}
 
 @login_required
-<<<<<<< HEAD
-def edit_password(request, edit_password_form = None):
-    data = get_personal_data(
-            request.user.get_profile())
-    data['the_user'] = request.user
-    if edit_password_form is None:
-        data['passwordchangeform'] = django.contrib.auth.forms.PasswordChangeForm({})
-    else:
-        data['passwordchangeform'] = edit_password_form
-
-    # Always show an Edit email form
-    data['show_email_form'] = mysite.account.forms.ShowEmailForm(
-        {'show_email': request.user.get_profile().show_email})
-
-    return render_to_response('account/edit_password.html',
-                              data)
-
-@login_required
-def edit_password_do(request):
-    # {{{
-    form = django.contrib.auth.forms.PasswordChangeForm(
-            request.user, request.POST)
-    if form.is_valid():
-        form.save() 
-        return HttpResponseRedirect('/people/%s/?msg=edit_password_done' % urllib.quote(request.user.username))
-    else:
-        return edit_password(request, edit_password_form=form)
-    # }}}
-
-@login_required
-def show_email_do(request):
-    # Check if request.POST contains show_email_address
-    form = mysite.account.forms.ShowEmailForm(request.POST)
-    if form.is_valid():
-        profile = request.user.get_profile()
-        profile.show_email = form.cleaned_data['show_email']
-        profile.save()
-    return HttpResponseRedirect(reverse(edit_password))
-
-@login_required
-=======
->>>>>>> 62b2ee93
 def edit_photo(request, form = None):
     data = get_personal_data(
             request.user.get_profile())
