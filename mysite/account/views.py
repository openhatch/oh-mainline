# Imports {{{
from django.http import HttpResponse, HttpResponseRedirect, HttpResponseServerError
from django.shortcuts import render_to_response, get_object_or_404, get_list_or_404
import django.contrib.auth 
from django.contrib.auth.models import User
from django.contrib.auth.decorators import login_required
<<<<<<< HEAD
import mock
=======
from django_authopenid.forms import OpenidSigninForm
>>>>>>> 43a4cf81

import urllib


import account.forms
import base.views
from profile.models import Person, ProjectExp, Tag, TagType, Link_ProjectExp_Tag, Link_Project_Tag, Link_SF_Proj_Dude_FM, Link_Person_Tag, DataImportAttempt
from profile.views import get_personal_data
# }}}

def login(request):
    # {{{
    data = {}
    data['notifications'] = base.controllers.get_notification_from_request(
            request)
    return render_to_response('account/login.html', data)
    # }}}

def login_do(request):
    # {{{
    try:
        username = request.POST['login_username']
        password = request.POST['login_password']
    except KeyError:
        return HttpResponseServerError("Missing username or password.")
    user = django.contrib.auth.authenticate(
            username=username, password=password)
    if user is not None:
        django.contrib.auth.login(request, user)
        return HttpResponseRedirect('/people/%s' % urllib.quote(username))
    else:
        return HttpResponseRedirect('/account/login/?msg=oops')
    # }}}

def signup_do(request):
    # {{{
    post = {}
    post.update(dict(request.POST.items()))
    post['password2'] = post['password1'] 
    signup_form = account.forms.UserCreationFormWithEmail(post)
    if signup_form.is_valid():

        user = signup_form.save()

        # create a linked person
        person = Person(user=user)
        person.save()

        username = request.POST['username']
        password = request.POST['password1']

        # authenticate and login
        user = django.contrib.auth.authenticate(
                username=username,
                password=password)
        django.contrib.auth.login(request, user)

        # redirect to profile
        return HttpResponseRedirect(
                '/people/%s/' % urllib.quote(username))

    else:
        return base.views.homepage(request, signup_form=signup_form)
    # }}}

def logout(request):
    # {{{
    django.contrib.auth.logout(request)
    return HttpResponseRedirect("/?msg=ciao#tab=login")
    # }}}

@login_required
def edit_password(request, edit_password_form = None):
    data = get_personal_data(
            request.user.get_profile())
    data['the_user'] = request.user
    if edit_password_form is None:
        data['passwordchangeform'] = django.contrib.auth.forms.PasswordChangeForm({})
    else:
        data['passwordchangeform'] = edit_password_form

    # Always show an Edit email form
    data['show_email_form'] = account.forms.ShowEmailForm(
        {'show_email': request.user.get_profile().show_email})

    return render_to_response('account/edit_password.html',
                              data)

@login_required
def edit_password_do(request):
    # {{{
    form = django.contrib.auth.forms.PasswordChangeForm(
            request.user, request.POST)
    if form.is_valid():
        form.save() 
        return HttpResponseRedirect('/people/%s/?msg=edit_password_done' % urllib.quote(request.user.username))
    else:
<<<<<<< HEAD
        return edit_password(request, edit_password_form=form)
    # }}}

@login_required
def show_email_do(request):
    # Check if request.POST contains show_email_address
    form = account.forms.ShowEmailForm(request.POST)
    if form.is_valid():
        profile = request.user.get_profile()
        profile.show_email = form.cleaned_data['show_email']
        profile.save()
    return HttpResponseRedirect('/account/edit/password/')

@login_required
def edit_photo(request, form = None):
    data = get_personal_data(
            request.user.get_profile())
    data['the_user'] = request.user
    if form is None:
        form = account.forms.EditPhotoForm()
    data['edit_photo_form'] = form
    return render_to_response('account/edit_photo.html',
                              data)

@login_required
@mock.patch('PIL.PngImagePlugin.PngImageFile.load')
def edit_photo_do(request, mock=None):
    data = get_personal_data(
            request.user.get_profile())
    person = request.user.get_profile()
    form = account.forms.EditPhotoForm(request.POST,
                                       request.FILES,
                                       instance=person)
    if form.is_valid():
        form.save()
    return edit_photo(request, form = form)

# vim: ai ts=3 sts=4 et sw=4 nu
=======
        return edit_password(request, form)
# -*- coding: utf-8 -*-
from django.contrib.auth.forms import *
from django.shortcuts import render_to_response as render
from django.template import RequestContext, loader, Context

from django_authopenid.forms import *


def openid_etc_login(request):
    form1 = OpenidSigninForm()
    form2 = AuthenticationForm()
    return render("account/openid_etc_login.html", {
        'form1': form1,
        'form2': form2
    }, context_instance=RequestContext(request))

def catch_me(request):
    import pdb
    pdb.set_trace()
>>>>>>> 43a4cf81
<|MERGE_RESOLUTION|>--- conflicted
+++ resolved
@@ -4,11 +4,8 @@
 import django.contrib.auth 
 from django.contrib.auth.models import User
 from django.contrib.auth.decorators import login_required
-<<<<<<< HEAD
 import mock
-=======
 from django_authopenid.forms import OpenidSigninForm
->>>>>>> 43a4cf81
 
 import urllib
 
@@ -106,7 +103,6 @@
         form.save() 
         return HttpResponseRedirect('/people/%s/?msg=edit_password_done' % urllib.quote(request.user.username))
     else:
-<<<<<<< HEAD
         return edit_password(request, edit_password_form=form)
     # }}}
 
@@ -144,9 +140,6 @@
         form.save()
     return edit_photo(request, form = form)
 
-# vim: ai ts=3 sts=4 et sw=4 nu
-=======
-        return edit_password(request, form)
 # -*- coding: utf-8 -*-
 from django.contrib.auth.forms import *
 from django.shortcuts import render_to_response as render
@@ -166,4 +159,5 @@
 def catch_me(request):
     import pdb
     pdb.set_trace()
->>>>>>> 43a4cf81
+
+# vim: ai ts=3 sts=4 et sw=4 nu