{% extends 'base/one_column.html' %}
{% load base_extras %}

{% block title %}
Log in 
{% endblock title %}

{% block css %}
{{ block.super }}
form { width: 350px; }
.login-links li { list-style: square; float: left; width: 95%; margin-top: 5px; margin-left: 15px; }
.unsaved-data p{ margin-left: 3; padding-left: 0; list-style: square; float: left; width: 95%; margin-top: 5px; }
.unsaved-data .the-data { float: left; color: #555;}
.unsaved-data .the-data .label { font-style: normal;}
.unsaved-data h4 { margin: 0 0 10px 0; }
.unsaved-data p { margin: 0 0 10px 0; }
{% endblock css %}

{% block body_id %}login{% endblock %}

{% block body_class %}{{ block.super }} auth{% endblock %}

{% block main %}

<div id='login' class='module'>
    <div class='head'>
        <h3>Sign in with an account you already own</h3>
    </div>
    <div class='body'>

        {% with request|get_answers_from_session as answers %}
        {% with request|get_project_names_to_help_from_session as project_names_to_help %}

        {% if answers %}
        <div class='post_login_action_explanation'>
            Thanks for your reply! To post it, <strong>link it to an account</strong>.
        </div>
        {% endif %}

        {% if request.GET.from_offsite %}
        <div class='post_login_action_explanation'>
            Yay!
            {% spaceless %}
                {% for project_name in project_names_to_help %}
<<<<<<< HEAD
                    {% if forloop.counter0 and forloop.last %}
=======
                    {% if not forloop.first and forloop.last %}
>>>>>>> 4f7525a1
                        and
                    {% else %}
                        {% if forloop.counter0 %}
                        <span>, </span>
                        {% endif %}
                    {% endif %}
                    <span>{{ project_name }}</span>
                {% endfor %}
            {% endspaceless %}
            will be thankful for your support! <br> To continue, please <strong>select an account</strong>.
        </div>
        {% endif %}

        <div style='float: left; width: 500px;'>

            {% include 'account/login_openid.html' %}
        </div>
        <div style='float: right; width: 100px;'>

            {% if answers %}
            <ul class='unsaved-data' style='float: right; width: 300px; padding: 16px; padding-bottom: 16px; margin-bottom: 16px; border-radius: 8px; -moz-border-radius: 8px; background-color: #f4f4f4;'>

                {% for answer in answers %}
                    <li>
                        <h4 style='width: 95%;'>
                            Your reply on the {{ answer.project.name }} page:
                        </h4>
                        <div class="the-data">
                            <p> <span style='font-size: 1.1em;'>
                                    {{ answer.text|linebreaksbr}}
                                </span>
                            </p>
                            {% with answer.question as question %}
                            {% spaceless %}
                                <p> <small style='font-size: .95em;'>(In response to <span>&ldquo;</span>{% include 'question_text.html' %}<span>&rdquo;</span>)</small></p>
                            {% endspaceless %}
                            {% endwith %}

                        </div>
                    </li>
                {% endfor %}

            </ul>
            {% endif %}

            <ul class='login-links' style='float: right; width: 300px; padding: 16px; padding-bottom: 16px; border-radius: 8px; -moz-border-radius: 8px; background-color: #f4f4f4;'>
                <h4 style='width: 95%;'>Relatedly</h4>

                <li><a style='font-weight: bold;'
                    href='/blog/2009/why-we-support-openid'>
                    What is OpenID?
                </a></li>

                <li><a href='{% url oh_login_pwd %}?next={{ next|urlencode }}'>
                    Log in with a password
                </a></li>

                <li><a href='{% url mysite.account.views.signup %}?next={{ next|urlencode }}'>
                    Sign up without OpenID
                </a></li>
            </ul>
        </div>
    </div>
    {% endwith %}
    {% endwith %}
</div>
{% endblock main %}

{% block js %}
<script type='text/javascript'>
    $(function() { openid.init('id_openid_url'); });
</script>
{% endblock %}<|MERGE_RESOLUTION|>--- conflicted
+++ resolved
@@ -39,14 +39,10 @@
 
         {% if request.GET.from_offsite %}
         <div class='post_login_action_explanation'>
-            Yay!
+            Thanks for declaring your interest in helping
             {% spaceless %}
                 {% for project_name in project_names_to_help %}
-<<<<<<< HEAD
-                    {% if forloop.counter0 and forloop.last %}
-=======
-                    {% if not forloop.first and forloop.last %}
->>>>>>> 4f7525a1
+                    {% if forloop.last %}
                         and
                     {% else %}
                         {% if forloop.counter0 %}
@@ -55,8 +51,7 @@
                     {% endif %}
                     <span>{{ project_name }}</span>
                 {% endfor %}
-            {% endspaceless %}
-            will be thankful for your support! <br> To continue, please <strong>select an account</strong>.
+            {% endspaceless %}! <br> To continue, please <strong>pick an account</strong>.
         </div>
         {% endif %}
 
