--- conflicted
+++ resolved
@@ -171,20 +171,11 @@
 
     {% endif %}
 
-<<<<<<< HEAD
-=======
-    {% if center_json and not geocode_failed %}
-    <style type='text/css'>
-    #people-list li { display: none; }
-    </style>
-    {% endif %}
-
     {% if not the_user.is_authenticated %}
             <span id='' style="float: right; clear: both; position: relative; height: 0; padding: 0, text-align: right;">
                 Put yourself on the map! <a href="{% url account.views.set_location %}">Create an account &raquo;</a>
             </span>
     {% endif %}
->>>>>>> 0afa79a1
 {% endblock people_main %}
 
 {% block js_before_bundle %}
