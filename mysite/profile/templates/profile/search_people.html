{% extends 'profile/people.html' %}
{% load cache %}

{% block body_id %}people-map{% endblock body_id %}
{% block body_class %}
{{ block.super }}
people-list-page
{% endblock body_class %}

{% block title %}
People
{% endblock title %}

{% block people_main %}
    {% if property and value %}
    where {{ property }} = {{ value }}
    {% endif %}

<form action=".">
    <div id='search'>
        <div class='keyword field'>
            <label for='search_profiles'>Search for</label>
<<<<<<< HEAD
            <input id='search_profiles' type='text' value="{{q}}" name="q">
=======
            <input id='search_profiles' type='text' value="{{ q }}" name="q">
>>>>>>> 288b13af
        </div>
        <div class='location field'>
          <div class="input-and-labels">
            <label for='search_locations'>Near</label>
            <p class="map-error">We couldn't find that location.</p>
            <input id="location_for_map_centering" name="center"
                   type="text" value="{{ center_name }}"/>
	  </div>
        </div>
        <div class='stubmit field'>
          <div class="input-and-labels">
            <label for='search_locations'>&nbsp;</label>
<<<<<<< HEAD
            <input id="center_the_map" type="submit" value="Go"/>
=======
            <input id="center_the_map" type="submit" value="Search"/>
>>>>>>> 288b13af
	  </div>
        </div>
	    
    </div>
</form>
<<<<<<< HEAD
    <div id='search_summary'>Showing <span id="people-count">(loading...)</span>{% if q %}who have listed &lsquo;<strong>{{q}}</strong>&rsquo; on their profiles{% endif %}.
      {% for project in projects_that_match_q %}
      <div class='project-yeller'>
      &lsquo;{{project.name}}&rsquo; also refers to <a href='?q=project:{{project.name|urlencode}}'>a project with {{ project.get_contributors|length}} contributor{{ project.get_contributors|length|pluralize}}.</a>
      </div>
      {% endfor %}
    </div>
    <ul class='suggestions'>
                {% for what_kind_of_thing, list_of_things in suggestions %}
                    <li>
                        <span class='introduce_suggestions'>Popular
                            {{ what_kind_of_thing }}:</span>
                        <ul>
                            {% for thing in list_of_things|slice:":3" %}
                                <li>
                                    <a href='?q={{ what_kind_of_thing|urlencode }}:{{ thing|urlencode }}'>
                                      <span class="this_part_gets_underlined">{{ thing }}</span><small> (8)</small></a>
                                </li>
                            {% endfor %}
                        </ul>
                        <ul>
                            {% for thing in list_of_things|slice:"3:" %}
                                <li>
                                    <a href='?q={{ what_kind_of_thing|urlencode }}:{{ thing|urlencode }}'>
                                        <span class="this_part_gets_underlined">{{ thing }}</span><small> (8)</small></a>
                                </li>
                            {% endfor %}
                        </ul>
                    </li>
                {% endfor %}
            </ul>
=======
    <div id='search_summary'>
        People 
        {% if q %}
            {# If there's a query, tell us the people who match it. #}
            {% ifequal query_type 'tag' %}
                tagged with 
            {% endifequal %}
            {% ifequal query_type 'project' %}
                who have contributed to 
            {% endifequal %}
            &lsquo;<strong>{{ q }}</strong>&rsquo;:
        {% else %}
            {% comment %}
                If there's *no query*, we list *everybody* in the DB on this page.
            {% endcomment %}
            on OpenHatch: 
        {% endif %}
        <strong id='people-count'>{{ people|length }}</strong>.

        {% comment %}
            Javascript fills these in when the map changes.
        {% endcomment %}
        <span class='hide_once_map_loads'>Loading map...</span>
        <span class='dont_show_until_map_loads'>
            <span id='how_many_people_are_visible_label'>
                Currently visible on the map:
            </span>
            <strong id='how_many_people_are_visible'></strong>.
            <a href='' {# refresh the page #} id='show_everybody'>(Show everybody.)</a>
        </span>

        {% for project in projects_that_match_q %}
            <div class='project-yeller'>
                &lsquo;{{ project.name }}&rsquo; also refers to <a href='?q=project:{{project.name|urlencode}}'>a project with {{ project.get_contributors|length}} contributor{{ project.get_contributors|length|pluralize}}.</a>
            </div><!-- /.project-yeller -->
        {% endfor %}
    </div><!-- /#search_summary -->
    <ul class='suggestions'>
        {% for what_kind_of_thing, list_of_things in suggestions %}
            <li>
                <span class='introduce_suggestions'>Popular
                    {{ what_kind_of_thing }}:</span>
                <ul>
                    {% for thing in list_of_things|slice:":3" %}
                        <li>
                            <a href='?q={{ what_kind_of_thing|urlencode }}:{{ thing|urlencode }}'>
                                <span class="this_part_gets_underlined">{{ thing }}</span><small> (8)</small></a>
                        </li>
                    {% endfor %}
                </ul>
                <ul>
                    {% for thing in list_of_things|slice:"3:" %}
                        <li>
                            <a href='?q={{ what_kind_of_thing|urlencode }}:{{ thing|urlencode }}'>
                                <span class="this_part_gets_underlined">{{ thing }}</span><small> (8)</small></a>
                        </li>
                    {% endfor %}
                </ul>
            </li>
        {% endfor %}
    </ul><!-- /.suggestions -->
>>>>>>> 288b13af
    {% if q %}
    <div id='refine_search'>
        <h3>Related searches</h3>
        <ul class='filter_conjunction'>
            <li>
                <span class='term'>Looking for a mentor?</span>
                <ul class='filter_disjunction'>
                    <li><a href=''>Find mentors in <strong>Python</strong></a> (5)</li>
                    <li><a href=''>Find mentors in <strong>Java packaging</strong></a> (3)</li>
                </ul>
            </li>
            <li>
                <span class='term'>Looking for help with your project?</span>
                <ul class='filter_disjunction'>
                    <li><a href=''>Find people who can pitch in with
                            <strong>Python</strong></a></li>
                    <li><a href=''>Find people who can pitch in with
                            <strong>Java packaging</strong></a></li>
                </ul>
            </li>
            <li>
                <span class='term'>Related groups:</span>
                <ul>
                    <li><a href=''>Python (the project) contributors</a></li>
                    <li><a href=''>Debian Python packaging contributors</a></li>
                </ul>
            </li>
        </ul>
    </div><!-- /#refine_search -->
    {% endif %}

    {% comment %}
        Google loads a map here -- replacing #map_loading_msg, among other things.
        The background image will hide, as intended, a few seconds after page load.
        However, this doesn't seem to work properly when the image is specified
        via an external stylesheet.
    {% endcomment %}

    <div id="map_canvas" style='float: right; margin-right: 10px; width:65%; height:450px;'>
        <div id='map_loading_msg'>
            <img src='/static/images/icons/throbber.png' />
            <span>Loading map&hellip;</span>
        </div>
    </div>

    {# JavaScript edits this text. #}
    
    <ul id="people-list" class="people-list-map">
        {% for person in people %}
            {% if person.user.username %}
                {% include 'profile/person-summary-li.html' %}
            {% endif %}
        {% endfor %}
    </ul>

    {% if center_json and not geocode_failed %}
    <style type='text/css'>
    #people-list li { display: none; }
    </style>
    {% endif %}

{% endblock people_main %}

{% block js_before_bundle %}
<script type="text/javascript" src="http://maps.google.com/maps/api/js?sensor=false"></script>
{% endblock js_before_bundle %}

{% block js %}
{{ block.super }}
<script type="text/javascript">
    {% if center_json and not geocode_failed %}
        var center = {{ center_json|safe}}; /* This comes from Python geocoding the ?center= . */
        var center_name = {{ center_name_json|safe}}; /* This is the string form of the above. */
    {% else %}
        var center = {'latitude': 0, 'longitude': 0, 'suggested_zoom_level': 1};
        var center_name = '';
    {% endif %}

    {% if geocode_failed %}
        $('.map-error').show();
    {% endif %}

    mapController = new PeopleMapController(); 
    $(function () {
        mapController.initialize({
                'person_id2data': {{ person_id2data_as_json|safe}},
                'num_of_persons_with_locations': {{ num_of_persons_with_locations }},
                'center': center

        });
        mapController.bindClickHandlersToPeopleListItems();
    });
</script>
{% endblock js %}

{% block js_tests %}
{% comment %}
    This block only shows up if this page has a query string with ?test=1.
    These are JavaScript unit tests. Unless /static/js/tester.js has changed,
    they will run with FireUnit <http://fireunit.org>, which is an extension for
    Firebug <http://getfirebug.com>.
{% endcomment %}
<script type='text/javascript' src="/static/js/profile/map-tests.js"></script>
{% endblock js_tests %}<|MERGE_RESOLUTION|>--- conflicted
+++ resolved
@@ -20,11 +20,7 @@
     <div id='search'>
         <div class='keyword field'>
             <label for='search_profiles'>Search for</label>
-<<<<<<< HEAD
-            <input id='search_profiles' type='text' value="{{q}}" name="q">
-=======
             <input id='search_profiles' type='text' value="{{ q }}" name="q">
->>>>>>> 288b13af
         </div>
         <div class='location field'>
           <div class="input-and-labels">
@@ -37,49 +33,12 @@
         <div class='stubmit field'>
           <div class="input-and-labels">
             <label for='search_locations'>&nbsp;</label>
-<<<<<<< HEAD
-            <input id="center_the_map" type="submit" value="Go"/>
-=======
             <input id="center_the_map" type="submit" value="Search"/>
->>>>>>> 288b13af
 	  </div>
         </div>
 	    
     </div>
 </form>
-<<<<<<< HEAD
-    <div id='search_summary'>Showing <span id="people-count">(loading...)</span>{% if q %}who have listed &lsquo;<strong>{{q}}</strong>&rsquo; on their profiles{% endif %}.
-      {% for project in projects_that_match_q %}
-      <div class='project-yeller'>
-      &lsquo;{{project.name}}&rsquo; also refers to <a href='?q=project:{{project.name|urlencode}}'>a project with {{ project.get_contributors|length}} contributor{{ project.get_contributors|length|pluralize}}.</a>
-      </div>
-      {% endfor %}
-    </div>
-    <ul class='suggestions'>
-                {% for what_kind_of_thing, list_of_things in suggestions %}
-                    <li>
-                        <span class='introduce_suggestions'>Popular
-                            {{ what_kind_of_thing }}:</span>
-                        <ul>
-                            {% for thing in list_of_things|slice:":3" %}
-                                <li>
-                                    <a href='?q={{ what_kind_of_thing|urlencode }}:{{ thing|urlencode }}'>
-                                      <span class="this_part_gets_underlined">{{ thing }}</span><small> (8)</small></a>
-                                </li>
-                            {% endfor %}
-                        </ul>
-                        <ul>
-                            {% for thing in list_of_things|slice:"3:" %}
-                                <li>
-                                    <a href='?q={{ what_kind_of_thing|urlencode }}:{{ thing|urlencode }}'>
-                                        <span class="this_part_gets_underlined">{{ thing }}</span><small> (8)</small></a>
-                                </li>
-                            {% endfor %}
-                        </ul>
-                    </li>
-                {% endfor %}
-            </ul>
-=======
     <div id='search_summary'>
         People 
         {% if q %}
@@ -141,7 +100,6 @@
             </li>
         {% endfor %}
     </ul><!-- /.suggestions -->
->>>>>>> 288b13af
     {% if q %}
     <div id='refine_search'>
         <h3>Related searches</h3>
