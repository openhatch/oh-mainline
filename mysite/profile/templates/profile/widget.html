--- conflicted
+++ resolved
@@ -288,11 +288,7 @@
                         <a href='/people/{{ person.user.username }}/projects/{{ project.name }}'>
                             <img alt='logo' title='{{project.name}}'
                             src='{{ project.get_url_of_badge_size_icon_or_generic }}' width='40'/>
-<<<<<<< HEAD
-                            {{ project.name }}
-=======
                             <div class='project-name'>{{ project.name|break_long_words|safe }}</div>
->>>>>>> 8a2513c4
                         </a>
                     </div>
                 </div>
