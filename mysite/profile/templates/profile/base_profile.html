--- conflicted
+++ resolved
@@ -35,16 +35,7 @@
                 <img src='/static/images/icons/pencil.png'
                 alt='Edit name' />
             </a>
-<<<<<<< HEAD
-=======
             {% endif %}
-            <small class='usernames'>
-                <span class='aka'>
-                    a.k.a.
-                </span>
-                {{ person.user.username }}
-            </small>
->>>>>>> 2fdb06c4
             {% else %}
             <a href='/people/{{ person.user.username }}'>
                 <div class='name'>
@@ -52,7 +43,6 @@
                 </div>
             </a>
             {% endif %}
-<<<<<<< HEAD
 
 	    {% if person.user.first_name or person.user.last_name or person.show_email %}
             <small class='usernames'>
@@ -77,9 +67,6 @@
 		  </li>
 		  {% endif %}
 		  {% endif %}
-        </h1>
-=======
->>>>>>> 2fdb06c4
         <div>
             {% if editable and not person.user.first_name and not person.user.last_name %}
             <div id='edit_your_name_notification' 
@@ -100,6 +87,7 @@
     </a>
 </div>
 {% else %}
+    <div><a href="/account/edit/photo/">Change photo</a></div>
 <div id='avatar' class='module'><img src='{{ photo_url }}' /></div>
 {% endif %}
 
@@ -135,10 +123,6 @@
         <input class='save-button' type='submit' value='Save' />
     </form>
     {% else %}
-<<<<<<< HEAD
-    <div><a href="/account/edit/photo/">Change photo</a></div>
-    <div id='avatar'><img src='{{ photo_url }}' /></div>
-=======
     <!-- {{{ -->
     {% if tags_flat.understands %}
     <div class='tags' id='tags-understands'>
@@ -166,7 +150,6 @@
     </div>
     {% endif %}
     <!-- }}} -->
->>>>>>> 2fdb06c4
     {% endif %}
 </div>
 {% endblock left %}
