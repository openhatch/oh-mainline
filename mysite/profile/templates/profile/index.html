--- conflicted
+++ resolved
@@ -1,4 +1,3 @@
-<<<<<<< HEAD
 <!DOCTYPE html PUBLIC "-//W3C//DTD XHTML 1.0 Strict//EN" "http://www.w3.org/TR/xhtml1/DTD/xhtml1-strict.dtd">
 <html xmlns="http://www.w3.org/1999/xhtml">
   <head>
@@ -267,10 +266,8 @@
     </html>
     <!--
     vim: set ts=2 sw=2 expandtab: -->
-=======
 <form name='add_contrib' action=''>
   <input type='text' name='project'></input>
   <input type='text' name='contrib_text'></input>
   <input type='text' name='url'></input>
-</form>
->>>>>>> 3e0536cc
+</form>