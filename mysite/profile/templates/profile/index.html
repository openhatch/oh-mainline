<!DOCTYPE html PUBLIC "-//W3C//DTD XHTML 1.0 Strict//EN" "http://www.w3.org/TR/xhtml1/DTD/xhtml1-strict.dtd">
<html xmlns="http://www.w3.org/1999/xhtml">
  <head>
    <title>{{ developer_name }} &bull; Resume &bull; OpenHatch</title>
    <meta http-equiv='Content-Type' content='text/html; charset=UTF-8' />
    <meta http-equiv='Content-Language' content='en-us' />
    <meta http-equiv='Content-Script-Type' content='text/javascript' />
    <meta http-equiv='Content-Style-Type' content='text/css' />
    <meta name='Description' content=''>
    <style> /*<![CDATA[*/
      @import url('/static/style/all.css') all; 
      @import url('/static/style/gewgaws.css') all; 
      @import url('/static/style/profile/all.css') all;
      /*]]>*/ </style>
    <!--[if IE]><style>/*<![CDATA[*/@import url('../style/ie/all.css');/*]]>*/</style><![endif]-->
    <!--[if lte IE 6]><style>/*<![CDATA[*/@import url('../style/ie/6-/all.css');/*]]>*/</style><![endif]-->
    <!--[if gte IE 7]><style>/*<![CDATA[*/@import url('../style/ie/7+/all.css');/*]]>*/</style><![endif]-->
    <script src='/static/js/jquery.js'></script>
    <!-- by jove I love jQuery plugins ~ rkl -->
    <script src='/static/js/jquery.query.js'></script>
    <script src='/static/js/jquery.hotkey.js'></script>
    <script src='/static/js/jquery.scrollTo.js'></script>
    <!-- FIXME: remove what we don't need here -->
    <script>
      /*
      thisstart = {{ start }};
      thisend = {{ end }};*/
    </script>
    <script src='/static/js/search.js'></script>
  </head>
  <body>
    <div id='wrapper-outer'>
    <div id='wrapper-inner'>
      <div id='banner'>
        OpenHatch
      </div>
      <div id='content'>
        <h1 class='name'>{{ person.name.full }}</h1>

        <h2>Experience</h2>
<<<<<<< HEAD
=======
        <form name='add_contrib' method='POST' action='/profile/add_contribution'>
          <label for='project-name'></label>
          <input id='project-name' type='text' name='project'/>
>>>>>>> 48f94496

		<div class='section'>
			<h3>Log some experience we didn't find</h3>
			<form id='add-contrib' name='add_contrib' action=''>

          <label for='project-name'>Project name: </label>
          <input id='contrib-project-name' type='text' name='project'/>

          <label for='contrib-description'>Describe your contribution: </label>
		  <textarea id='contrib-description' name='contrib_text'></textarea>

          <label for='contrib-url'>Any related URL: </label>
          <input id='contrib-url' type='text' name='url' />

		  <input type='submit' value='Log it' />
        </form>
        <ul id='experiences' class='gewgaws'>
          <li>
          <div class='project-name'>
            <a href=''>gnome-control-center</a>
          </div>
          <div class='role'>Kibitzer</div>
          <div class='when'>Jan 2006</div>
          <div class='with'>GNOME Foundation</div>
          <div class='description'>
            <ul>
              <li>Managed the project.</li>
              <li>Recruited seven volunteers.</li>
              <li>Committed oodles of C code.</li>
            </ul>
          </div>
          </li>

          <li>
          <div class='project-name'>
            <a href=''>gnome-control-center</a>
          </div>
          <div class='role'>Kibitzer</div>
          <div class='when'>Jan 2006</div>
          <div class='with'>GNOME Foundation</div>
          <div class='description'>
            <ul>
              <li>Managed the project.</li>
              <li>Recruited seven volunteers.</li>
              <li>Committed oodles of C code.</li>
            </ul>
          </div>
          </li>
          <li>
          <div class='project-name'>
            <a href=''>gnome-control-center</a>
          </div>
          <div class='role'>Kibitzer</div>
          <div class='when'>Jan 2006</div>
          <div class='with'>GNOME Foundation</div>
          <div class='description'>
            <ul>
              <li>Managed the project.</li>
              <li>Recruited seven volunteers.</li>
              <li>Committed oodles of C code.</li>
            </ul>
          </div>
          </li>
          <li>
          <div class='project-name'>
            <a href=''>gnome-control-center</a>
          </div>
          <div class='role'>Kibitzer</div>
          <div class='when'>Jan 2006</div>
          <div class='with'>GNOME Foundation</div>
          <div class='description'>
            <ul>
              <li>Managed the project.</li>
              <li>Recruited seven volunteers.</li>
              <li>Committed oodles of C code.</li>
            </ul>
          </div>
          </li>
          <li>
          <div class='project-name'>
            <a href=''>gnome-control-center</a>
          </div>
          <div class='role'>Kibitzer</div>
          <div class='when'>Jan 2006</div>
          <div class='with'>GNOME Foundation</div>
          <div class='description'>
            <ul>
              <li>Managed the project.</li>
              <li>Recruited seven volunteers.</li>
              <li>Committed oodles of C code.</li>
            </ul>
          </div>
          </li>
          <li>
          <div class='project-name'>
            <a href=''>gnome-control-center</a>
          </div>
          <div class='role'>Kibitzer</div>
          <div class='when'>Jan 2006</div>
          <div class='with'>GNOME Foundation</div>
          <div class='description'>
            <ul>
              <li>Managed the project.</li>
              <li>Recruited seven volunteers.</li>
              <li>Committed oodles of C code.</li>
            </ul>
          </div>
          </li>
          <h2>Language Experience</h2>
          <table>
            <tr>
              <tr>
                <th>Language</th>
                <th>Experience</th>
                <th>Measured</th>
                <th>No. of projects</th>
                <th>Activity %ile</th>
              </tr>
              <tr>
                <td>Autoconf </td>
                <td>5y 4m </td>
                <td>5y 0m</td>
              </tr>
              <tr>
                <td>Autoconf </td>
                <td>5y 4m </td>
                <td>5y 0m</td>
              </tr>
              <tr>
                <td>Autoconf </td>
                <td>5y 4m </td>
                <td>5y 0m</td>
              </tr>
              <tr>
                <td>Autoconf </td>
                <td>5y 4m </td>
                <td>5y 0m</td>
              </tr>
              <tr>
                <td>Autoconf </td>
                <td>5y 4m </td>
                <td>5y 0m</td>
              </tr>
              <tr>
                <td>Autoconf </td>
                <td>5y 4m </td>
                <td>5y 0m</td>
              </tr>
              <tr>
                <td>Autoconf </td>
                <td>5y 4m </td>
                <td>5y 0m</td>
              </tr>
              <tr>
                <td>Autoconf </td>
                <td>5y 4m </td>
                <td>5y 0m</td>
              </tr>
              <tr>
                <td>Autoconf </td>
                <td>5y 4m </td>
                <td>5y 0m</td>
              </tr>
              <tr>
                <td>Autoconf </td>
                <td>5y 4m </td>
                <td>5y 0m</td>
              </tr>
              <tr>
                <td>Autoconf </td>
                <td>5y 4m </td>
                <td>5y 0m</td>
              </tr>
              <!-- Maybe add these fields later:
              Language  	Experience  	Median Monthly Commits  	Median Monthly Lines Changed  	Total Commits  	Total Lines Changed  	Comment Ratio
              -->

              <!--
              Opening paragraph
              past jobs
              Education
              Other activities
              Skills
              Other experience
              -->
            </div>
          </div>
        </div>
      </body>
    </html>
<!--
vim: set ts=2 sw=2 expandtab: -->

{% if saved_data %}
<p>You have contributed to the following projects:</p>
<ul>
{% for datum in saved_data %}
  <li>
    {{ datum.project }}
  </li><li>
    {{ datum.url }}
  </li></li>
    {{ datum.contrib_text }}
  </li>
{% endfor %}
</ul>
{% endif %}
<|MERGE_RESOLUTION|>--- conflicted
+++ resolved
@@ -38,17 +38,9 @@
         <h1 class='name'>{{ person.name.full }}</h1>
 
         <h2>Experience</h2>
-<<<<<<< HEAD
-=======
-        <form name='add_contrib' method='POST' action='/profile/add_contribution'>
-          <label for='project-name'></label>
-          <input id='project-name' type='text' name='project'/>
->>>>>>> 48f94496
-
 		<div class='section'>
 			<h3>Log some experience we didn't find</h3>
-			<form id='add-contrib' name='add_contrib' action=''>
-
+        <form id='add-contrib' name='add_contrib' method='POST' action='/profile/add_contribution'>
           <label for='project-name'>Project name: </label>
           <input id='contrib-project-name' type='text' name='project'/>
 
