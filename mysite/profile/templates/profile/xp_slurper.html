{% include 'profile/header.html' %}

<form id='enter-free-software-username' 
    name='enter_free_software_username'
    action='/people/xp_slurp_do' 
    method='GET' style=''>
    <label for='get-data-username'>
        Username you use in free and open source software:
    </label>
    <input type='text' id='u' name='u' />
    <input type='submit' style='float: right;'/>
    <!--input type='image'
    src='/static/images/add.png' /-->
</form>

<<<<<<< HEAD
<form id='enter-free-software-email'
    name='enter_free_software_email'
    action='/people/get_data_for_email' method='POST'
    style='margin-bottom: 10px; float: left; width: 478px;'>
    <label for='get-data-email'>Type an email address</label>
    <input type='text' id='get-data-email' name='email' />
    <input type='submit' style='float: right;'/>
    <!--input type='image' src='/static/images/add.png' /-->
</form>
=======
<!-- check string: [xp_slurper] -->
>>>>>>> 553540cf

{% include 'profile/footer.html' %}<|MERGE_RESOLUTION|>--- conflicted
+++ resolved
@@ -13,7 +13,6 @@
     src='/static/images/add.png' /-->
 </form>
 
-<<<<<<< HEAD
 <form id='enter-free-software-email'
     name='enter_free_software_email'
     action='/people/get_data_for_email' method='POST'
@@ -23,8 +22,7 @@
     <input type='submit' style='float: right;'/>
     <!--input type='image' src='/static/images/add.png' /-->
 </form>
-=======
+
 <!-- check string: [xp_slurper] -->
->>>>>>> 553540cf
 
 {% include 'profile/footer.html' %}