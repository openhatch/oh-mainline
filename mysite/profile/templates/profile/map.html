--- conflicted
+++ resolved
@@ -8,15 +8,7 @@
         {% if property and value %}
         where {{ property }} = {{ value }}
         {% endif %}
-<<<<<<< HEAD
         <div id="map_canvas" style="float: right; margin-right: 10px; width:65%; height:450px;
-                background-image: url('/static/images/profile/map_for_loading.png');
-                text-align: center;">
-            <div class='map_loading_msg' style='margin-left: 20%; padding: 8px; margin-top: 150px; width: 60%; background-color: #fff;'>
-                <img src='/static/images/icons/throbber.png' style=' height: 2.5em;'/>
-                <span style='font-size: 2.5em; margin-left: 10px; '>Loading map&hellip;</span>
-=======
-
         {% comment %}
             Google loads a map here -- replacing #map_loading_msg, among other things.
             The background image will hide, as intended, a few seconds after page load.
@@ -27,7 +19,6 @@
             <div id='map_loading_msg'>
                 <img src='/static/images/icons/throbber.png' />
                 <span>Loading map&hellip;</span>
->>>>>>> 3754c334
             </div>
         </div>
 
