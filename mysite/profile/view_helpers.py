# This file is part of OpenHatch.
# Copyright (C) 2010 Parker Phinney
# Copyright (C) 2011 Krzysztof Tarnowski (krzysztof.tarnowski@ymail.com)
# Copyright (C) 2009, 2010 OpenHatch, Inc.
#
# This program is free software: you can redistribute it and/or modify
# it under the terms of the GNU Affero General Public License as published by
# the Free Software Foundation, either version 3 of the License, or
# (at your option) any later version.
#
# This program is distributed in the hope that it will be useful,
# but WITHOUT ANY WARRANTY; without even the implied warranty of
# MERCHANTABILITY or FITNESS FOR A PARTICULAR PURPOSE.  See the
# GNU Affero General Public License for more details.
#
# You should have received a copy of the GNU Affero General Public License
# along with this program.  If not, see <http://www.gnu.org/licenses/>.

import os.path
import datetime
import hashlib
from itertools import cycle, islice

from django.conf import settings
from django.core.cache import cache
from django.db.models import Q
import django.core.mail
import django.core.serializers
import json

import logging
import mysite.search.view_helpers
import mysite.base.models
import mysite.search.models
import mysite.profile.models
import mysite.base.decorators

# roundrobin() taken from http://docs.python.org/library/itertools.html

# Name constants
SUGGESTION_COUNT = 6
DEFAULT_CACHE_TIMESPAN = 86400 * 7


def roundrobin(*iterables):
    "roundrobin('ABC', 'D', 'EF') --> A D E B F C"
    # Recipe credited to George Sakkis
    pending = len(iterables)
    nexts = cycle(iter(it).next for it in iterables)
    while pending:
        try:
            for next in nexts:
                yield next()
        except StopIteration:
            pending -= 1
            nexts = cycle(islice(nexts, pending))

<<<<<<< HEAD
geoip_database = None


def geoip_city_database_available():
    return os.path.exists(settings.DOWNLOADED_GEOLITECITY_PATH)


def get_geoip_guess_for_ip(ip_as_string):
    # initialize database
    global geoip_database
    if geoip_database is None:
        system_geoip_path = '/usr/share/GeoIP/GeoIP.dat'
        downloaded_geolitecity_path = os.path.join(
            settings.MEDIA_ROOT,
            '../../downloads/GeoLiteCity.dat')
        if os.path.exists(system_geoip_path):
            geoip_database = pygeoip.GeoIP(system_geoip_path)
        if os.path.exists(settings.DOWNLOADED_GEOLITECITY_PATH):
            geoip_database = pygeoip.GeoIP(downloaded_geolitecity_path)

    if geoip_database is None:  # still?
        logging.warn("Uh, we could not find the GeoIP database.")
        return False, u''

    # First, get the country. This works on both the GeoCountry
    # and the GeoLiteCity database.
    country_name = geoip_database.country_name_by_addr(ip_as_string)

    # Try to increase our accuracy if we have the GeoLiteCity database.
    try:
        all_data_about_this_ip = geoip_database.record_by_addr(ip_as_string)
    except pygeoip.GeoIPError:
        return True, unicode(country_name, 'latin-1')

    if all_data_about_this_ip is None:
        return False, ''

    gimme = lambda x: all_data_about_this_ip.get(x, '')

    pieces = [gimme('city')]

    # Only add the region name if it's a string. Otherwise we add numbers to
    # the location, which can be confusing.
    region_name = gimme('region_name')
    try:
        int(region_name)
    except ValueError:
        pieces.append(region_name)

    pieces.append(gimme('country_name'))

    as_string = ', '.join([p for p in pieces if p])
    as_unicode = unicode(as_string, 'Latin-1')

    if as_unicode:
        return True, as_unicode
    return False, u''
=======

class RecommendBugs(object):

    def __init__(self, terms, n):
        self.terms = terms
        self.n = n

    def get_cache_key(self):
        prefix = 'bug_recommendation_cache_'
        bug_timestamp = mysite.base.models.Timestamp.get_timestamp_for_string(
            str(mysite.search.models.Bug))
        suffix_input = [self.terms, self.n, bug_timestamp]
        return prefix + '_' + hashlib.sha1(repr(suffix_input)).hexdigest()

    def is_cache_empty(self):
        return cache.get(self.get_cache_key()) == None

    def recommend(self):
        ret = []
        for bug_id in self._recommend_as_list():
            try:
                bug = mysite.search.models.Bug.all_bugs.get(pk=bug_id)
            except mysite.search.models.Bug.DoesNotExist:
                logging.info("WTF, bug missing. Whatever.")
                continue
            ret.append(bug)
        return ret

    @mysite.base.decorators.cache_method('get_cache_key')
    def _recommend_as_list(self):
        return list(self._recommend_as_generator())

    def _recommend_as_generator(self):
        '''Input: A list of terms, like ['Python', 'C#'], designed for use in the search engine.

        I am a generator that yields Bug objects.
        I yield up to n Bugs in a round-robin fashion.
        I don't yield a Bug more than once.'''

        distinct_ids = set()

        lists_of_bugs = [
            mysite.search.view_helpers.order_bugs(
                mysite.search.view_helpers.Query(terms=[t]).get_bugs_unordered())
            for t in self.terms]
        number_emitted = 0

        for bug in roundrobin(*lists_of_bugs):
            if number_emitted >= self.n:
                raise StopIteration
            if bug.id in distinct_ids:
                continue
            # otherwise...
            number_emitted += 1
            distinct_ids.add(bug.id)
            yield bug.id
>>>>>>> 0adc549e


def parse_string_query(s):
    parsed = {}
    valid_prefixes = ['project', 'icanhelp']
    valid_prefixes.extend(
        mysite.profile.models.TagType.short_name2long_name.keys())

    pieces_from_splitting_on_first_colon = s.split(':', 1)
    if (len(pieces_from_splitting_on_first_colon) > 1 and
            pieces_from_splitting_on_first_colon[0] in valid_prefixes):
        first, rest = pieces_from_splitting_on_first_colon
        parsed['query_type'], parsed['q'] = first, rest
    else:
        parsed['query_type'] = 'all_tags'
        parsed['q'] = s

    # Now, clean up the q to parse out quotation marks
    parsed['q'] = parsed['q'].strip()  # trim whitespace
    if len(parsed['q']) >= 2 and (
            parsed['q'][0] == '"' == parsed['q'][-1]):
        parsed['q'] = parsed['q'][1:-1]

    # If this is not a project-related search, but there are projects
    # that directly match the input, provide that info to the template.
    parsed.update(provide_project_query_hint(parsed))

    # Add a key to the structure called "callable_searcher" -- upon calling
    # this, you can access its .people and .template_data values.
    def callable_searcher(query_type=parsed['query_type'], search_string=parsed['q']):
        return _query2results(query_type, search_string)
    parsed['callable_searcher'] = callable_searcher
    return parsed


def email_spammy_user(u):
    message = '''Dear user of OpenHatch,

We took a look at your account activity and it looked like
your account is spamming the site with links. For now, we've
deleted your data from the site.

If this is an error, let us know your username (which was
%s ) and we can try to restore your data from a backup. If
it was a mistake, our apologies; we're just trying to make
the site more useful to everyone.

Sincerely,

-- OpenHatch.org staff''' % (u.username, )
    subject = "Removing your OpenHatch.org account due to possible abuse"
    msg = django.core.mail.EmailMessage(subject=subject,
                                        body=message,
                                        to=[u.email],
                                        bcc=[email
                                             for (name, email)
                                             in django.conf.settings.ADMINS],
                                        )
    msg.send()


def encode_datetime(obj):
    if isinstance(obj, datetime.datetime):
        return obj.strftime('%Y-%m-%dT%H:%M:%SZ')
    raise TypeError(repr(o) + " is not JSON serializable")


def send_user_export_to_admins(u):
    '''You might want to call this function before deleting a user.

    It sends a semi-reasonable JSON representation of the user to the
    email addressed defined in ADMINS.

    That could be useful for:

    * training an antispam tool

    * recovering data on a user'''
    body = json.dumps(generate_user_export(u), default=encode_datetime)
    msg = django.core.mail.EmailMessage(subject="User export for %d" % u.id,
                                        body=body,
                                        to=[email
                                            for (name, email)
                                            in django.conf.settings.ADMINS],
                                        )
    msg.send()


def generate_user_export(u):
    out = {}
    out['answer_data'] = [django.forms.models.model_to_dict(a)
                          for a in u.answer_set.all()]
    out['tags'] = [django.forms.models.model_to_dict(t)
                   for t in mysite.profile.models.Tag.objects.filter(
                       link_person_tag__person__user=u)]
    out['user'] = django.forms.models.model_to_dict(u)
    del out['user']['password']
    person = u.get_profile()
    # Skip columns that can't be easily JSON serialized
    person.photo = None
    person.photo_thumbnail = None
    person.photo_thumbnail_30px_wide = None
    person.photo_thumbnail_20px_wide = None
    out['person'] = django.forms.models.model_to_dict(
        u.get_profile(), exclude=[
            'photo', 'photo_thumbnail', 'photo_thumbnail_20px_wide',
            'photo_thumbnail_30px_wide',
        ])
    return out


def _query2results(query_type, search_string):
    if query_type == 'project':
        return ProjectQuery(search_string=search_string)

    if query_type == 'icanhelp':
        return WannaHelpQuery(search_string=search_string)

    if query_type == 'all_tags':
        return AllTagsQuery(search_string=search_string)

    return TagQuery(tag_short_name=query_type,
                    search_string=search_string)

# These are helper functions for showing information about the query.


def query_type2query_summary(template_data):
    output_dict = {}

    if not template_data['q']:
        return output_dict

    if template_data['query_type'] == 'project':
        output_dict['this_query_summary'] = 'who have contributed to '
        output_dict['query_is_a_project_name'] = True
    elif template_data['query_type'] == 'icanhelp':
        output_dict[
            'this_query_summary'] = 'willing to contribute to the project '
        output_dict['query_is_a_project_name'] = True
    elif template_data['query_type'] == 'all_tags':
        output_dict['this_query_summary'] = 'who have listed'
        output_dict['this_query_post_summary'] = ' on their profiles'
    elif template_data['query_type'] == 'understands_not':
        output_dict['this_query_summary'] = 'tagged with understands_not = '
    elif template_data['query_type'] == 'understands':
        output_dict['this_query_summary'] = 'who understand '
    elif template_data['query_type'] == 'studying':
        output_dict['this_query_summary'] = 'who are currently studying '
    else:
        long_name = mysite.profile.models.TagType.short_name2long_name[
            template_data['query_type']]
        output_dict['this_query_summary'] = 'who ' + long_name

    if template_data['query_type'] == 'icanhelp' and not template_data['people']:
        output_dict['total_query_summary'] = (
            "No one has yet listed himself/herself as willing to contribute "
            "to the project <strong>%s</strong>." % template_data['q'])

    return output_dict


def provide_project_query_hint(parsed_query):
    output_dict = {}

    if parsed_query['query_type'] != 'project':
        # Figure out which projects happen to match that
        projects_that_match_q_exactly = []
        for word in [parsed_query['q']]:  # This is now tokenized smartly.
            name_matches = mysite.search.models.Project.objects.filter(
                name__iexact=word)
            for project in name_matches:
                if project.cached_contributor_count:
                    # only add those projects that have people in them
                    projects_that_match_q_exactly.append(project)
        output_dict[
            'projects_that_match_q_exactly'] = projects_that_match_q_exactly

    return output_dict


def get_most_popular_projects():
    # FIXME: This code is presumably terrible.
    key_name = 'most_popular_projects_last_flushed_on_20100325'
    popular_projects = cache.get(key_name)
    if popular_projects is None:
        projects = mysite.search.models.Project.objects.all()
        popular_projects = sorted(
            projects, key=lambda proj: len(proj.get_contributors()) * (-1))[:SUGGESTION_COUNT]
        # extract just the names from the projects
        popular_projects = [project.name for project in popular_projects]
        # cache it for a week
        cache.set(key_name, popular_projects, DEFAULT_CACHE_TIMESPAN)
    return popular_projects


def get_matching_project_suggestions(search_text):
    # FIXME: This code is presumably terrible.
    mps1 = mysite.search.models.Project.objects.filter(
        cached_contributor_count__gt=0, name__icontains=search_text).filter(
        ~Q(name__iexact=search_text)).order_by(
        '-cached_contributor_count')
    mps2 = mysite.search.models.Project.objects.filter(
        cached_contributor_count__gt=0, display_name__icontains=search_text).filter(
        ~Q(name__iexact=search_text)).order_by(
        '-cached_contributor_count')
    return mps1 | mps2


def get_most_popular_tags():
    # FIXME: This code is presumably terrible.
    key_name = 'most_popular_tags'
    popular_tags = cache.get(key_name)
    if popular_tags is None:
        # to get the most popular tags:
        # get all tags
        # order them by the number of people that list them
        # remove duplicates
        # lowercase them all and then remove duplicates
        # take the popular ones
        # cache it for a week
        popular_tags = []  # FIXME: I removed the implementation of this.
        cache.set(key_name, popular_tags, DEFAULT_CACHE_TIMESPAN)
    return popular_tags

# This code finds the right people to show on /people/, gathering a list
# of people and optional extra template data for the map.


class PeopleFinder(object):

    '''Subclasses of PeopleFinder take a query string as the only argument
    to __init__.py, and they create the self.template_data and self.people
    attributes.'''

    def __init__(self, search_string):
        raise NotImplementedError

    def get_person_instances_from_person_ids(self, person_ids):
        return mysite.profile.models.Person.objects.filter(
            pk__in=person_ids).select_related().order_by('user__username')

    def calculate_project(self, search_string):
        orm_projects = mysite.search.models.Project.objects.filter(
            name__iexact=search_string)
        if orm_projects:
            self.project = orm_projects[0]
            self.template_data['queried_project'] = self.project
        else:
            self.project = None
            self.template_data[
                'total_query_summary'] = "Sorry, we couldn't find a project named <strong>%s</strong>." % search_string

    def add_query_summary(self):
        raise NotImplementedError


class WannaHelpQuery(PeopleFinder):

    def __init__(self, search_string):
        self.template_data = {}
        self.calculate_project(search_string)
        self.people = []
        if self.project:
            self.people = self.project.people_who_wanna_help.all()
        self.add_query_summary()

    def add_query_summary(self):
        self.template_data[
            'this_query_summary'] = 'willing to contribute to the project '
        self.template_data['query_is_a_project_name'] = True


class TagQuery(PeopleFinder):
    # FIXME: Probably we should add a add_query_summary() method.

    def __init__(self, tag_short_name, search_string):
        self.template_data = {}
        self.people = []
        tag_type = self.get_tag_type(tag_short_name)
        if tag_type:
            self.people = self.get_persons_by_tag_type_and_text(
                tag_type, search_string)

    def get_tag_type(self, tag_short_name):
        tag_types = mysite.profile.models.TagType.objects.filter(
            name=tag_short_name)
        if not tag_types:
            return None
        return tag_types[0]

    def get_persons_by_tag_type_and_text(self, tag_type, search_string):
        tag_ids = mysite.profile.models.Tag.objects.filter(
            tag_type=tag_type, text__iexact=search_string).values_list('id', flat=True)
        person_ids = mysite.profile.models.Link_Person_Tag.objects.filter(
            tag__id__in=tag_ids).values_list('person_id', flat=True)
        return self.get_person_instances_from_person_ids(person_ids)


class AllTagsQuery(PeopleFinder):
    # FIXME: Probably we should add a add_query_summary() method.

    def __init__(self, search_string):
        self.template_data = {}
        self.people = mysite.profile.models.Person.objects.none()

        search_list = search_string.split(" ")

        # get search based on tags
        tag_results = mysite.profile.models.Person.objects.none()
        tag_results = self.get_persons_by_tag_text(
            search_string)

        # get search based on username
        user_results = mysite.profile.models.Person.objects.none()
        if len(search_list) == 1:
            user_results = self.get_persons_by_username(
                search_string)

        # get search based on last name
        lastname_results = mysite.profile.models.Person.objects.none()
        lastname_results2 = mysite.profile.models.Person.objects.none()
        for search_word in search_list:
            lastname_results2 = self.get_persons_by_lastname(
                search_word)
            lastname_results = lastname_results | lastname_results2

        # get search based on first name
        firstname_results = mysite.profile.models.Person.objects.none()
        firstname_results2 = mysite.profile.models.Person.objects.none()
        for search_word in search_list:
            firstname_results2 = self.get_persons_by_firstname(
                search_word)
            firstname_results = firstname_results | firstname_results2

        # Chain all the search results together
        self.people = tag_results | user_results | lastname_results | firstname_results

    def get_persons_by_tag_text(self, search_string):
        tag_ids = mysite.profile.models.Tag.objects.filter(
            text__iexact=search_string).values_list('id', flat=True)
        person_ids = mysite.profile.models.Link_Person_Tag.objects.filter(
            tag__id__in=tag_ids).values_list('person_id', flat=True)
        return self.get_person_instances_from_person_ids(person_ids)

    def get_persons_by_username(self, search_string):
        return mysite.profile.models.Person.objects.filter(
            user__username__icontains=search_string)

    def get_persons_by_lastname(self, search_string):
        return mysite.profile.models.Person.objects.filter(
            user__last_name__icontains=search_string)

    def get_persons_by_firstname(self, search_string):
        return mysite.profile.models.Person.objects.filter(
            user__first_name__icontains=search_string)


class ProjectQuery(PeopleFinder):

    def __init__(self, search_string):
        self.template_data = {}
        self.people = []
        # We never got faceting working properly with Haystack, while doing
        # exact searches, so we do the queries via the ORM.

        self.calculate_project(search_string)
        self.add_query_summary()

        if self.project:
            self.calculate_people_for_project()
            self.add_wanna_help_count()

    def calculate_people_for_project(self):
        person_ids = mysite.profile.models.PortfolioEntry.published_ones.filter(
            project=self.project).values_list('person_id', flat=True)
        self.people = self.get_person_instances_from_person_ids(person_ids)

    def add_wanna_help_count(self):
        self.template_data[
            'icanhelp_count'] = self.project.people_who_wanna_help.count()

    def add_query_summary(self):
        self.template_data['this_query_summary'] = 'who have contributed to '
        self.template_data['query_is_a_project_name'] = True<|MERGE_RESOLUTION|>--- conflicted
+++ resolved
@@ -55,122 +55,6 @@
             pending -= 1
             nexts = cycle(islice(nexts, pending))
 
-<<<<<<< HEAD
-geoip_database = None
-
-
-def geoip_city_database_available():
-    return os.path.exists(settings.DOWNLOADED_GEOLITECITY_PATH)
-
-
-def get_geoip_guess_for_ip(ip_as_string):
-    # initialize database
-    global geoip_database
-    if geoip_database is None:
-        system_geoip_path = '/usr/share/GeoIP/GeoIP.dat'
-        downloaded_geolitecity_path = os.path.join(
-            settings.MEDIA_ROOT,
-            '../../downloads/GeoLiteCity.dat')
-        if os.path.exists(system_geoip_path):
-            geoip_database = pygeoip.GeoIP(system_geoip_path)
-        if os.path.exists(settings.DOWNLOADED_GEOLITECITY_PATH):
-            geoip_database = pygeoip.GeoIP(downloaded_geolitecity_path)
-
-    if geoip_database is None:  # still?
-        logging.warn("Uh, we could not find the GeoIP database.")
-        return False, u''
-
-    # First, get the country. This works on both the GeoCountry
-    # and the GeoLiteCity database.
-    country_name = geoip_database.country_name_by_addr(ip_as_string)
-
-    # Try to increase our accuracy if we have the GeoLiteCity database.
-    try:
-        all_data_about_this_ip = geoip_database.record_by_addr(ip_as_string)
-    except pygeoip.GeoIPError:
-        return True, unicode(country_name, 'latin-1')
-
-    if all_data_about_this_ip is None:
-        return False, ''
-
-    gimme = lambda x: all_data_about_this_ip.get(x, '')
-
-    pieces = [gimme('city')]
-
-    # Only add the region name if it's a string. Otherwise we add numbers to
-    # the location, which can be confusing.
-    region_name = gimme('region_name')
-    try:
-        int(region_name)
-    except ValueError:
-        pieces.append(region_name)
-
-    pieces.append(gimme('country_name'))
-
-    as_string = ', '.join([p for p in pieces if p])
-    as_unicode = unicode(as_string, 'Latin-1')
-
-    if as_unicode:
-        return True, as_unicode
-    return False, u''
-=======
-
-class RecommendBugs(object):
-
-    def __init__(self, terms, n):
-        self.terms = terms
-        self.n = n
-
-    def get_cache_key(self):
-        prefix = 'bug_recommendation_cache_'
-        bug_timestamp = mysite.base.models.Timestamp.get_timestamp_for_string(
-            str(mysite.search.models.Bug))
-        suffix_input = [self.terms, self.n, bug_timestamp]
-        return prefix + '_' + hashlib.sha1(repr(suffix_input)).hexdigest()
-
-    def is_cache_empty(self):
-        return cache.get(self.get_cache_key()) == None
-
-    def recommend(self):
-        ret = []
-        for bug_id in self._recommend_as_list():
-            try:
-                bug = mysite.search.models.Bug.all_bugs.get(pk=bug_id)
-            except mysite.search.models.Bug.DoesNotExist:
-                logging.info("WTF, bug missing. Whatever.")
-                continue
-            ret.append(bug)
-        return ret
-
-    @mysite.base.decorators.cache_method('get_cache_key')
-    def _recommend_as_list(self):
-        return list(self._recommend_as_generator())
-
-    def _recommend_as_generator(self):
-        '''Input: A list of terms, like ['Python', 'C#'], designed for use in the search engine.
-
-        I am a generator that yields Bug objects.
-        I yield up to n Bugs in a round-robin fashion.
-        I don't yield a Bug more than once.'''
-
-        distinct_ids = set()
-
-        lists_of_bugs = [
-            mysite.search.view_helpers.order_bugs(
-                mysite.search.view_helpers.Query(terms=[t]).get_bugs_unordered())
-            for t in self.terms]
-        number_emitted = 0
-
-        for bug in roundrobin(*lists_of_bugs):
-            if number_emitted >= self.n:
-                raise StopIteration
-            if bug.id in distinct_ids:
-                continue
-            # otherwise...
-            number_emitted += 1
-            distinct_ids.add(bug.id)
-            yield bug.id
->>>>>>> 0adc549e
 
 
 def parse_string_query(s):
