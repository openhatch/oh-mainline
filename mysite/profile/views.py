--- conflicted
+++ resolved
@@ -50,12 +50,7 @@
     return render_to_response('profile/exp_scraper_input_form.html', {
         'notification': notification})
 
-<<<<<<< HEAD
-def exp_scraper_check_input_and_scrape(request):
-=======
 def exp_scraper_scrape_web(request):
-
->>>>>>> 61380bf3
     # Check input
     input_username = request.GET.get('u', None)
     if input_username is None:
