# Imports {{{

# Python
import StringIO
import datetime
import urllib
import simplejson
import re
import collections

# Django
from django.template.loader import render_to_string
from django.core import serializers
from django.http import \
        HttpResponse, HttpResponseRedirect, HttpResponseServerError, HttpResponsePermanentRedirect
from django.shortcuts import \
        render_to_response, get_object_or_404
import django.contrib.auth 
from django.contrib.auth.models import User
from django.contrib.auth.decorators import login_required
from django.core.urlresolvers import reverse
from django.db.models import Q
from django.core.cache import cache

# Haystack
import haystack.query

# OpenHatch apps
import mysite.base.controllers
import mysite.base.unicode_sanity
import mysite.profile.controllers
import mysite.base.helpers
from mysite.profile.models import \
        Person, Tag, TagType, \
        Link_Project_Tag, Link_Person_Tag, \
        DataImportAttempt, PortfolioEntry, Citation
from mysite.search.models import Project
from mysite.base.decorators import view
import mysite.profile.forms
import mysite.profile.tasks
# }}}

@login_required
def add_citation_manually_do(request):
    # {{{
    form = mysite.profile.forms.ManuallyAddACitationForm(request.POST)
    form.set_user(request.user)

    output = {
            'form_container_element_id': request.POST['form_container_element_id']
            }
    if form.is_valid():
        citation = form.save()

        # Manually added citations are published automatically.
        citation.is_published = True
        citation.save()
        
        json = simplejson.dumps(output)
        return HttpResponse(json, mimetype='application/json') 

    else:
        error_msgs = []
        for error in form.errors.values():
            error_msgs.extend(eval(error.__repr__())) # don't ask questions.

        output['error_msgs'] = error_msgs
        json = simplejson.dumps(output)
        return HttpResponseServerError(json, mimetype='application/json')

    #}}}

@view
def display_person_web(request, user_to_display__username=None):
    # {{{

    user = get_object_or_404(User, username=user_to_display__username)
    person, was_created = Person.objects.get_or_create(user=user)

    data = get_personal_data(person)
    data['edit_mode'] = False
    data['editable'] = (request.user == user)
    data['notifications'] = mysite.base.controllers.get_notification_from_request(request)
    data['explain_to_anonymous_users'] = True

    return (request, 'profile/main.html', data)

    # }}}

#FIXME: Create a separate function that just passes the data required for displaying the little user bar on the top right to the template, and leaves out all the data required for displaying the large user bar on the left.
def get_personal_data(person):
    # {{{

    # FIXME: Make this more readable.
    data_dict = {
            'person': person,
            'photo_url': person.get_photo_url_or_default(),
            } 

    data_dict['tags'] = tags_dict_for_person(person)
    data_dict['tags_flat'] = dict(
        [ (key, ', '.join([k.text for k in data_dict['tags'][key]]))
          for key in data_dict['tags'] ])

    data_dict['has_set_info'] = any(data_dict['tags_flat'].values())

    data_dict['contact_blurb'] = mysite.base.controllers.put_forwarder_in_contact_blurb_if_they_want(person.contact_blurb, person.user)

    return data_dict

    # }}}

def tags_dict_for_person(person):
    # {{{
    ret = collections.defaultdict(list)
    links = Link_Person_Tag.objects.filter(person=person).order_by('id')
    for link in links:
        ret[link.tag.tag_type.name].append(link.tag)

    return ret
    # }}}

# FIXME: Test this.
def widget_display_undecorated(request, user_to_display__username):
    """We leave this function unwrapped by @view """
    """so it can referenced by widget_display_string."""
    # {{{
    user = get_object_or_404(User, username=user_to_display__username)
    person = get_object_or_404(Person, user=user)

    data = get_personal_data(person)
    data.update(mysite.base.controllers.get_uri_metadata_for_generating_absolute_links(
        request))
    return (request, 'profile/widget.html', data)
    # }}}

widget_display = view(widget_display_undecorated)

def widget_display_string(request, user_to_display__username):
    request, template, data = widget_display_undecorated(request, user_to_display__username)
    return render_to_string(template, data)

def widget_display_js(request, user_to_display__username):
    # FIXME: In the future, use:
    html_doc = widget_display_string(request, user_to_display__username)
    # to generate html_doc
    encoded_for_js = simplejson.dumps(html_doc)
    # Note: using application/javascript as suggested by
    # http://www.ietf.org/rfc/rfc4329.txt
    return render_to_response('base/append_ourselves.js',
                              {'in_string': encoded_for_js},
                              mimetype='application/javascript')

# }}}

# Debtags {{{

def add_one_debtag_to_project(project_name, tag_text):
    # {{{
    tag_type, created = TagType.objects.get_or_create(name='Debtags')

    project, project_created = Project.objects.get_or_create(name=project_name)

    tag, tag_created = Tag.objects.get_or_create(
            text=tag_text, tag_type=tag_type)

    new_link = Link_Project_Tag.objects.create(
            tag=tag, project=project,
            source='Debtags')
    new_link.save()
    return new_link
# }}}

def list_debtags_of_project(project_name):
    # {{{
    debtags_list = list(TagType.objects.filter(name='Debtags'))
    if debtags_list:
        debtags = debtags_list[0]
    else:
        return []

    project_list = list(Project.objects.filter(name=project_name))
    if project_list:
        project = project_list[0]
    else:
        return []

    resluts = list(Link_Project_Tag.objects.filter(project=project,
        tag__tag_type=debtags))
    return [link.tag.text for link in resluts]
    # }}}

def import_debtags(cooked_string = None):
    # {{{
    if cooked_string is None:
        # Warning: this re-downloads the list from Alioth every time this
        # is called
        import urllib2
        import gzip
        fd = urllib2.urlopen('http://debtags.alioth.debian.org/tags/tags-current.gz')
        gzipped_sio = StringIO.StringIO(fd.read()) # this sucks, but I
        # can't stream to
        # gzip.GzipFile because
        # urlopen()'s result
        # lacks tell()
        gunzipped = gzip.GzipFile(fileobj=gzipped_sio)
    else:
        gunzipped = StringIO.StringIO(cooked_string)
    for line in gunzipped:
        if ':' in line:
            package, tagstring = line.split(':', 1)
            tags = map(lambda s: s.strip(), tagstring.split(','))
            for tag in tags:
                add_one_debtag_to_project(package, tag)
    # }}}

# }}}

# Project experience tags {{{

# }}}

def _project_hash(project_name):
    # {{{
    # This prefix is a sha256 of 1MiB of /dev/urandom
    PREFIX = '_project_hash_2136870e40a759b56b9ba97a0'
    PREFIX += 'd7f60b84dbc90097a32da284306e871105d96cd'
    import hashlib
    hashed = hashlib.sha256(PREFIX + project_name)
    return hashed.hexdigest()
    # }}}

@login_required
# this is a post handler
def edit_person_info_do(request):
    # {{{
    person = request.user.get_profile()

    #grab their submitted bio
    person.bio = request.POST.get('edit-tags-bio', '')

    # Grab the submitted homepage URL.
    # FIXME: One day, validate that this is a valid URL, and
    # use Django forms for this whole thing, while we're at it.
    person.homepage_url = request.POST.get('edit-tags-homepage_url', '')

    # We can map from some strings to some TagTypes
    for known_tag_type_name in ('understands', 'understands_not',
                           'studying', 'can_pitch_in', 'can_mentor'):
        tag_type, _ = TagType.objects.get_or_create(name=known_tag_type_name)

        text = request.POST.get('edit-tags-' + known_tag_type_name, '')
        # Set the tags to this thing
        new_tag_texts_for_this_type_raw = text.split(',')
        new_tag_texts_for_this_type = [tag.strip()
                for tag in new_tag_texts_for_this_type_raw]
        # Now figure out what tags are in the DB
        old_tag_links = Link_Person_Tag.objects.filter(
                tag__tag_type=tag_type, person=person)

        # FIXME: Churn, baby churn
        for link in old_tag_links:
            link.delete()

        for tag_text in new_tag_texts_for_this_type:
            if not tag_text.strip(): # Don't save blank tags.
                continue

            tag_text_case_sensitive_regex = r"^%s$" % re.escape(tag_text)
            tag, _ = Tag.objects.get_or_create(
                    text__regex=tag_text_case_sensitive_regex,
                    tag_type=tag_type,
                    defaults={'text': tag_text})
            new_link, _ = Link_Person_Tag.objects.get_or_create(
                    tag=tag, person=person)

    posted_contact_blurb = request.POST.get('edit-tags-contact_blurb', '')
    # if their new contact blurb contains $fwd,
    # make sure that they have an email address in our database
    # if not, give them an error
    if '$fwd' in posted_contact_blurb and not person.user.email:
        person.save()
        return edit_info(request, contact_blurb_error=True, contact_blurb_thus_far=posted_contact_blurb)
    # if their new contact blurb contains $fwd and their old one didn't, then make them a new forwarder
    if '$fwd' in posted_contact_blurb and not '$fwd' in person.contact_blurb:
        mysite.base.controllers.generate_forwarder(person.user)

    person.contact_blurb = posted_contact_blurb
    person.save()

    # Enqueue a background task to re-index the person
    task = mysite.profile.tasks.ReindexPerson()
    task.delay(person_id=person.id)
    return HttpResponseRedirect(person.profile_url)

    # FIXME: This is racey. Only one of these functions should run at once.
    # }}}

@login_required
def ask_for_tag_input(request, username):
    # {{{
    return display_person_web(request, username, 'tags', edit='1')
    # }}}

def cut_list_of_people_in_three_columns(people):
    third = len(people)/3
    return [people[0:third], people[third:(third*2)], people[(third*2):]]

def cut_list_of_people_in_two_columns(people):
    half = len(people)/2
    return [people[0:half], people[half:]]
    
def permanent_redirect_to_people_search(request, property, value):
    '''Property is the "tag name", and "value" is the text in it.'''
    if property == 'seeking':
        property = 'can_pitch_in'
    
    if ' ' in value:
        escaped_value = '"' + value + '"'
    else:
        escaped_value = value
    
    q = '%s:%s' % (property, escaped_value)
    get_args = {u'q': q}
    destination_url = (reverse('mysite.profile.views.people') + '?' + 
                       mysite.base.unicode_sanity.urlencode(get_args))
    return HttpResponsePermanentRedirect(destination_url)

def tag_type_query2mappable_orm_people(tag_type_short_name, parsed_query):
    # ask haystack...
    tag_type_according_to_haystack = tag_type_short_name + "_lowercase_exact"
    mappable_people_from_haystack = haystack.query.SearchQuerySet().all()
    mappable_people_from_haystack = mappable_people_from_haystack.filter(**{
            tag_type_according_to_haystack: parsed_query['q'].lower()})

    mappable_people_from_haystack.load_all()

    mappable_people = [x.object for x in mappable_people_from_haystack if x.object]

    ### and sort it the way everyone expects
    mappable_people = sorted(mappable_people, key=lambda p: p.user.username.lower())

    return mappable_people, {}

def all_tags_query2mappable_orm_people(parsed_query):
    # do three queries...
    # the values are set()s containing ID numbers of Django ORM Person objects
    queries_in_order = ['can_mentor_lowercase_exact',
                        'can_pitch_in_lowercase_exact',
                        'understands_lowercase_exact']
    query2results = {queries_in_order[0]: set(),
                     queries_in_order[1]: set(),
                     queries_in_order[2]: set()}
    for query in query2results:
        # ask haystack...
        mappable_people_from_haystack = haystack.query.SearchQuerySet().all()
        mappable_people_from_haystack = mappable_people_from_haystack.filter(**{query: parsed_query['q'].lower()})
        
        mappable_people_from_haystack.load_all()
                
        results = [x.object for x in mappable_people_from_haystack]
        query2results[query] = results

        ### mappable_people
        mappable_people_set = set()
        for result_set in query2results.values():
            mappable_people_set.update(result_set)

        ### and sort it the way everyone expects
        mappable_people = sorted(mappable_people_set, key=lambda p: p.user.username.lower())

        ### Justify your existence time: Why is each person a valid match?
        for person in mappable_people:
            person.reasons = [query for query in queries_in_order
                              if person in query2results[query]]

            # now we have to clean this up. First, remove teh _lowercase_exact from the end
            person.reasons = [ s.replace('_lowercase_exact', '') for s in person.reasons]
            # then make it the human readable form as said by the TagType dict
            person.reasons = [TagType.short_name2long_name[s] for s in person.reasons]

    extra_data = {}
    ## How many possible mentors
    extra_data['suggestions_for_searches_regarding_people_who_can_mentor'] = []
    mentor_people = query2results['can_mentor_lowercase_exact']
    if mentor_people:
        extra_data['suggestions_for_searches_regarding_people_who_can_mentor'].append(
            {'query': parsed_query['q'].lower(),
             'count': len(mentor_people)})

    extra_data['suggestions_for_searches_regarding_people_who_can_pitch_in'] = []
    ## Does this relate to people who can pitch in?
    can_pitch_in_people = query2results['can_pitch_in_lowercase_exact']
    if can_pitch_in_people:
        extra_data['suggestions_for_searches_regarding_people_who_can_pitch_in'].append(
            {'query': parsed_query['q'].lower(), 'count': len(can_pitch_in_people)})

    return mappable_people, extra_data

def query2results(parsed_query):
    query_type2executor = {
        'project': project_query2mappable_orm_people,
        'all_tags': all_tags_query2mappable_orm_people}
    
    # Now add to that the TagType-based queries
    for short_name in mysite.profile.models.TagType.short_name2long_name:
        def thingamabob(parsed_query, short_name=short_name):
            return tag_type_query2mappable_orm_people(short_name, parsed_query)
        query_type2executor[short_name] = thingamabob

    desired_query_type = parsed_query['query_type']
    return query_type2executor[desired_query_type](parsed_query)

def project_query2mappable_orm_people(parsed_query):
    assert parsed_query['query_type'] == 'project'
    mappable_people_from_haystack = haystack.query.SearchQuerySet().all()
    haystack_field_name = 'all_public_projects_lowercase_exact'
    mappable_people_from_haystack = mappable_people_from_haystack.filter(
        **{haystack_field_name: parsed_query['q'].lower()})
    
    mappable_people_from_haystack.load_all()
    
    mappable_people = sorted([x.object for x in mappable_people_from_haystack],
                             key=lambda x: x.user.username)

    extra_data = {}

    ## populate suggestions_for_searches_regarding_people_who_can_pitch_in
    ## that expects a {'query': X, 'count': Y} dict
    suggestions_for_searches_regarding_people_who_can_pitch_in = []
    orm_projects = Project.objects.filter(name__iexact=parsed_query['q'])
    for orm_project in orm_projects:
        people_who_can_pitch_in_with_project_language = haystack.query.SearchQuerySet(
            ).all().filter(can_pitch_in_lowercase_exact=orm_project.language.lower())
        if people_who_can_pitch_in_with_project_language:
            suggestions_for_searches_regarding_people_who_can_pitch_in.append(
                {'query': orm_project.language,
                 'count': len(people_who_can_pitch_in_with_project_language),
                 'summary_addendum': ", %s's primary language" % orm_project.name})


    # Suggestions for possible mentors
    suggestions_for_searches_regarding_people_who_can_mentor = []
    for orm_project in orm_projects:
        people_who_could_mentor_in_the_project_language = haystack.query.SearchQuerySet(
            ).all().filter(can_mentor_lowercase_exact=orm_project.language.lower())
        if people_who_could_mentor_in_the_project_language:
            suggestions_for_searches_regarding_people_who_can_mentor.append(
                {'query': orm_project.language,
                 'count': len(people_who_could_mentor_in_the_project_language),
                 'summary_addendum': ", %s's primary language" % orm_project.name})

    extra_data['suggestions_for_searches_regarding_people_who_can_pitch_in'
               ] = suggestions_for_searches_regarding_people_who_can_pitch_in

    extra_data['suggestions_for_searches_regarding_people_who_can_mentor'
               ] = suggestions_for_searches_regarding_people_who_can_mentor
    
    return mappable_people, extra_data

@view
def people(request):
    """Display a list of people."""
    # {{{
    data = {}

    # pull in q from GET
    query = request.GET.get('q', '')

    data['raw_query'] = query
    parsed_query = mysite.profile.controllers.parse_string_query(query)
    data.update(parsed_query)

    if parsed_query['query_type'] != 'project':
        # Figure out which projects happen to match that
        projects_that_match_q_exactly = []
        for word in [parsed_query['q']]: # This is now tokenized smartly.
            name_matches = Project.objects.filter(name__iexact=word)
            for project in name_matches:
                if project.cached_contributor_count:
                    # only add those projects that have people in them
                    projects_that_match_q_exactly.append(project)
        data['projects_that_match_q_exactly'] = projects_that_match_q_exactly

    # Get the list of people to display.

    if parsed_query['q'].strip():
        everybody, extra_data = query2results(parsed_query)
        data.update(extra_data)

    else:
        everybody = Person.objects.all().order_by('user__username')

    # filter by query, if it is set
    data['people'] = everybody
    get_relevant_person_data = lambda p: (
            {'name': p.get_full_name_or_username(),
            'location': p.get_public_location_or_default()})
    person_id2data = dict([(person.pk, get_relevant_person_data(person))
            for person in everybody])
    data['person_id2data_as_json'] = simplejson.dumps(person_id2data)
    data['test_js'] = request.GET.get('test', None)
    data['num_of_persons_with_locations'] = len(person_id2data)
    if request.GET.get('center', False):
        data['center_json'] = mysite.base.controllers.cached_geocoding_in_json(
            request.GET.get('center', ''))
        # the below is true when we fail to geocode the center that we got from GET
        if data['center_json'] == 'null':
            data['geocode_failed'] = True;
        data['center_name'] = request.GET.get('center', '')
        data['center_name_json'] = simplejson.dumps(request.GET.get('center', ''))

    data['show_everybody_javascript_boolean'] = simplejson.dumps(not data.get('center_json', False))

    data['person_id2lat_long_as_json'] = simplejson.dumps(
        dict( (person_id, simplejson.loads(mysite.base.controllers.cached_geocoding_in_json(person_id2data[person_id]['location'])))
              for person_id in person_id2data))

    suggestion_count = 6

    cache_timespan = 86400 * 7
    #if settings.DEBUG:
    #    cache_timespan = 0

    key_name = 'most_popular_projects'
    popular_projects = cache.get(key_name)
    if popular_projects is None:
        projects = Project.objects.all()
        popular_projects = sorted(projects, key=lambda proj: len(proj.get_contributors())*(-1))[:suggestion_count]
        #extract just the names from the projects
        popular_projects = [project.name for project in popular_projects]
        # cache it for a week
        cache.set(key_name, popular_projects, cache_timespan)

    key_name = 'most_popular_tags'
    popular_tags = cache.get(key_name)
    if popular_tags is None:
        # to get the most popular tags:
            # get all tags
            # order them by the number of people that list them
            # remove duplicates
        tags = Tag.objects.all()
        #lowercase them all and then remove duplicates
        tags_with_no_duplicates = list(set(map(lambda tag: tag.name.lower(), tags)))
        #take the popular ones
        popular_tags = sorted(tags_with_no_duplicates, key=lambda tag_name: len(Tag.get_people_by_tag_name(tag_name))*(-1))[:suggestion_count]
        # cache it for a week
        cache.set(key_name, popular_tags, cache_timespan)

    # Populate matching_project_suggestions
    data['matching_project_suggestions'] = Project.objects.filter(
        cached_contributor_count__gt=0, name__icontains=data['q']).filter(
        ~Q(name__iexact=data['q'])).order_by(
        '-cached_contributor_count')

    MATCHING_PROJECT_SUGGESTIONS_COUNT = 3
    # limit this if we found people
    if data['people']:
        data['matching_project_suggestions'] = data['matching_project_suggestions'][:MATCHING_PROJECT_SUGGESTIONS_COUNT]

    # What kind of people are these?
    if data['q']:
        if data['query_type'] == 'project':
            data['this_query_summary'] = 'who have contributed to'
        elif data['query_type'] == 'all_tags':
            data['this_query_summary'] = 'who have listed'
            data['this_query_post_summary'] = ' on their profiles'
        elif data['query_type'] == 'understands_not':
            data['this_query_summary'] = 'tagged with understands_not = '
        elif data['query_type'] == 'understands':
            data['this_query_summary'] = 'who understand '
        elif data['query_type'] == 'studying':
            data['this_query_summary'] = 'who are currently studying '
        else:
            long_name = mysite.profile.models.TagType.short_name2long_name[data['query_type']]
            data['this_query_summary'] = 'who ' + long_name

    data['suggestions'] = [
        dict(display_name='projects',
             values=popular_projects,
             query_prefix='project:'),
        dict(display_name='profile tags',
             values=popular_tags,
             query_prefix='')]

    return (request, 'profile/search_people.html', data)
    # }}}

def gimme_json_for_portfolio(request):
    "Get JSON used to live-update the portfolio editor."
    """JSON includes:
        * The person's data.
        * DataImportAttempts.
        * other stuff"""
    # {{{
    person = request.user.get_profile()

    # Citations don't naturally serialize summaries.
    citations = list(Citation.untrashed.filter(portfolio_entry__person=person))
    portfolio_entries_unserialized = PortfolioEntry.objects.filter(person=person, is_deleted=False).order_by('-pk')
    projects_unserialized = [p.project for p in portfolio_entries_unserialized]
    
    # Serialize citation summaries
    summaries = {}
    for c in citations:
        summaries[c.pk] = render_to_string(
                "profile/portfolio/citation_summary.html",
                {'citation': c})

    # FIXME: Maybe we can serialize directly to Python objects.
    # fixme: zomg       don't recycle variable names for objs of diff types srsly u guys!

    five_minutes_ago = datetime.datetime.utcnow() - datetime.timedelta(minutes=5)
    recent_dias = DataImportAttempt.objects.filter(person=person, date_created__gt=five_minutes_ago)
    recent_dias_json = simplejson.loads(serializers.serialize('json', recent_dias))
    portfolio_entries = simplejson.loads(serializers.serialize('json',
        portfolio_entries_unserialized))
    projects = simplejson.loads(serializers.serialize('json', projects_unserialized))
    # FIXME: Don't send like all the flippin projects down the tubes.
    citations = simplejson.loads(serializers.serialize('json', citations))

    recent_dias_that_are_completed = recent_dias.filter(completed=True)
    import_running = recent_dias.count() > 0 and (
            recent_dias_that_are_completed.count() != recent_dias.count())
    progress_percentage = 100
    if import_running:
        progress_percentage = int(recent_dias_that_are_completed.count() * 100.0 / recent_dias.count())
    import_data = {
            'running': import_running,
            'progress_percentage': progress_percentage,
            }

    json = simplejson.dumps({
        'dias': recent_dias_json,
        'import': import_data,
        'citations': citations,
        'portfolio_entries': portfolio_entries,
        'projects': projects,
        'summaries': summaries,
        'messages': request.user.get_and_delete_messages(),
        })

    return HttpResponse(json, mimetype='application/json')
    # }}}

def replace_icon_with_default(request):
    "Expected postcondition: project's icon_dict says it is generic."
    """
    Expected output will look something like this:
    {
            'success': true,
            'portfolio_entry__pk': 0
    }"""
    portfolio_entry = PortfolioEntry.objects.get(
            pk=int(request.POST['portfolio_entry__pk']),
            person__user=request.user)
    # FIXME: test for naughty people trying to replace others' icons with the default!
    project = portfolio_entry.project

    project = portfolio_entry.project

    # set as default
<<<<<<< HEAD
    project.icon_is_wrong = True
    project.save()

    # email all@ letting them know that we did so
    from mysite.project.tasks import send_email_to_all_because_project_icon_was_marked_as_wrong
    send_email_to_all_because_project_icon_was_marked_as_wrong.delay(project.pk, project.name, project.icon_for_profile.url)

=======
    project.icon_raw = None
    project.save()

    # make a record of the old, wrong project icon in the database
    mysite.search.models.WrongIcon.spawn_from_project(project)

    # email all@ to let them know what we've done
    # TODO: grab the code from the other branch to do this
>>>>>>> a50f6c91

    # prepare output
    data = {}
    data['success'] = True
    data['portfolio_entry__pk'] = portfolio_entry.pk
    return mysite.base.helpers.json_response(data)

@login_required
def prepare_data_import_attempts_do(request):
    """
    Input: request.POST contains a list of usernames or email addresses.
    These are identifiers under which the authorized user has committed code
    to an open-source repository, or at least so says the user.
    
    Side-effects: Create DataImportAttempts that a user might want to execute.

    Not yet implemented: This means, don't show the user DIAs that relate to
    non-existent accounts on remote networks. And what *that* means is, 
    before bothering the user, ask those networks beforehand if they even 
    have accounts named identifiers[0], etc."""
    # {{{

    # For each commit identifier, prepare some DataImportAttempts.
    prepare_data_import_attempts(identifiers=request.POST.values(), user=request.user)

    return HttpResponse('1')
    # }}}

def prepare_data_import_attempts(identifiers, user):
    "Enqueue and track importation tasks."
    """Expected input: A list of committer identifiers, e.g.:
    ['paulproteus', 'asheesh@asheesh.org']

    For each data source, enqueue a background task.
    Keep track of information about the task in an object
    called a DataImportAttempt."""

    # Side-effects: Create DIAs that a user might want to execute.
    for identifier in identifiers:
        if identifier.strip(): # Skip blanks or whitespace
            for source_key, _ in DataImportAttempt.SOURCE_CHOICES:
                dia = DataImportAttempt(
                        query=identifier,
                        source=source_key,
                        person=user.get_profile())
                dia.save()
                dia.do_what_it_says_on_the_tin()

@login_required
@view
def importer(request, test_js = False):
    """Get the DIAs for the logged-in user's profile. Pass them to the template."""
    # {{{

    blank_query_index = 0
    checkboxes = []
    for source_key, source_display in DataImportAttempt.SOURCE_CHOICES:
        checkboxes.append({
            'id': "%s%d" % (source_key, blank_query_index),
            'label': source_display,
            })
    blank_query = {
            'index': blank_query_index,
            'checkboxes': checkboxes
            }
    person = request.user.get_profile()
    data = get_personal_data(person)
    data['dias'] = DataImportAttempt.objects.filter(person=person).order_by('id')
    data['blank_query'] = blank_query

    # This is used to create a blank 'Add another record' form, which is printed
    # to the bottom of the importer page. The HTML underlying this form is used
    # to generate forms dynamically.
    data['citation_form'] = mysite.profile.forms.ManuallyAddACitationForm(auto_id=False)

    # This variable is checked in base/templates/base/base.html
    data['test_js'] = test_js

    return (request, 'profile/importer.html', data)
    # }}}

#FIXME: Rename importer
portfolio_editor = importer

def portfolio_editor_test(request):
    return portfolio_editor(request, test_js=True)

def filter_by_key_prefix(dict, prefix):
    """Return those and only those items in a dictionary whose keys have the given prefix."""
    out_dict = {}
    for key, value in dict.items():
        if key.startswith(prefix):
            out_dict[key] = value
    return out_dict

@login_required
def user_selected_these_dia_checkboxes(request):
    """ Input: Request POST contains a list of checkbox IDs corresponding to DIAs.
    Side-effect: Make a note on the DIA that its affiliated person wants it.
    Output: Success?
    """
    # {{{

    prepare_data_import_attempts(request.POST, request.user)

    checkboxes = filter_by_key_prefix(request.POST, "person_wants_")
    identifiers = filter_by_key_prefix(request.POST, "identifier_")

    for checkbox_id, value in checkboxes.items():
        if value == 'on':
            x, y, identifier_index, source_key = checkbox_id.split('_')
            identifier = identifiers["identifier_%s" % identifier_index]
            if identifier:
                # FIXME: For security, ought this filter include only dias
                # associated with the logged-in user's profile?
                dia = DataImportAttempt(
                        identifier, source_key,
                        request.user.get_profile())
                dia.person_wants_data = True
                dia.save()
                dia.do_what_it_says_on_the_tin()

                # There may be data waiting or not,
                # but no matter; this function may
                # run unconditionally.
                dia.give_data_to_person()

    return HttpResponse('1')
    # }}}

@login_required
@view
def display_person_edit_name(request, name_edit_mode):
    '''Show a little edit form for first name and last name.

    Why separately handle first and last names? The Django user
    model already stores them separately.
    '''
    # {{{
    data = get_personal_data(request.user.get_profile())
    data['name_edit_mode'] = name_edit_mode
    data['editable'] = True
    return (request, 'profile/main.html', data)
    # }}}


@login_required
def display_person_edit_name_do(request):
    '''Take the new first name and last name out of the POST.

    Jam them into the Django user model.'''
    # {{{
    user = request.user

    new_first = request.POST['first_name']
    new_last = request.POST['last_name']

    user.first_name = new_first
    user.last_name = new_last
    user.save()

    return HttpResponseRedirect('/people/%s' % urllib.quote(user.username))
    # }}}

@login_required
def publish_citation_do(request):
    try:
        pk = request.POST['pk']
    except KeyError:
        return HttpResponse("0")

    try:
        c = Citation.objects.get(pk=pk, portfolio_entry__person__user=request.user)
    except Citation.DoesNotExist:
        return HttpResponse("0")

    c.is_published = True
    c.save()

    return HttpResponse("1")

@login_required
def delete_citation_do(request):
    try:
        pk = request.POST['citation__pk']
    except KeyError:
        return HttpResponse("0")

    try:
        c = Citation.objects.get(pk=pk, portfolio_entry__person__user=request.user)
    except Citation.DoesNotExist:
        return HttpResponse("0")

    c.is_deleted = True
    c.save()

    return HttpResponse("1")

@login_required
def delete_portfolio_entry_do(request):
    try:
        pk = int(request.POST['portfolio_entry__pk'])
    except KeyError:
        return mysite.base.helpers.json_response({'success': False})

    try:
        p = PortfolioEntry.objects.get(pk=pk, person__user=request.user)
    except PortfolioEntry.DoesNotExist:
        return mysite.base.helpers.json_response({'success': False})

    p.is_deleted = True
    p.save()

    return mysite.base.helpers.json_response({
            'success': True,
            'portfolio_entry__pk': pk})
         

@login_required
def save_portfolio_entry_do(request):
    pk = request.POST['portfolio_entry__pk']

    if pk == 'undefined':
        project, _ = Project.objects.get_or_create(name=request.POST['project_name'])
        p = PortfolioEntry(project=project, person=request.user.get_profile())
    else:
        p = PortfolioEntry.objects.get(pk=pk, person__user=request.user)
    p.project_description = request.POST['project_description']
    p.experience_description = request.POST['experience_description']
    p.is_published = True
    p.save()

    # Publish all attached Citations
    citations = Citation.objects.filter(portfolio_entry=p)
    for c in citations:
        c.is_published = True
        c.save()

    return mysite.base.helpers.json_response({
            'success': True,
            'pf_entry_element_id': request.POST['pf_entry_element_id'],
            'portfolio_entry__pk': p.pk
        })

@login_required
def dollar_username(request):
    return HttpResponseRedirect(reverse(display_person_web,
		kwargs={'user_to_display__username': 
                request.user.username}))

@login_required
@view
def edit_info(request, contact_blurb_error=False, contact_blurb_thus_far=''):
    person = request.user.get_profile()
    data = get_personal_data(person)
    data['info_edit_mode'] = True
    data['contact_blurb_error'] = contact_blurb_error
    if contact_blurb_error:
        data['contact_blurb'] = contact_blurb_thus_far
    else:
        data['contact_blurb'] = person.contact_blurb
    return request, 'profile/info_wrapper.html', data

# vim: ai ts=3 sts=4 et sw=4 nu<|MERGE_RESOLUTION|>--- conflicted
+++ resolved
@@ -660,24 +660,15 @@
     project = portfolio_entry.project
 
     # set as default
-<<<<<<< HEAD
-    project.icon_is_wrong = True
+    project.icon_raw = None
     project.save()
+
+    # make a record of the old, wrong project icon in the database
+    mysite.search.models.WrongIcon.spawn_from_project(project)
 
     # email all@ letting them know that we did so
     from mysite.project.tasks import send_email_to_all_because_project_icon_was_marked_as_wrong
     send_email_to_all_because_project_icon_was_marked_as_wrong.delay(project.pk, project.name, project.icon_for_profile.url)
-
-=======
-    project.icon_raw = None
-    project.save()
-
-    # make a record of the old, wrong project icon in the database
-    mysite.search.models.WrongIcon.spawn_from_project(project)
-
-    # email all@ to let them know what we've done
-    # TODO: grab the code from the other branch to do this
->>>>>>> a50f6c91
 
     # prepare output
     data = {}
