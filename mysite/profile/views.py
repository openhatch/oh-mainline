--- conflicted
+++ resolved
@@ -46,8 +46,7 @@
 
 # }}}
 
-<<<<<<< HEAD
-def exp_scraper__display_input_form(self, request):
+def exp_scraper__display_input_form(request):
     return render_to_response('profile/exp_scraper_input.html')
 
 def exp_scraper__check_input_and_scrape(request):
@@ -58,27 +57,11 @@
     if input_username is None:
         return response(request)
     
-=======
-def exp_scraper__display_input_form(request):
-    return render_to_response('profile/exp_scraper_input.html')
-
-def exp_scraper__check_input_and_scrape(request):
-
-    # Check input
-    input_username = request.GET.get('u', None)
-    if input_username is None:
-        return self.response(request)
-
->>>>>>> 6c283e2d
     exp_scraper__scrape(input_username)
 
     return display_person(request, input_username)
 
-<<<<<<< HEAD
-def exp_scraper__scrape(self, username):
-=======
 def exp_scraper__scrape(username):
->>>>>>> 6c283e2d
 
     #person.fetch_projects_from_sourceforge()
     #Execute script on server: person.fetch_contrib_data_from_ohloh_for_user_and_projects()
