--- conflicted
+++ resolved
@@ -568,10 +568,7 @@
             person__username=sf_username).all()
     project_names = [p.project.unixname for p in projects]
     return HttpResponse('\n'.join(project_names))
-<<<<<<< HEAD
-    # }}}
-=======
-
+    # }}}
 def _project_hash(project_name):
     PREFIX='_project_hash_2136870e40a759b56b9ba97a0d7f60b84dbc90097a32da284306e871105d96cd' # sha256 of 1MiB of /dev/urandom
     import hashlib
@@ -615,6 +612,5 @@
 def project_icon_web(request, project_name):
     url = project_icon_url(project_name)
     return HttpResponseRedirect(url)
->>>>>>> abe41b5d
 
 # }}}