--- conflicted
+++ resolved
@@ -576,16 +576,6 @@
     project.invalidate_all_icons()
     project.save()
 
-<<<<<<< HEAD
-=======
-    # email all@ letting them know that we did so
-    from mysite.project.tasks import send_email_to_all_because_project_icon_was_marked_as_wrong
-    send_email_to_all_because_project_icon_was_marked_as_wrong.delay(
-        project__pk=project_before_changes.pk,
-        project__name=project_before_changes.name,
-        project_icon_url=wrong_icon_url)
-
->>>>>>> 3c32634f
     # prepare output
     data = {}
     data['success'] = True
