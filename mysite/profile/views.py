# vim: ai ts=4 sts=4 et sw=4

from django.http import HttpResponse, HttpResponseRedirect, HttpResponseServerError
from django.shortcuts import render_to_response, get_object_or_404
from mysite.profile.models import Person, ProjectExp, Tag, TagType, Link_ProjectExp_Tag, Link_Project_Tag, Link_SF_Proj_Dude_FM
from mysite.search.models import Project
import StringIO
import datetime
import urllib
import simplejson

# Add a contribution {{{

def add_project_exp_web(request):
    # {{{
    username = request.POST.get('u', '')
    project_name = request.POST.get('project_name', '')
    description = request.POST.get('description', '')
    url = request.POST.get('url', '')
    format = request.POST.get('format', 'html')

    notif = ''
    if username and project_name and description and url:
        ProjectExp.create_from_text(username, project_name, description, url)
        notif = "Added experience with %s to %s's profile." % (
                project_name, username)
    else:
        notif = "Er, like, bad input: {project_name: %s, username: %s}" % (
                project_name, username)

    if format == 'json':
        return HttpResponse(simplejson.dumps([{'notification': notif}]))

    data = profile_data_from_username(username)
    data['notification'] = notif

    return HttpResponseRedirect('/people/?' +
            urllib.urlencode({'u': username}))
    #}}}
add_contribution_web = add_project_exp_web

def add_contribution(username, project_name, url='', description=''):
    # {{{
    pass
    # }}}

# }}}

def exp_scraper_display_input_form(request, notification=None):
    return render_to_response('profile/exp_scraper_input_form.html', {
        'notification': notification})

def exp_scraper_scrape_web(request):
<<<<<<< HEAD
=======
    # {{{
>>>>>>> e616eb83
    # Check input
    input_username = request.GET.get('u', None)
    if input_username is None:
        return exp_scraper_display_input_form(request, "Please enter a username.")
    
    # FIXME: get or get_or_create?
    exp_scraper_scrape(Person.objects.get(username=input_username))

    person = Person.objects.get(username=input_username)

    return display_person(person, "main")
    # }}}

def exp_scraper_scrape(person):
    # {{{
    #person.fetch_projects_from_sourceforge()
    #Execute script on server: person.fetch_contrib_data_from_ohloh_for_user_and_projects()
    person.fetch_contrib_data_from_ohloh()
    person.save()
    # }}}

# Display profile {{{
def profile_data_from_username(username, fetch_ohloh_data = False):
    # {{{
    person, person_created = Person.objects.get_or_create(
            username=username)

    project_exps = ProjectExp.objects.filter(
            person=person)

    if fetch_ohloh_data and person.poll_on_next_web_view:
        person.fetch_contrib_data_from_ohloh()
        person.poll_on_next_web_view = False
        person.save()

    exps_to_tags = {}
    for exp in project_exps:
        tag_links = Link_ProjectExp_Tag.objects.filter(project_exp=exp)
        for link in tag_links:
            if link.favorite:
                link.tag.prefix = 'Favorite: ' # FIXME: evil hack, will fix later
            else:
                link.tag.prefix = ''
        exps_to_tags[exp] = [link.tag for link in tag_links]

    # {
    #   Experience1:
    #   ["awesome", "fun", "illuminating", "helped_me_get_laid"],
    # }

    exp_taglist_pairs = exps_to_tags.items()

    return { 'person': person, 'exp_taglist_pairs': exp_taglist_pairs } 
    # }}}

def display_person_web(request, input_username=None):
    if input_username is None:
        input_username = request.GET.get('u', None)
        if input_username is None:
            return render_to_response('profile/profile.html')

    tab = request.GET.get('tab', None)

    person = Person.objects.get(username=input_username)

    return display_person(person, tab)

def display_person(person, tab):
    # {{{

<<<<<<< HEAD
    data_dict = profile_data_from_username(person)
=======
    data_dict = profile_data_from_username(person.username)
>>>>>>> e616eb83

    if tab == 'inv':
        return render_to_response('profile/participation.html', data_dict)
    if tab == 'tags':
        return render_to_response('profile/tags.html', data_dict)
    if tab == 'tech':
        return render_to_response('profile/tech.html', data_dict)
    else:
        return render_to_response('profile/main.html', data_dict)

    # }}}

def display_person_old(request, input_username=None):
    # {{{

    if input_username is None:
        input_username = request.GET.get('u', None)
        if input_username is None:
            return render_to_response('profile/profile.html')

    data_dict = profile_data_from_username(input_username, fetch_ohloh_data = True)

    return render_to_response('profile/profile.html', data_dict)

    # }}}

# }}}

# Debtags {{{

def add_one_debtag_to_project(project_name, tag_text):
    # {{{
    tag_type, created = TagType.objects.get_or_create(name='Debtags')

    project, project_created = Project.objects.get_or_create(name=project_name)

    tag, tag_created = Tag.objects.get_or_create(
            text=tag_text, tag_type=tag_type)

    new_link = Link_Project_Tag.objects.create(
            tag=tag, project=project,
            time_record_was_created = datetime.datetime.now(),
            source='Debtags')
    new_link.save()
    return new_link
    # }}}

def list_debtags_of_project(project_name):
    # {{{
    debtags_list = list(TagType.objects.filter(name='Debtags'))
    if debtags_list:
        debtags = debtags_list[0]
    else:
        return []
    
    project_list = list(Project.objects.filter(name=project_name))
    if project_list:
        project = project_list[0]
    else:
        return []

    resluts = list(Link_Project_Tag.objects.filter(project=project,
                                                   tag__tag_type=debtags))
    return [link.tag.text for link in resluts]
    # }}}

def import_debtags(cooked_string = None):
    # {{{
    if cooked_string is None:
        # Warning: this re-downloads the list from Alioth every time this
        # is called
        import urllib2
        import gzip
        fd = urllib2.urlopen('http://debtags.alioth.debian.org/tags/tags-current.gz')
        gzipped_sio = StringIO.StringIO(fd.read()) # this sucks, but I
        # can't stream to
        # gzip.GzipFile because
        # urlopen()'s result
        # lacks tell()
        gunzipped = gzip.GzipFile(fileobj=gzipped_sio)
    else:
        gunzipped = StringIO.StringIO(cooked_string)
    for line in gunzipped:
        if ':' in line:
            package, tagstring = line.split(':', 1)
            tags = map(lambda s: s.strip(), tagstring.split(','))
            for tag in tags:
                add_one_debtag_to_project(package, tag)
    # }}}

def get_data_for_email(request):
    # {{{
    # FIXME: Hard-coded username
    email = request.POST.get('email', '')
    username=email
    if email:
        import ohloh
        oh = ohloh.get_ohloh()
        from_ohloh = oh.get_contribution_info_by_email(email)
        for data in from_ohloh:
            person, created = Person.objects.get_or_create(
                username=username) # FIXME: Later we'll have to be
                                   # able to merge user objects
            pe = ProjectExp(person=person)
            pe.from_ohloh_contrib_info(data)
            pe.save()
    return HttpResponseRedirect('/people/?' + urllib.urlencode({'u':
                                                                username}))
    # }}}

# }}}

# Project experience tags {{{

# FIXME: rename to project_exp_tag__add__web
def add_tag_to_project_exp_web(request):
    # {{{
    # Get data
    username = request.POST.get('username', None)
    project_name = request.POST.get('project_name', None)
    big_tag_text = request.POST.get('tag_text', '')
    format = request.POST.get('format', 'html')

    useful_tags = filter(None, map(lambda s: s.strip(),
                           big_tag_text.split(',')))

    # Validate data
    if not username or not project_name or not big_tag_text:
        return HttpResponseServerError()

    for tag_text in useful_tags:
        # Great, we have all we need:
        add_tag_to_project_exp(username, project_name, tag_text)
    notification = "You tagged %s's experience with %s as %s" % (
        username, project_name, ','.join(useful_tags))
    return HttpResponseRedirect('/people/?' +
                                urllib.urlencode({'u': username,
                                                  'notification': notification}))
    # }}}

# FIXME: rename to project_exp_tag__add
def add_tag_to_project_exp(username, project_name,
        tag_text, tag_type_name='user_generated'):
    # {{{
    tag_type, created = TagType.objects.get_or_create(
            name=tag_type_name)

    tag, tag_created = Tag.objects.get_or_create(
            text=tag_text, tag_type=tag_type)

    person = Person.objects.get(username=username)
    # FIXME: Catch when no such person exists.

    project = Project.objects.get(name=project_name)
    # FIXME: Catch when no such project exists.

    project_exp = ProjectExp.objects.filter(
            person=person, project=project)[0]
    # FIXME: Catch when no such project exp exists.
    # Not using get; the error of multiple
    # project_exps with the same person and project
    # need not be caught here.

    # Does it already exist? If so, we're golden.
    # FIXME: Use get_or_create
    old_links = list(Link_ProjectExp_Tag.objects.filter(
        tag=tag, project_exp=project_exp))
    if not old_links:
        new_link = Link_ProjectExp_Tag.objects.create(
            tag=tag, project_exp=project_exp)
    # FIXME: Move to Link_ProjectExp_Tag.create_from_strings
    # }}}

def project_exp_tag__remove(username, project_name,
        tag_text, tag_type_name='user_generated'):
    # {{{

    # FIXME: Maybe don't actually delete, but merely disable (e.g. deleted=yes),
    # in case we want to run stats on what tags people are deleting, etc.
    tag_link = Link_ProjectExp_Tag.get_from_strings(username, project_name, tag_text)
    tag_link.delete()
    return tag_link
    # }}}

def project_exp_tag__remove__web(request):
    # {{{
    username = request.POST.get('username', None)
    project_name = request.POST.get('project_name', None)
    tag_text = request.POST.get('tag_text', None)
    format = request.POST.get('format', 'html')
    tag_type_name = request.POST.get('tag_type_name', 'user_generated')

    if username and project_name and tag_text:
        # Collect errors in this list
        errors = []

        # Verify person with that username exists
        if Person.objects.filter(username=username).count() == 0:
            errors.append("No person found with username: %s" % username)

        # Verify project with that name exists
        if Project.objects.filter(name=project_name).count() == 0:
            errors.append("No project found with name: %s" % project_name)
        
        # Verify tag with that text exists
        if Tag.objects.filter(text=tag_text).count() == 0:
            errors.append("No project found with name: %s" % project_name)

        if errors:
            if format == 'json':
                return HttpResponse(simplejson.dumps([{'errors': errors}]))
            else:
                return HttpResponseRedirect('/people/?' + urllib.urlencode(
                    {'u': username, 'errors': errors}))

        project_exp_tag__remove(username, project_name, tag_text)

        notification = "Successfully removed tag: {username: %s, project_name: %s, tag_text: %s}" % (username, project_name, tag_text)

        if format == 'json':
            return HttpResponse(simplejson.dumps([
                {'notification': notification}
                ]))
        else:
            return HttpResponseRedirect('/people/?' + urllib.urlencode(
                {'u': username, 'notification': notification}))
    else:
        errors = ["You're missing some crucial input."]
        if format == 'json':
            return HttpResponse(simplejson.dumps([{'errors': errors}]))
        else:
            return HttpResponseRedirect('/people/?' + urllib.urlencode(
                {'u': username, 'errors': errors}))

    # }}}

# }}}

# Specify what you like working on {{{

def change_what_like_working_on(username, new_like_working_on):
    # {{{
    if username is None:
        return
    if new_like_working_on is None:
        return

    person = get_object_or_404(Person, username=username)
    person.interested_in_working_on = new_like_working_on
    person.save()
    return person
    # }}}

def change_what_like_working_on_web(request):
    # {{{
    username = request.POST.get('username')
    new_like = request.POST.get('like-working-on')
    person = change_what_like_working_on(username, new_like)
    return display_person_redirect(username)

def display_person_redirect(username):
    return HttpResponseRedirect('/people/?' + urllib.urlencode({'u': username}))
    # }}}

def make_favorite_project_exp(exp_id_obj):
    if exp_id_obj is None:
        return
    exp_id = int(exp_id_obj)
    desired_pe = ProjectExp.objects.get(id=exp_id)
    desired_pe.favorite = True
    desired_pe.save()
    return

def make_favorite_project_exp_web(request):
    exp_id = request.POST.get('exp_id', None)
    username = request.POST.get('username', '')
    make_favorite_project_exp(exp_id)
    return HttpResponseRedirect('/people/?' + urllib.urlencode({'u': username}))

def make_favorite_tag(exp_id_obj, tag_text):
    if exp_id_obj is None:
        return
    exp_id = int(exp_id_obj)
    desired_tag = Link_ProjectExp_Tag.objects.get(project_exp__id=exp_id,
                                                  tag__text=tag_text)
    desired_tag.favorite = True
    desired_tag.save()
    return

def make_favorite_exp_tag_web(request):
    exp_id = request.POST.get('exp_id', None)
    tag_text = request.POST.get('tag_text', None)
    username = request.POST.get('username', None)
    make_favorite_tag(exp_id, tag_text)
    return HttpResponseRedirect('/people/?' + urllib.urlencode({'u': username}))

def sf_projects_by_person_web(request):
    sf_username = request.GET.get('u', None)
    if sf_username is None:
        return HttpResponseServerError()

    projects = Link_SF_Proj_Dude_FM.objects.filter(
        person__username=sf_username).all()
    project_names = [p.project.unixname for p in projects]
    return HttpResponse('\n'.join(project_names))
    

# }}}<|MERGE_RESOLUTION|>--- conflicted
+++ resolved
@@ -51,10 +51,7 @@
         'notification': notification})
 
 def exp_scraper_scrape_web(request):
-<<<<<<< HEAD
-=======
-    # {{{
->>>>>>> e616eb83
+    # {{{
     # Check input
     input_username = request.GET.get('u', None)
     if input_username is None:
@@ -125,11 +122,7 @@
 def display_person(person, tab):
     # {{{
 
-<<<<<<< HEAD
-    data_dict = profile_data_from_username(person)
-=======
     data_dict = profile_data_from_username(person.username)
->>>>>>> e616eb83
 
     if tab == 'inv':
         return render_to_response('profile/participation.html', data_dict)
