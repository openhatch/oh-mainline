# Imports {{{

# Python
import StringIO
import datetime
import urllib
import simplejson
import re
import collections

# Django
from django.template.loader import render_to_string
from django.core import serializers
from django.http import \
        HttpResponse, HttpResponseRedirect, HttpResponseServerError, HttpResponsePermanentRedirect
from django.shortcuts import \
        render_to_response, get_object_or_404
import django.contrib.auth 
from django.contrib.auth.models import User
from django.contrib.auth.decorators import login_required
from django.core.urlresolvers import reverse
from django.db.models import Q
from django.core.cache import cache

# Haystack
import haystack.query

# OpenHatch apps
import mysite.base.controllers
import mysite.profile.controllers
import mysite.base.helpers
from mysite.profile.models import \
        Person, Tag, TagType, \
        Link_Project_Tag, Link_Person_Tag, \
        DataImportAttempt, PortfolioEntry, Citation
from mysite.search.models import Project
from mysite.base.decorators import view
import mysite.profile.forms
# }}}

@login_required
def add_citation_manually_do(request):
    # {{{
    form = mysite.profile.forms.ManuallyAddACitationForm(request.POST)
    form.set_user(request.user)

    output = {
            'form_container_element_id': request.POST['form_container_element_id']
            }
    if form.is_valid():
        citation = form.save()

        # Manually added citations are published automatically.
        citation.is_published = True
        citation.save()
        
        json = simplejson.dumps(output)
        return HttpResponse(json, mimetype='application/json') 

    else:
        error_msgs = []
        for error in form.errors.values():
            error_msgs.extend(eval(error.__repr__())) # don't ask questions.

        output['error_msgs'] = error_msgs
        json = simplejson.dumps(output)
        return HttpResponseServerError(json, mimetype='application/json')

    #}}}

@view
def display_person_web(request, user_to_display__username=None):
    # {{{

    user = get_object_or_404(User, username=user_to_display__username)
    person, was_created = Person.objects.get_or_create(user=user)

    data = get_personal_data(person)
    data['edit_mode'] = False
    data['editable'] = (request.user == user)
    data['notifications'] = mysite.base.controllers.get_notification_from_request(request)
    data['explain_to_anonymous_users'] = True

    return (request, 'profile/main.html', data)

    # }}}

#FIXME: Create a separate function that just passes the data required for displaying the little user bar on the top right to the template, and leaves out all the data required for displaying the large user bar on the left.
def get_personal_data(person):
    # {{{

    # FIXME: Make this more readable.
    data_dict = {
            'person': person,
            'photo_url': person.get_photo_url_or_default(),
            } 

    data_dict['tags'] = tags_dict_for_person(person)
    data_dict['tags_flat'] = dict(
        [ (key, ', '.join([k.text for k in data_dict['tags'][key]]))
          for key in data_dict['tags'] ])

    data_dict['has_set_info'] = any(data_dict['tags_flat'].values())

    return data_dict

    # }}}

def tags_dict_for_person(person):
    # {{{
    ret = collections.defaultdict(list)
    links = Link_Person_Tag.objects.filter(person=person).order_by('id')
    for link in links:
        ret[link.tag.tag_type.name].append(link.tag)

    return ret
    # }}}

# FIXME: Test this.
def widget_display_undecorated(request, user_to_display__username):
    """We leave this function unwrapped by @view """
    """so it can referenced by widget_display_string."""
    # {{{
    user = get_object_or_404(User, username=user_to_display__username)
    person = get_object_or_404(Person, user=user)

    data = get_personal_data(person)
    data.update(mysite.base.controllers.get_uri_metadata_for_generating_absolute_links(
        request))
    return (request, 'profile/widget.html', data)
    # }}}

widget_display = view(widget_display_undecorated)

def widget_display_string(request, user_to_display__username):
    request, template, data = widget_display_undecorated(request, user_to_display__username)
    return render_to_string(template, data)

def widget_display_js(request, user_to_display__username):
    # FIXME: In the future, use:
    html_doc = widget_display_string(request, user_to_display__username)
    # to generate html_doc
    encoded_for_js = simplejson.dumps(html_doc)
    # Note: using application/javascript as suggested by
    # http://www.ietf.org/rfc/rfc4329.txt
    return render_to_response('base/append_ourselves.js',
                              {'in_string': encoded_for_js},
                              mimetype='application/javascript')

# }}}

# Debtags {{{

def add_one_debtag_to_project(project_name, tag_text):
    # {{{
    tag_type, created = TagType.objects.get_or_create(name='Debtags')

    project, project_created = Project.objects.get_or_create(name=project_name)

    tag, tag_created = Tag.objects.get_or_create(
            text=tag_text, tag_type=tag_type)

    new_link = Link_Project_Tag.objects.create(
            tag=tag, project=project,
            source='Debtags')
    new_link.save()
    return new_link
# }}}

def list_debtags_of_project(project_name):
    # {{{
    debtags_list = list(TagType.objects.filter(name='Debtags'))
    if debtags_list:
        debtags = debtags_list[0]
    else:
        return []

    project_list = list(Project.objects.filter(name=project_name))
    if project_list:
        project = project_list[0]
    else:
        return []

    resluts = list(Link_Project_Tag.objects.filter(project=project,
        tag__tag_type=debtags))
    return [link.tag.text for link in resluts]
    # }}}

def import_debtags(cooked_string = None):
    # {{{
    if cooked_string is None:
        # Warning: this re-downloads the list from Alioth every time this
        # is called
        import urllib2
        import gzip
        fd = urllib2.urlopen('http://debtags.alioth.debian.org/tags/tags-current.gz')
        gzipped_sio = StringIO.StringIO(fd.read()) # this sucks, but I
        # can't stream to
        # gzip.GzipFile because
        # urlopen()'s result
        # lacks tell()
        gunzipped = gzip.GzipFile(fileobj=gzipped_sio)
    else:
        gunzipped = StringIO.StringIO(cooked_string)
    for line in gunzipped:
        if ':' in line:
            package, tagstring = line.split(':', 1)
            tags = map(lambda s: s.strip(), tagstring.split(','))
            for tag in tags:
                add_one_debtag_to_project(package, tag)
    # }}}

# }}}

# Project experience tags {{{

# }}}

def _project_hash(project_name):
    # {{{
    # This prefix is a sha256 of 1MiB of /dev/urandom
    PREFIX = '_project_hash_2136870e40a759b56b9ba97a0'
    PREFIX += 'd7f60b84dbc90097a32da284306e871105d96cd'
    import hashlib
    hashed = hashlib.sha256(PREFIX + project_name)
    return hashed.hexdigest()
    # }}}

@login_required
def edit_person_info(request):
    # {{{
    person = request.user.get_profile()

    #grab their submitted bio
    bio = request.POST.get('edit-tags-bio', '')
    person.bio = bio
    person.save()

    # Grab the submitted homepage URL.
    # FIXME: One day, validate that this is a valid URL, and
    # use Django forms for this whole thing, while we're at it.
    bio = request.POST.get('edit-tags-homepage_url', '')
    person.homepage_url = bio
    person.save()

    # We can map from some strings to some TagTypes
    for known_tag_type_name in ('understands', 'understands_not',
                           'studying', 'seeking', 'can_mentor'):
        tag_type, _ = TagType.objects.get_or_create(name=known_tag_type_name)

        text = request.POST.get('edit-tags-' + known_tag_type_name, '')
        # Set the tags to this thing
        new_tag_texts_for_this_type_raw = text.split(',')
        new_tag_texts_for_this_type = [tag.strip()
                for tag in new_tag_texts_for_this_type_raw]
        # Now figure out what tags are in the DB
        old_tag_links = Link_Person_Tag.objects.filter(
                tag__tag_type=tag_type, person=person)

        # FIXME: Churn, baby churn
        for link in old_tag_links:
            link.delete()

        for tag_text in new_tag_texts_for_this_type:
            if not tag_text.strip(): # Don't save blank tags.
                continue

            tag_text_case_sensitive_regex = r"^%s$" % re.escape(tag_text)
            tag, _ = Tag.objects.get_or_create(
                    text__regex=tag_text_case_sensitive_regex,
                    tag_type=tag_type,
                    defaults={'text': tag_text})
            new_link, _ = Link_Person_Tag.objects.get_or_create(
                    tag=tag, person=person)
            
    return HttpResponseRedirect(person.profile_url)

    # FIXME: This is racey. Only one of these functions should run at once.
    # }}}

@login_required
def ask_for_tag_input(request, username):
    # {{{
    return display_person_web(request, username, 'tags', edit='1')
    # }}}

def cut_list_of_people_in_three_columns(people):
    third = len(people)/3
    return [people[0:third], people[third:(third*2)], people[(third*2):]]

def cut_list_of_people_in_two_columns(people):
    half = len(people)/2
    return [people[0:half], people[half:]]
    
def permanent_redirect_to_people_search(request, property, value):
    '''Property is the "tag name", and "value" is the text in it.''' 
    if ' ' in value:
        escaped_value = '"' + value + '"'
    else:
        escaped_value = value
    
    q = '%s:%s' % (property, escaped_value)
    get_args = {'q': q}
    destination_url = (reverse('mysite.profile.views.people') + '?' + 
                       urllib.urlencode(get_args))
    return HttpResponsePermanentRedirect(destination_url)

def tag_type_query2mappable_orm_people(tag_type_short_name, parsed_query):
    # ask haystack...
    tag_type_according_to_haystack = tag_type_short_name + "_lowercase_exact"
    mappable_people_from_haystack = haystack.query.SearchQuerySet().all()
    mappable_people_from_haystack = mappable_people_from_haystack.filter(**{
            tag_type_according_to_haystack: parsed_query['q'].lower()})

    mappable_people_from_haystack.load_all()

    mappable_people = [x.object for x in mappable_people_from_haystack]

    ### and sort it the way everyone expects
    mappable_people = sorted(mappable_people, key=lambda p: p.user.username.lower())

    return mappable_people, {}

def all_tags_query2mappable_orm_people(parsed_query):
    # do three queries...
    # the values are set()s containing ID numbers of Django ORM Person objects
    queries_in_order = ['can_mentor_lowercase_exact',
                        'seeking_lowercase_exact',
                        'understands_lowercase_exact']
    query2results = {queries_in_order[0]: set(),
                     queries_in_order[1]: set(),
                     queries_in_order[2]: set()}
    for query in query2results:
        # ask haystack...
        mappable_people_from_haystack = haystack.query.SearchQuerySet().all()
        mappable_people_from_haystack = mappable_people_from_haystack.filter(**{query: parsed_query['q'].lower()})
        
        mappable_people_from_haystack.load_all()
                
        results = [x.object for x in mappable_people_from_haystack]
        query2results[query] = results

        ### mappable_people
        mappable_people_set = set()
        for result_set in query2results.values():
            mappable_people_set.update(result_set)

        ### and sort it the way everyone expects
        mappable_people = sorted(mappable_people_set, key=lambda p: p.user.username.lower())

        ### Justify your existence time: Why is each person a valid match?
        for person in mappable_people:
            person.reasons = [query for query in queries_in_order
                              if person in query2results[query]]

            # now we have to clean this up. First, remove teh _lowercase_exact from the end
            person.reasons = [ s.replace('_lowercase_exact', '') for s in person.reasons]
            # then make it the human readable form as said by the TagType dict
            person.reasons = [TagType.short_name2long_name[s] for s in person.reasons]

    extra_data = {}
    ## How many possible mentors
    extra_data['suggestions_for_searches_regarding_people_who_can_mentor'] = []
    mentor_people = query2results['can_mentor_lowercase_exact']
    if mentor_people:
        extra_data['suggestions_for_searches_regarding_people_who_can_mentor'].append(
            {'query': parsed_query['q'].lower(),
             'count': len(mentor_people)})

    extra_data['suggestions_for_searches_regarding_people_who_can_pitch_in'] = []
    ## Does this relate to people who can pitch in?
    can_pitch_in_people = query2results['seeking_lowercase_exact']
    if can_pitch_in_people:
        extra_data['suggestions_for_searches_regarding_people_who_can_pitch_in'].append(
            {'query': parsed_query['q'].lower(), 'count': len(can_pitch_in_people)})

    return mappable_people, extra_data

def query2results(parsed_query):
    query_type2executor = {
        'project': project_query2mappable_orm_people,
        'all_tags': all_tags_query2mappable_orm_people}
    
    # Now add to that the TagType-based queries
    for short_name in mysite.profile.models.TagType.short_name2long_name:
        def thingamabob(parsed_query, short_name=short_name):
            return tag_type_query2mappable_orm_people(short_name, parsed_query)
        query_type2executor[short_name] = thingamabob

    desired_query_type = parsed_query['query_type']
    return query_type2executor[desired_query_type](parsed_query)

def project_query2mappable_orm_people(parsed_query):
    assert parsed_query['query_type'] == 'project'
    mappable_people_from_haystack = haystack.query.SearchQuerySet().all()
    haystack_field_name = 'all_public_projects_lowercase_exact'
    mappable_people_from_haystack = mappable_people_from_haystack.filter(
        **{haystack_field_name: parsed_query['q'].lower()})
    
    mappable_people_from_haystack.load_all()
    
    mappable_people = sorted([x.object for x in mappable_people_from_haystack],
                             key=lambda x: x.user.username)

    extra_data = {}

    ## populate suggestions_for_searches_regarding_people_who_can_pitch_in
    ## that expects a {'query': X, 'count': Y} dict
    suggestions_for_searches_regarding_people_who_can_pitch_in = []
    orm_projects = Project.objects.filter(name__iexact=parsed_query['q'])
    for orm_project in orm_projects:
        people_who_can_pitch_in_with_project_language = haystack.query.SearchQuerySet(
            ).all().filter(seeking_lowercase_exact=orm_project.language.lower())
        if people_who_can_pitch_in_with_project_language:
            suggestions_for_searches_regarding_people_who_can_pitch_in.append(
                {'query': orm_project.language,
                 'count': len(people_who_can_pitch_in_with_project_language),
                 'summary_addendum': ", %s's primary language" % orm_project.name})


    # Suggestions for possible mentors
    suggestions_for_searches_regarding_people_who_can_mentor = []
    for orm_project in orm_projects:
        people_who_could_mentor_in_the_project_language = haystack.query.SearchQuerySet(
            ).all().filter(can_mentor_lowercase_exact=orm_project.language.lower())
        if people_who_could_mentor_in_the_project_language:
            suggestions_for_searches_regarding_people_who_can_mentor.append(
                {'query': orm_project.language,
                 'count': len(people_who_could_mentor_in_the_project_language),
                 'summary_addendum': ", %s's primary language" % orm_project.name})

    extra_data['suggestions_for_searches_regarding_people_who_can_pitch_in'
               ] = suggestions_for_searches_regarding_people_who_can_pitch_in

    extra_data['suggestions_for_searches_regarding_people_who_can_mentor'
               ] = suggestions_for_searches_regarding_people_who_can_mentor
    
    return mappable_people, extra_data

@view
<<<<<<< HEAD
=======
def display_list_of_people_who_match_some_search(request, property, value):
    '''Property is the "tag name", and "value" is the text in it.'''
    peeps = mysite.profile.controllers.people_matching(property, value)
    data = {}
    data['people_columns'] = cut_list_of_people_in_three_columns(peeps)
    data['property'] = property
    data['value'] = value
    return (request, 'profile/search_people.html', data)

@view
>>>>>>> 3dd31bcc
def people(request):
    """Display a list of people."""
    # {{{
    data = {}

    # pull in q from GET
    query = request.GET.get('q', '')

    data['raw_query'] = query
<<<<<<< HEAD
    parsed_query = mysite.profile.controllers.parse_string_query(query)
    data.update(parsed_query)

    if parsed_query['query_type'] != 'project':
        # Figure out which projects happen to match that
        projects_that_match_q_exactly = []
        for word in [parsed_query['q']]: # This is now tokenized smartly.
            name_matches = Project.objects.filter(name__iexact=word)
            for project in name_matches:
                if project.cached_contributor_count:
                    # only add those projects that have people in them
                    projects_that_match_q_exactly.append(project)
        data['projects_that_match_q_exactly'] = projects_that_match_q_exactly

    # Get the list of people to display.

    if parsed_query['q'].strip():

        mappable_people, extra_data = query2results(parsed_query)
        data.update(extra_data)

    else:
        everybody = Person.objects.all()
        mappable_filter = ( ~Q(location_display_name='') & Q(location_confirmed=True) )
        mappable_people = everybody.filter(mappable_filter).order_by(
            'user__username')

    # filter by query, if it is set
    data['people'] = mappable_people
    get_relevant_person_data = lambda p: (
            {'name': p.get_full_name_or_username(),
            'location': p.location_display_name})
    person_id2data = dict([(person.pk, get_relevant_person_data(person))
            for person in mappable_people])
=======
    data.update(mysite.profile.controllers.parse_string_query(query))

    if data['query_type'] != 'project':
        # Figure out which projects happen to match that
        projects_that_match_q = []
        for word in data['q'].split(): # FIXME: Tokenize smarter, one day
            name_matches = Project.objects.filter(name__iexact=word)
            for project in name_matches:
                if project.get_contributors():
                    # only add those projects that have people in them
                    projects_that_match_q.append(project)
        data['projects_that_match_q'] = projects_that_match_q

    # Get the list of people to display.

    if data['q'].strip():
        people_from_haystack = haystack.query.SearchQuerySet().all()
        query_type2haystack_field_name = {'all_tags': 'all_tag_texts', 
                'project': 'all_public_projects_exact'}
        haystack_field_name = query_type2haystack_field_name[data['query_type']]
        people_from_haystack = people_from_haystack.filter(
                **{haystack_field_name: data['q']})

        people_from_haystack.load_all()
    
        people = sorted([x.object for x in people_from_haystack],
                                 key=lambda x: x.user.username)
    else:
        people = Person.objects.all().order_by('user__username')
        
    data['people'] = people
    DEFAULT_LOCATION = 'Inaccessible Island'
    get_relevant_person_data = lambda p: ( {'name': p.get_full_name_or_username(), 
        'location': p.location_display_name or DEFAULT_LOCATION})
    person_id2data = dict([(person.pk, get_relevant_person_data(person))
            for person in people])

    data['person_id2data_as_json'] = simplejson.dumps(person_id2data)

>>>>>>> 3dd31bcc
    data['person_id2data_as_json'] = simplejson.dumps(person_id2data)
    data['test_js'] = request.GET.get('test', None)
    data['num_of_persons_with_locations'] = len(person_id2data)
    if request.GET.get('center', False):
        data['center_json'] = mysite.base.controllers.cached_geocoding_in_json(
            request.GET.get('center', ''))
        # the below is true when we fail to geocode the center that we got from GET
        if data['center_json'] == 'null':
            data['geocode_failed'] = True;
        data['center_name'] = request.GET.get('center', '')
        data['center_name_json'] = simplejson.dumps(request.GET.get('center', ''))

<<<<<<< HEAD
    data['person_id2lat_long_as_json'] = simplejson.dumps(
        dict( (person_id, simplejson.loads(mysite.base.controllers.cached_geocoding_in_json(person_id2data[person_id]['location'])))
              for person_id in person_id2data))

=======
>>>>>>> 3dd31bcc
    suggestion_count = 6

    cache_timespan = 86400 * 7
    #if settings.DEBUG:
    #    cache_timespan = 0

    key_name = 'most_popular_projects'
    popular_projects = cache.get(key_name)
    if popular_projects is None:
        projects = Project.objects.all()
        popular_projects = sorted(projects, key=lambda proj: len(proj.get_contributors())*(-1))[:suggestion_count]
        #extract just the names from the projects
        popular_projects = [project.name for project in popular_projects]
        # cache it for a week
        cache.set(key_name, popular_projects, cache_timespan)

    key_name = 'most_popular_tags'
    popular_tags = cache.get(key_name)
    if popular_tags is None:
        # to get the most popular tags:
            # get all tags
            # order them by the number of people that list them
            # remove duplicates
        tags = Tag.objects.all()
        #lowercase them all and then remove duplicates
        tags_with_no_duplicates = list(set(map(lambda tag: tag.name.lower(), tags)))
        #take the popular ones
        popular_tags = sorted(tags_with_no_duplicates, key=lambda tag_name: len(Tag.get_people_by_tag_name(tag_name))*(-1))[:suggestion_count]
        # cache it for a week
        cache.set(key_name, popular_tags, cache_timespan)

<<<<<<< HEAD
    # Populate matching_project_suggestions
    data['matching_project_suggestions'] = Project.objects.filter(
        cached_contributor_count__gt=0, name__icontains=data['q']).filter(
        ~Q(name__iexact=data['q'])).order_by(
        '-cached_contributor_count')

    MATCHING_PROJECT_SUGGESTIONS_COUNT = 3
    # limit this if we found people
    if data['people']:
        data['matching_project_suggestions'] = data['matching_project_suggestions'][:MATCHING_PROJECT_SUGGESTIONS_COUNT]

    # What kind of people are these?
    if data['q']:
        if data['query_type'] == 'project':
            data['this_query_summary'] = 'who have contributed to'
        elif data['query_type'] == 'all_tags':
            data['this_query_summary'] = 'tagged with'
        elif data['query_type'] == 'understands_not':
            data['this_query_summary'] = 'tagged with understands_not = '
        elif data['query_type'] == 'understands':
            data['this_query_summary'] = 'who understand '
        elif data['query_type'] == 'studying':
            data['this_query_summary'] = 'who are currently studying '
        else:
            long_name = mysite.profile.models.TagType.short_name2long_name[data['query_type']]
            data['this_query_summary'] = 'who ' + long_name

    data['suggestions'] = [
        dict(display_name='projects',
             values=popular_projects,
             query_prefix='project:'),
        dict(display_name='profile tags',
             values=popular_tags,
             query_prefix='')]
=======
    data['suggestions'] = [
        ('projects', popular_projects),
        ('profile tags', popular_tags)]
>>>>>>> 3dd31bcc

    return (request, 'profile/search_people.html', data)
    # }}}

def gimme_json_for_portfolio(request):
    "Get JSON used to live-update the portfolio editor."
    """JSON includes:
        * The person's data.
        * DataImportAttempts.
        * other stuff"""
    # {{{
    person = request.user.get_profile()

    # Citations don't naturally serialize summaries.
    citations = list(Citation.untrashed.filter(portfolio_entry__person=person))
    portfolio_entries_unserialized = PortfolioEntry.objects.filter(person=person, is_deleted=False).order_by('-pk')
    projects_unserialized = [p.project for p in portfolio_entries_unserialized]
    
    # Serialize citation summaries
    summaries = {}
    for c in citations:
        summaries[c.pk] = render_to_string(
                "profile/portfolio/citation_summary.html",
                {'citation': c})

    # FIXME: Maybe we can serialize directly to Python objects.
    # fixme: zomg       don't recycle variable names for objs of diff types srsly u guys!

    five_minutes_ago = datetime.datetime.utcnow() - datetime.timedelta(minutes=5)
    recent_dias = DataImportAttempt.objects.filter(person=person, date_created__gt=five_minutes_ago)
    recent_dias_json = simplejson.loads(serializers.serialize('json', recent_dias))
    portfolio_entries = simplejson.loads(serializers.serialize('json',
        portfolio_entries_unserialized))
    projects = simplejson.loads(serializers.serialize('json', projects_unserialized))
    # FIXME: Don't send like all the flippin projects down the tubes.
    citations = simplejson.loads(serializers.serialize('json', citations))

    recent_dias_that_are_completed = recent_dias.filter(completed=True)
    import_running = recent_dias.count() > 0 and (
            recent_dias_that_are_completed.count() != recent_dias.count())
    progress_percentage = 100
    if import_running:
        progress_percentage = int(recent_dias_that_are_completed.count() * 100.0 / recent_dias.count())
    import_data = {
            'running': import_running,
            'progress_percentage': progress_percentage,
            }

    json = simplejson.dumps({
        'dias': recent_dias_json,
        'import': import_data,
        'citations': citations,
        'portfolio_entries': portfolio_entries,
        'projects': projects,
        'summaries': summaries,
        'messages': request.user.get_and_delete_messages(),
        })

    return HttpResponse(json, mimetype='application/json')
    # }}}

def replace_icon_with_default(request):
    "Expected postcondition: project's icon_dict says it is generic."
    """
    Expected output will look something like this:
    {
            'success': true,
            'portfolio_entry__pk': 0
    }"""
    portfolio_entry = PortfolioEntry.objects.get(
            pk=int(request.POST['portfolio_entry__pk']),
            person__user=request.user)
    # FIXME: test for naughty people trying to replace others' icons with the default!

    # set as default
    portfolio_entry.project.icon_raw = None
    portfolio_entry.project.save()

    # prepare output
    data = {}
    data['success'] = True
    data['portfolio_entry__pk'] = portfolio_entry.pk
    return mysite.base.helpers.json_response(data)

@login_required
def prepare_data_import_attempts_do(request):
    """
    Input: request.POST contains a list of usernames or email addresses.
    These are identifiers under which the authorized user has committed code
    to an open-source repository, or at least so says the user.
    
    Side-effects: Create DataImportAttempts that a user might want to execute.

    Not yet implemented: This means, don't show the user DIAs that relate to
    non-existent accounts on remote networks. And what *that* means is, 
    before bothering the user, ask those networks beforehand if they even 
    have accounts named identifiers[0], etc."""
    # {{{

    # For each commit identifier, prepare some DataImportAttempts.
    prepare_data_import_attempts(identifiers=request.POST.values(), user=request.user)

    return HttpResponse('1')
    # }}}

def prepare_data_import_attempts(identifiers, user):
    "Enqueue and track importation tasks."
    """Expected input: A list of committer identifiers, e.g.:
    ['paulproteus', 'asheesh@asheesh.org']

    For each data source, enqueue a background task.
    Keep track of information about the task in an object
    called a DataImportAttempt."""

    # Side-effects: Create DIAs that a user might want to execute.
    for identifier in identifiers:
        if identifier.strip(): # Skip blanks or whitespace
            for source_key, _ in DataImportAttempt.SOURCE_CHOICES:
                dia = DataImportAttempt(
                        query=identifier,
                        source=source_key,
                        person=user.get_profile())
                dia.save()
                dia.do_what_it_says_on_the_tin()

@login_required
@view
def importer(request, test_js = False):
    """Get the DIAs for the logged-in user's profile. Pass them to the template."""
    # {{{

    blank_query_index = 0
    checkboxes = []
    for source_key, source_display in DataImportAttempt.SOURCE_CHOICES:
        checkboxes.append({
            'id': "%s%d" % (source_key, blank_query_index),
            'label': source_display,
            })
    blank_query = {
            'index': blank_query_index,
            'checkboxes': checkboxes
            }
    person = request.user.get_profile()
    data = get_personal_data(person)
    data['dias'] = DataImportAttempt.objects.filter(person=person).order_by('id')
    data['blank_query'] = blank_query

    # This is used to create a blank 'Add another record' form, which is printed
    # to the bottom of the importer page. The HTML underlying this form is used
    # to generate forms dynamically.
    data['citation_form'] = mysite.profile.forms.ManuallyAddACitationForm(auto_id=False)

    # This variable is checked in base/templates/base/base.html
    data['test_js'] = test_js

    return (request, 'profile/importer.html', data)
    # }}}

#FIXME: Rename importer
portfolio_editor = importer

def portfolio_editor_test(request):
    return portfolio_editor(request, test_js=True)

def filter_by_key_prefix(dict, prefix):
    """Return those and only those items in a dictionary whose keys have the given prefix."""
    out_dict = {}
    for key, value in dict.items():
        if key.startswith(prefix):
            out_dict[key] = value
    return out_dict

@login_required
def user_selected_these_dia_checkboxes(request):
    """ Input: Request POST contains a list of checkbox IDs corresponding to DIAs.
    Side-effect: Make a note on the DIA that its affiliated person wants it.
    Output: Success?
    """
    # {{{

    prepare_data_import_attempts(request.POST, request.user)

    checkboxes = filter_by_key_prefix(request.POST, "person_wants_")
    identifiers = filter_by_key_prefix(request.POST, "identifier_")

    for checkbox_id, value in checkboxes.items():
        if value == 'on':
            x, y, identifier_index, source_key = checkbox_id.split('_')
            identifier = identifiers["identifier_%s" % identifier_index]
            if identifier:
                # FIXME: For security, ought this filter include only dias
                # associated with the logged-in user's profile?
                dia = DataImportAttempt(
                        identifier, source_key,
                        request.user.get_profile())
                dia.person_wants_data = True
                dia.save()
                dia.do_what_it_says_on_the_tin()

                # There may be data waiting or not,
                # but no matter; this function may
                # run unconditionally.
                dia.give_data_to_person()

    return HttpResponse('1')
    # }}}

@login_required
@view
def display_person_edit_name(request, name_edit_mode):
    '''Show a little edit form for first name and last name.

    Why separately handle first and last names? The Django user
    model already stores them separately.
    '''
    # {{{
    data = get_personal_data(request.user.get_profile())
    data['name_edit_mode'] = name_edit_mode
    data['editable'] = True
    return (request, 'profile/main.html', data)
    # }}}


@login_required
def display_person_edit_name_do(request):
    '''Take the new first name and last name out of the POST.

    Jam them into the Django user model.'''
    # {{{
    user = request.user

    new_first = request.POST['first_name']
    new_last = request.POST['last_name']

    user.first_name = new_first
    user.last_name = new_last
    user.save()

    return HttpResponseRedirect('/people/%s' % urllib.quote(user.username))
    # }}}

@login_required
def publish_citation_do(request):
    try:
        pk = request.POST['pk']
    except KeyError:
        return HttpResponse("0")

    try:
        c = Citation.objects.get(pk=pk, portfolio_entry__person__user=request.user)
    except Citation.DoesNotExist:
        return HttpResponse("0")

    c.is_published = True
    c.save()

    return HttpResponse("1")

@login_required
def delete_citation_do(request):
    try:
        pk = request.POST['citation__pk']
    except KeyError:
        return HttpResponse("0")

    try:
        c = Citation.objects.get(pk=pk, portfolio_entry__person__user=request.user)
    except Citation.DoesNotExist:
        return HttpResponse("0")

    c.is_deleted = True
    c.save()

    return HttpResponse("1")

@login_required
def delete_portfolio_entry_do(request):
    try:
        pk = int(request.POST['portfolio_entry__pk'])
    except KeyError:
        return mysite.base.helpers.json_response({'success': False})

    try:
        p = PortfolioEntry.objects.get(pk=pk, person__user=request.user)
    except PortfolioEntry.DoesNotExist:
        return mysite.base.helpers.json_response({'success': False})

    p.is_deleted = True
    p.save()

    return mysite.base.helpers.json_response({
            'success': True,
            'portfolio_entry__pk': pk})
         

@login_required
def save_portfolio_entry_do(request):
    pk = request.POST['portfolio_entry__pk']

    if pk == 'undefined':
        project, _ = Project.objects.get_or_create(name=request.POST['project_name'])
        p = PortfolioEntry(project=project, person=request.user.get_profile())
    else:
        p = PortfolioEntry.objects.get(pk=pk, person__user=request.user)
    p.project_description = request.POST['project_description']
    p.experience_description = request.POST['experience_description']
    p.is_published = True
    p.save()

    # Publish all attached Citations
    citations = Citation.objects.filter(portfolio_entry=p)
    for c in citations:
        c.is_published = True
        c.save()

    return mysite.base.helpers.json_response({
            'success': True,
            'pf_entry_element_id': request.POST['pf_entry_element_id'],
            'portfolio_entry__pk': p.pk
        })

@login_required
def dollar_username(request):
    return HttpResponseRedirect(reverse(display_person_web,
		kwargs={'user_to_display__username': 
                request.user.username}))

@login_required
@view
def edit_info(request):
    data = get_personal_data(request.user.get_profile())
    data['info_edit_mode'] = True
    return request, 'profile/info_wrapper.html', data

# vim: ai ts=3 sts=4 et sw=4 nu<|MERGE_RESOLUTION|>--- conflicted
+++ resolved
@@ -438,19 +438,6 @@
     return mappable_people, extra_data
 
 @view
-<<<<<<< HEAD
-=======
-def display_list_of_people_who_match_some_search(request, property, value):
-    '''Property is the "tag name", and "value" is the text in it.'''
-    peeps = mysite.profile.controllers.people_matching(property, value)
-    data = {}
-    data['people_columns'] = cut_list_of_people_in_three_columns(peeps)
-    data['property'] = property
-    data['value'] = value
-    return (request, 'profile/search_people.html', data)
-
-@view
->>>>>>> 3dd31bcc
 def people(request):
     """Display a list of people."""
     # {{{
@@ -460,7 +447,6 @@
     query = request.GET.get('q', '')
 
     data['raw_query'] = query
-<<<<<<< HEAD
     parsed_query = mysite.profile.controllers.parse_string_query(query)
     data.update(parsed_query)
 
@@ -478,64 +464,20 @@
     # Get the list of people to display.
 
     if parsed_query['q'].strip():
-
         mappable_people, extra_data = query2results(parsed_query)
         data.update(extra_data)
 
     else:
         everybody = Person.objects.all()
-        mappable_filter = ( ~Q(location_display_name='') & Q(location_confirmed=True) )
-        mappable_people = everybody.filter(mappable_filter).order_by(
-            'user__username')
+        mappable_people = everybody
 
     # filter by query, if it is set
     data['people'] = mappable_people
     get_relevant_person_data = lambda p: (
             {'name': p.get_full_name_or_username(),
-            'location': p.location_display_name})
+            'location': p.get_public_location_or_default()})
     person_id2data = dict([(person.pk, get_relevant_person_data(person))
             for person in mappable_people])
-=======
-    data.update(mysite.profile.controllers.parse_string_query(query))
-
-    if data['query_type'] != 'project':
-        # Figure out which projects happen to match that
-        projects_that_match_q = []
-        for word in data['q'].split(): # FIXME: Tokenize smarter, one day
-            name_matches = Project.objects.filter(name__iexact=word)
-            for project in name_matches:
-                if project.get_contributors():
-                    # only add those projects that have people in them
-                    projects_that_match_q.append(project)
-        data['projects_that_match_q'] = projects_that_match_q
-
-    # Get the list of people to display.
-
-    if data['q'].strip():
-        people_from_haystack = haystack.query.SearchQuerySet().all()
-        query_type2haystack_field_name = {'all_tags': 'all_tag_texts', 
-                'project': 'all_public_projects_exact'}
-        haystack_field_name = query_type2haystack_field_name[data['query_type']]
-        people_from_haystack = people_from_haystack.filter(
-                **{haystack_field_name: data['q']})
-
-        people_from_haystack.load_all()
-    
-        people = sorted([x.object for x in people_from_haystack],
-                                 key=lambda x: x.user.username)
-    else:
-        people = Person.objects.all().order_by('user__username')
-        
-    data['people'] = people
-    DEFAULT_LOCATION = 'Inaccessible Island'
-    get_relevant_person_data = lambda p: ( {'name': p.get_full_name_or_username(), 
-        'location': p.location_display_name or DEFAULT_LOCATION})
-    person_id2data = dict([(person.pk, get_relevant_person_data(person))
-            for person in people])
-
-    data['person_id2data_as_json'] = simplejson.dumps(person_id2data)
-
->>>>>>> 3dd31bcc
     data['person_id2data_as_json'] = simplejson.dumps(person_id2data)
     data['test_js'] = request.GET.get('test', None)
     data['num_of_persons_with_locations'] = len(person_id2data)
@@ -548,13 +490,10 @@
         data['center_name'] = request.GET.get('center', '')
         data['center_name_json'] = simplejson.dumps(request.GET.get('center', ''))
 
-<<<<<<< HEAD
     data['person_id2lat_long_as_json'] = simplejson.dumps(
         dict( (person_id, simplejson.loads(mysite.base.controllers.cached_geocoding_in_json(person_id2data[person_id]['location'])))
               for person_id in person_id2data))
 
-=======
->>>>>>> 3dd31bcc
     suggestion_count = 6
 
     cache_timespan = 86400 * 7
@@ -586,7 +525,6 @@
         # cache it for a week
         cache.set(key_name, popular_tags, cache_timespan)
 
-<<<<<<< HEAD
     # Populate matching_project_suggestions
     data['matching_project_suggestions'] = Project.objects.filter(
         cached_contributor_count__gt=0, name__icontains=data['q']).filter(
@@ -621,11 +559,6 @@
         dict(display_name='profile tags',
              values=popular_tags,
              query_prefix='')]
-=======
-    data['suggestions'] = [
-        ('projects', popular_projects),
-        ('profile tags', popular_tags)]
->>>>>>> 3dd31bcc
 
     return (request, 'profile/search_people.html', data)
     # }}}
