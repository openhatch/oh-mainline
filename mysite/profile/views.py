# Imports {{{

# Python
import StringIO
import datetime
import urllib
import simplejson
import re
import collections

# Django
from django.template.loader import render_to_string
from django.core import serializers
from django.http import \
        HttpResponse, HttpResponseRedirect, HttpResponseServerError
from django.shortcuts import \
        render_to_response, get_object_or_404
import django.contrib.auth 
from django.contrib.auth.models import User
from django.contrib.auth.decorators import login_required
from django.core.urlresolvers import reverse
from django.db.models import Q
from django.core.cache import cache
<<<<<<< HEAD

# Haystack
import haystack.query
=======
>>>>>>> 288b13af

# OpenHatch apps
import mysite.base.controllers
import mysite.profile.controllers
import mysite.base.helpers
from mysite.profile.models import \
        Person, Tag, TagType, \
        Link_Project_Tag, Link_Person_Tag, \
        DataImportAttempt, PortfolioEntry, Citation
from mysite.search.models import Project
from mysite.base.decorators import view
import mysite.profile.forms
# }}}

@login_required
def add_citation_manually_do(request):
    # {{{
    form = mysite.profile.forms.ManuallyAddACitationForm(request.POST)
    form.set_user(request.user)

    output = {
            'form_container_element_id': request.POST['form_container_element_id']
            }
    if form.is_valid():
        citation = form.save()

        # Manually added citations are published automatically.
        citation.is_published = True
        citation.save()
        
        json = simplejson.dumps(output)
        return HttpResponse(json, mimetype='application/json') 

    else:
        error_msgs = []
        for error in form.errors.values():
            error_msgs.extend(eval(error.__repr__())) # don't ask questions.

        output['error_msgs'] = error_msgs
        json = simplejson.dumps(output)
        return HttpResponseServerError(json, mimetype='application/json')

    #}}}

@view
def display_person_web(request, user_to_display__username=None):
    # {{{

    user = get_object_or_404(User, username=user_to_display__username)
    person, was_created = Person.objects.get_or_create(user=user)

    data = get_personal_data(person)
    data['edit_mode'] = False
    data['editable'] = (request.user == user)
    data['notifications'] = mysite.base.controllers.get_notification_from_request(request)
    data['explain_to_anonymous_users'] = True

    return (request, 'profile/main.html', data)

    # }}}

#FIXME: Create a separate function that just passes the data required for displaying the little user bar on the top right to the template, and leaves out all the data required for displaying the large user bar on the left.
def get_personal_data(person):
    # {{{

    # FIXME: Make this more readable.
    data_dict = {
            'person': person,
            'photo_url': person.get_photo_url_or_default(),
            } 

    data_dict['tags'] = tags_dict_for_person(person)
    data_dict['tags_flat'] = dict(
        [ (key, ', '.join([k.text for k in data_dict['tags'][key]]))
          for key in data_dict['tags'] ])

    data_dict['has_set_info'] = any(data_dict['tags_flat'].values())

    return data_dict

    # }}}

def tags_dict_for_person(person):
    # {{{
    ret = collections.defaultdict(list)
    links = Link_Person_Tag.objects.filter(person=person).order_by('id')
    for link in links:
        ret[link.tag.tag_type.name].append(link.tag)

    return ret
    # }}}

# FIXME: Test this.
def widget_display_undecorated(request, user_to_display__username):
    """We leave this function unwrapped by @view """
    """so it can referenced by widget_display_string."""
    # {{{
    user = get_object_or_404(User, username=user_to_display__username)
    person = get_object_or_404(Person, user=user)

    data = get_personal_data(person)
    data.update(mysite.base.controllers.get_uri_metadata_for_generating_absolute_links(
        request))
    return (request, 'profile/widget.html', data)
    # }}}

widget_display = view(widget_display_undecorated)

def widget_display_string(request, user_to_display__username):
    request, template, data = widget_display_undecorated(request, user_to_display__username)
    return render_to_string(template, data)

def widget_display_js(request, user_to_display__username):
    # FIXME: In the future, use:
    html_doc = widget_display_string(request, user_to_display__username)
    # to generate html_doc
    encoded_for_js = simplejson.dumps(html_doc)
    # Note: using application/javascript as suggested by
    # http://www.ietf.org/rfc/rfc4329.txt
    return render_to_response('base/append_ourselves.js',
                              {'in_string': encoded_for_js},
                              mimetype='application/javascript')

# }}}

# Debtags {{{

def add_one_debtag_to_project(project_name, tag_text):
    # {{{
    tag_type, created = TagType.objects.get_or_create(name='Debtags')

    project, project_created = Project.objects.get_or_create(name=project_name)

    tag, tag_created = Tag.objects.get_or_create(
            text=tag_text, tag_type=tag_type)

    new_link = Link_Project_Tag.objects.create(
            tag=tag, project=project,
            source='Debtags')
    new_link.save()
    return new_link
# }}}

def list_debtags_of_project(project_name):
    # {{{
    debtags_list = list(TagType.objects.filter(name='Debtags'))
    if debtags_list:
        debtags = debtags_list[0]
    else:
        return []

    project_list = list(Project.objects.filter(name=project_name))
    if project_list:
        project = project_list[0]
    else:
        return []

    resluts = list(Link_Project_Tag.objects.filter(project=project,
        tag__tag_type=debtags))
    return [link.tag.text for link in resluts]
    # }}}

def import_debtags(cooked_string = None):
    # {{{
    if cooked_string is None:
        # Warning: this re-downloads the list from Alioth every time this
        # is called
        import urllib2
        import gzip
        fd = urllib2.urlopen('http://debtags.alioth.debian.org/tags/tags-current.gz')
        gzipped_sio = StringIO.StringIO(fd.read()) # this sucks, but I
        # can't stream to
        # gzip.GzipFile because
        # urlopen()'s result
        # lacks tell()
        gunzipped = gzip.GzipFile(fileobj=gzipped_sio)
    else:
        gunzipped = StringIO.StringIO(cooked_string)
    for line in gunzipped:
        if ':' in line:
            package, tagstring = line.split(':', 1)
            tags = map(lambda s: s.strip(), tagstring.split(','))
            for tag in tags:
                add_one_debtag_to_project(package, tag)
    # }}}

# }}}

# Project experience tags {{{

# }}}

def _project_hash(project_name):
    # {{{
    # This prefix is a sha256 of 1MiB of /dev/urandom
    PREFIX = '_project_hash_2136870e40a759b56b9ba97a0'
    PREFIX += 'd7f60b84dbc90097a32da284306e871105d96cd'
    import hashlib
    hashed = hashlib.sha256(PREFIX + project_name)
    return hashed.hexdigest()
    # }}}

@login_required
def edit_person_info(request):
    # {{{
    person = request.user.get_profile()

    #grab their submitted bio
    bio = request.POST.get('edit-tags-bio', '')
    person.bio = bio
    person.save()

    # Grab the submitted homepage URL.
    # FIXME: One day, validate that this is a valid URL, and
    # use Django forms for this whole thing, while we're at it.
    bio = request.POST.get('edit-tags-homepage_url', '')
    person.homepage_url = bio
    person.save()

    # We can map from some strings to some TagTypes
    for known_tag_type_name in ('understands', 'understands_not',
                           'studying', 'seeking', 'can_mentor'):
        tag_type, _ = TagType.objects.get_or_create(name=known_tag_type_name)

        text = request.POST.get('edit-tags-' + known_tag_type_name, '')
        # Set the tags to this thing
        new_tag_texts_for_this_type_raw = text.split(',')
        new_tag_texts_for_this_type = [tag.strip()
                for tag in new_tag_texts_for_this_type_raw]
        # Now figure out what tags are in the DB
        old_tag_links = Link_Person_Tag.objects.filter(
                tag__tag_type=tag_type, person=person)

        # FIXME: Churn, baby churn
        for link in old_tag_links:
            link.delete()

        for tag_text in new_tag_texts_for_this_type:
            if not tag_text.strip(): # Don't save blank tags.
                continue

            tag_text_case_sensitive_regex = r"^%s$" % re.escape(tag_text)
            tag, _ = Tag.objects.get_or_create(
                    text__regex=tag_text_case_sensitive_regex,
                    tag_type=tag_type,
                    defaults={'text': tag_text})
            new_link, _ = Link_Person_Tag.objects.get_or_create(
                    tag=tag, person=person)
            
    return HttpResponseRedirect(person.profile_url)

    # FIXME: This is racey. Only one of these functions should run at once.
    # }}}

@login_required
def ask_for_tag_input(request, username):
    # {{{
    return display_person_web(request, username, 'tags', edit='1')
    # }}}

def cut_list_of_people_in_three_columns(people):
    third = len(people)/3
    return [people[0:third], people[third:(third*2)], people[(third*2):]]

def cut_list_of_people_in_two_columns(people):
    half = len(people)/2
    return [people[0:half], people[half:]]
    

@view
def display_list_of_people_who_match_some_search(request, property, value):
    '''Property is the "tag name", and "value" is the text in it.'''
    peeps = mysite.profile.controllers.people_matching(property, value)
    data = {}
    data['people_columns'] = cut_list_of_people_in_three_columns(peeps)
    data['property'] = property
    data['value'] = value
    return (request, 'profile/search_people.html', data)

@view
def people(request):
    """Display a list of people."""
    # {{{
    data = {}

    # pull in q from GET
    data['q'] = request.GET.get('q', '')

<<<<<<< HEAD
=======
    # this will probably be replaced once we throw in solr
    data['query_type'] = 'tag'

>>>>>>> 288b13af
    # Figure out which projects happen to match that
    
    projects_that_match_q = []
    for word in data['q'].split(): # FIXME: Tokenize smarter, one day
        name_matches = Project.objects.filter(name__iexact=word)
        for project in name_matches:
            if project.get_contributors():
                # only add those projects that have people in them
                projects_that_match_q.append(project)
    data['projects_that_match_q'] = projects_that_match_q

    # Get the list of people to display.
<<<<<<< HEAD

    if data['q'].strip():
        mappable_people_from_haystack = haystack.query.SearchQuerySet().all()
        mappable_people_from_haystack = mappable_people_from_haystack.filter(
            all_tag_texts=data['q'])

        mappable_people_from_haystack.load_all()
    
        mappable_people = sorted([x.object for x in mappable_people_from_haystack],
                                 key=lambda x: x.user.username)
    else:
        everybody = Person.objects.all()
        mappable_filter = ( ~Q(location_display_name='') & Q(location_confirmed=True) )
        mappable_people = everybody.filter(mappable_filter).order_by(
            'user__username')

    # filter by query, if it is set
=======
    everybody = Person.objects.all()
    mappable_filter = ( ~Q(location_display_name='') & Q(location_confirmed=True) )
    mappable_people = everybody.filter(mappable_filter).order_by('user__username')
>>>>>>> 288b13af
    data['people'] = mappable_people
    get_relevant_person_data = lambda p: (
            {'name': p.get_full_name_or_username(),
            'location': p.location_display_name})
    person_id2data = dict([(person.pk, get_relevant_person_data(person))
            for person in mappable_people])
    data['person_id2data_as_json'] = simplejson.dumps(person_id2data)
    data['test_js'] = request.GET.get('test', None)
    data['num_of_persons_with_locations'] = len(person_id2data)
    if request.GET.get('center', False):
        data['center_json'] = mysite.base.controllers.cached_geocoding_in_json(
            request.GET.get('center', ''))
        # the below is true when we fail to geocode the center that we got from GET
        if data['center_json'] == 'null':
            data['geocode_failed'] = True;
        data['center_name'] = request.GET.get('center', '')
        data['center_name_json'] = simplejson.dumps(request.GET.get('center', ''))

    suggestion_count = 6

    cache_timespan = 86400 * 7
    #if settings.DEBUG:
    #    cache_timespan = 0

    key_name = 'most_popular_projects'
    popular_projects = cache.get(key_name)
    if popular_projects is None:
        projects = Project.objects.all()
        popular_projects = sorted(projects, key=lambda proj: len(proj.get_contributors())*(-1))[:suggestion_count]
        #extract just the names from the projects
        popular_projects = [project.name for project in popular_projects]
        # cache it for a week
        cache.set(key_name, popular_projects, cache_timespan)

    key_name = 'most_popular_tags'
    popular_tags = cache.get(key_name)
    if popular_tags is None:
        # to get the most popular tags:
            # get all tags
            # order them by the number of people that list them
            # remove duplicates
        tags = Tag.objects.all()
        #lowercase them all and then remove duplicates
        tags_with_no_duplicates = list(set(map(lambda tag: tag.name.lower(), tags)))
        #take the popular ones
        popular_tags = sorted(tags_with_no_duplicates, key=lambda tag_name: len(Tag.get_people_by_tag_name(tag_name))*(-1))[:suggestion_count]
        # cache it for a week
        cache.set(key_name, popular_tags, cache_timespan)

    data['suggestions'] = [
        ('projects', popular_projects),
        ('profile tags', popular_tags)]

    return (request, 'profile/search_people.html', data)
    # }}}

def gimme_json_for_portfolio(request):
    "Get JSON used to live-update the portfolio editor."
    """JSON includes:
        * The person's data.
        * DataImportAttempts.
        * other stuff"""
    # {{{
    person = request.user.get_profile()

    # Citations don't naturally serialize summaries.
    citations = list(Citation.untrashed.filter(portfolio_entry__person=person))
    portfolio_entries_unserialized = PortfolioEntry.objects.filter(person=person, is_deleted=False).order_by('-pk')
    projects_unserialized = [p.project for p in portfolio_entries_unserialized]
    
    # Serialize citation summaries
    summaries = {}
    for c in citations:
        summaries[c.pk] = render_to_string(
                "profile/portfolio/citation_summary.html",
                {'citation': c})

    # FIXME: Maybe we can serialize directly to Python objects.
    # fixme: zomg       don't recycle variable names for objs of diff types srsly u guys!

    five_minutes_ago = datetime.datetime.utcnow() - datetime.timedelta(minutes=5)
    recent_dias = DataImportAttempt.objects.filter(person=person, date_created__gt=five_minutes_ago)
    recent_dias_json = simplejson.loads(serializers.serialize('json', recent_dias))
    portfolio_entries = simplejson.loads(serializers.serialize('json',
        portfolio_entries_unserialized))
    projects = simplejson.loads(serializers.serialize('json', projects_unserialized))
    # FIXME: Don't send like all the flippin projects down the tubes.
    citations = simplejson.loads(serializers.serialize('json', citations))

    recent_dias_that_are_completed = recent_dias.filter(completed=True)
    import_running = recent_dias.count() > 0 and (
            recent_dias_that_are_completed.count() != recent_dias.count())
    progress_percentage = 100
    if import_running:
        progress_percentage = int(recent_dias_that_are_completed.count() * 100.0 / recent_dias.count())
    import_data = {
            'running': import_running,
            'progress_percentage': progress_percentage,
            }

    json = simplejson.dumps({
        'dias': recent_dias_json,
        'import': import_data,
        'citations': citations,
        'portfolio_entries': portfolio_entries,
        'projects': projects,
        'summaries': summaries,
        'messages': request.user.get_and_delete_messages(),
        })

    return HttpResponse(json, mimetype='application/json')
    # }}}

def replace_icon_with_default(request):
    "Expected postcondition: project's icon_dict says it is generic."
    """
    Expected output will look something like this:
    {
            'success': true,
            'portfolio_entry__pk': 0
    }"""
    portfolio_entry = PortfolioEntry.objects.get(
            pk=int(request.POST['portfolio_entry__pk']),
            person__user=request.user)
    # FIXME: test for naughty people trying to replace others' icons with the default!

    # set as default
    portfolio_entry.project.icon_raw = None
    portfolio_entry.project.save()

    # prepare output
    data = {}
    data['success'] = True
    data['portfolio_entry__pk'] = portfolio_entry.pk
    return mysite.base.helpers.json_response(data)

@login_required
def prepare_data_import_attempts_do(request):
    """
    Input: request.POST contains a list of usernames or email addresses.
    These are identifiers under which the authorized user has committed code
    to an open-source repository, or at least so says the user.
    
    Side-effects: Create DataImportAttempts that a user might want to execute.

    Not yet implemented: This means, don't show the user DIAs that relate to
    non-existent accounts on remote networks. And what *that* means is, 
    before bothering the user, ask those networks beforehand if they even 
    have accounts named identifiers[0], etc."""
    # {{{

    # For each commit identifier, prepare some DataImportAttempts.
    prepare_data_import_attempts(identifiers=request.POST.values(), user=request.user)

    return HttpResponse('1')
    # }}}

def prepare_data_import_attempts(identifiers, user):
    "Enqueue and track importation tasks."
    """Expected input: A list of committer identifiers, e.g.:
    ['paulproteus', 'asheesh@asheesh.org']

    For each data source, enqueue a background task.
    Keep track of information about the task in an object
    called a DataImportAttempt."""

    # Side-effects: Create DIAs that a user might want to execute.
    for identifier in identifiers:
        if identifier.strip(): # Skip blanks or whitespace
            for source_key, _ in DataImportAttempt.SOURCE_CHOICES:
                dia = DataImportAttempt(
                        query=identifier,
                        source=source_key,
                        person=user.get_profile())
                dia.save()
                dia.do_what_it_says_on_the_tin()

@login_required
@view
def importer(request, test_js = False):
    """Get the DIAs for the logged-in user's profile. Pass them to the template."""
    # {{{

    blank_query_index = 0
    checkboxes = []
    for source_key, source_display in DataImportAttempt.SOURCE_CHOICES:
        checkboxes.append({
            'id': "%s%d" % (source_key, blank_query_index),
            'label': source_display,
            })
    blank_query = {
            'index': blank_query_index,
            'checkboxes': checkboxes
            }
    person = request.user.get_profile()
    data = get_personal_data(person)
    data['dias'] = DataImportAttempt.objects.filter(person=person).order_by('id')
    data['blank_query'] = blank_query

    # This is used to create a blank 'Add another record' form, which is printed
    # to the bottom of the importer page. The HTML underlying this form is used
    # to generate forms dynamically.
    data['citation_form'] = mysite.profile.forms.ManuallyAddACitationForm(auto_id=False)

    # This variable is checked in base/templates/base/base.html
    data['test_js'] = test_js

    return (request, 'profile/importer.html', data)
    # }}}

#FIXME: Rename importer
portfolio_editor = importer

def portfolio_editor_test(request):
    return portfolio_editor(request, test_js=True)

def filter_by_key_prefix(dict, prefix):
    """Return those and only those items in a dictionary whose keys have the given prefix."""
    out_dict = {}
    for key, value in dict.items():
        if key.startswith(prefix):
            out_dict[key] = value
    return out_dict

@login_required
def user_selected_these_dia_checkboxes(request):
    """ Input: Request POST contains a list of checkbox IDs corresponding to DIAs.
    Side-effect: Make a note on the DIA that its affiliated person wants it.
    Output: Success?
    """
    # {{{

    prepare_data_import_attempts(request.POST, request.user)

    checkboxes = filter_by_key_prefix(request.POST, "person_wants_")
    identifiers = filter_by_key_prefix(request.POST, "identifier_")

    for checkbox_id, value in checkboxes.items():
        if value == 'on':
            x, y, identifier_index, source_key = checkbox_id.split('_')
            identifier = identifiers["identifier_%s" % identifier_index]
            if identifier:
                # FIXME: For security, ought this filter include only dias
                # associated with the logged-in user's profile?
                dia = DataImportAttempt(
                        identifier, source_key,
                        request.user.get_profile())
                dia.person_wants_data = True
                dia.save()
                dia.do_what_it_says_on_the_tin()

                # There may be data waiting or not,
                # but no matter; this function may
                # run unconditionally.
                dia.give_data_to_person()

    return HttpResponse('1')
    # }}}

@login_required
@view
def display_person_edit_name(request, name_edit_mode):
    '''Show a little edit form for first name and last name.

    Why separately handle first and last names? The Django user
    model already stores them separately.
    '''
    # {{{
    data = get_personal_data(request.user.get_profile())
    data['name_edit_mode'] = name_edit_mode
    data['editable'] = True
    return (request, 'profile/main.html', data)
    # }}}


@login_required
def display_person_edit_name_do(request):
    '''Take the new first name and last name out of the POST.

    Jam them into the Django user model.'''
    # {{{
    user = request.user

    new_first = request.POST['first_name']
    new_last = request.POST['last_name']

    user.first_name = new_first
    user.last_name = new_last
    user.save()

    return HttpResponseRedirect('/people/%s' % urllib.quote(user.username))
    # }}}

@login_required
def publish_citation_do(request):
    try:
        pk = request.POST['pk']
    except KeyError:
        return HttpResponse("0")

    try:
        c = Citation.objects.get(pk=pk, portfolio_entry__person__user=request.user)
    except Citation.DoesNotExist:
        return HttpResponse("0")

    c.is_published = True
    c.save()

    return HttpResponse("1")

@login_required
def delete_citation_do(request):
    try:
        pk = request.POST['citation__pk']
    except KeyError:
        return HttpResponse("0")

    try:
        c = Citation.objects.get(pk=pk, portfolio_entry__person__user=request.user)
    except Citation.DoesNotExist:
        return HttpResponse("0")

    c.is_deleted = True
    c.save()

    return HttpResponse("1")

@login_required
def delete_portfolio_entry_do(request):
    try:
        pk = int(request.POST['portfolio_entry__pk'])
    except KeyError:
        return mysite.base.helpers.json_response({'success': False})

    try:
        p = PortfolioEntry.objects.get(pk=pk, person__user=request.user)
    except PortfolioEntry.DoesNotExist:
        return mysite.base.helpers.json_response({'success': False})

    p.is_deleted = True
    p.save()

    return mysite.base.helpers.json_response({
            'success': True,
            'portfolio_entry__pk': pk})
         

@login_required
def save_portfolio_entry_do(request):
    pk = request.POST['portfolio_entry__pk']

    if pk == 'undefined':
        project, _ = Project.objects.get_or_create(name=request.POST['project_name'])
        p = PortfolioEntry(project=project, person=request.user.get_profile())
    else:
        p = PortfolioEntry.objects.get(pk=pk, person__user=request.user)
    p.project_description = request.POST['project_description']
    p.experience_description = request.POST['experience_description']
    p.is_published = True
    p.save()

    # Publish all attached Citations
    citations = Citation.objects.filter(portfolio_entry=p)
    for c in citations:
        c.is_published = True
        c.save()

    return mysite.base.helpers.json_response({
            'success': True,
            'pf_entry_element_id': request.POST['pf_entry_element_id'],
            'portfolio_entry__pk': p.pk
        })

@login_required
def dollar_username(request):
    return HttpResponseRedirect(reverse(display_person_web,
		kwargs={'user_to_display__username': 
                request.user.username}))

@login_required
@view
def edit_info(request):
    data = get_personal_data(request.user.get_profile())
    data['info_edit_mode'] = True
    return request, 'profile/info_wrapper.html', data

# vim: ai ts=3 sts=4 et sw=4 nu<|MERGE_RESOLUTION|>--- conflicted
+++ resolved
@@ -21,12 +21,9 @@
 from django.core.urlresolvers import reverse
 from django.db.models import Q
 from django.core.cache import cache
-<<<<<<< HEAD
 
 # Haystack
 import haystack.query
-=======
->>>>>>> 288b13af
 
 # OpenHatch apps
 import mysite.base.controllers
@@ -315,12 +312,9 @@
     # pull in q from GET
     data['q'] = request.GET.get('q', '')
 
-<<<<<<< HEAD
-=======
     # this will probably be replaced once we throw in solr
     data['query_type'] = 'tag'
 
->>>>>>> 288b13af
     # Figure out which projects happen to match that
     
     projects_that_match_q = []
@@ -333,7 +327,6 @@
     data['projects_that_match_q'] = projects_that_match_q
 
     # Get the list of people to display.
-<<<<<<< HEAD
 
     if data['q'].strip():
         mappable_people_from_haystack = haystack.query.SearchQuerySet().all()
@@ -351,11 +344,6 @@
             'user__username')
 
     # filter by query, if it is set
-=======
-    everybody = Person.objects.all()
-    mappable_filter = ( ~Q(location_display_name='') & Q(location_confirmed=True) )
-    mappable_people = everybody.filter(mappable_filter).order_by('user__username')
->>>>>>> 288b13af
     data['people'] = mappable_people
     get_relevant_person_data = lambda p: (
             {'name': p.get_full_name_or_username(),
