# vim: ai ts=4 sts=4 et sw=4

from django.http import HttpResponse, HttpResponseRedirect, HttpResponseServerError
from django.shortcuts import render_to_response, get_object_or_404
from mysite.profile.models import Person, ProjectExp, Tag, TagType, Link_ProjectExp_Tag, Link_Project_Tag, Link_SF_Proj_Dude_FM
from mysite.search.models import Project
import StringIO
import datetime
import urllib
import simplejson

# Add a contribution {{{

def add_project_exp_web(request):
    # {{{
    username = request.POST.get('u', '')
    project_name = request.POST.get('project_name', '')
    description = request.POST.get('description', '')
    url = request.POST.get('url', '')
    format = request.POST.get('format', 'html')

    notif = ''
    if username and project_name and description and url:
        ProjectExp.create_from_text(username, project_name, description, url)
        notif = "Added experience with %s to %s's profile." % (
                project_name, username)
    else:
        notif = "Er, like, bad input: {project_name: %s, username: %s}" % (
                project_name, username)

    if format == 'json':
        return HttpResponse(simplejson.dumps([{'notification': notif}]))

    data = profile_data_from_username(username)
    data['notification'] = notif

    return HttpResponseRedirect('/people/?' +
            urllib.urlencode({'u': username}))
    #}}}
add_contribution_web = add_project_exp_web

def add_contribution(username, project_name, url='', description=''):
    # {{{
    pass
    # }}}

# }}}

def exp_scraper_display_input_form(request, notification=None):
    return render_to_response('profile/exp_scraper_input_form.html', {
        'notification': notification})

def exp_scraper_check_input_and_scrape(request):
    # Check input
    input_username = request.GET.get('u', None)
    if input_username is None:
        return exp_scraper_display_input_form(request, "Please enter a username.")
<<<<<<< HEAD
    
=======

    # FIXME: get or get_or_create?
>>>>>>> 49e0dc3f
    exp_scraper_scrape(Person.objects.get(username=input_username))

    return display_person(request, input_username)

def exp_scraper_scrape(person):

    #person.fetch_projects_from_sourceforge()
    #Execute script on server: person.fetch_contrib_data_from_ohloh_for_user_and_projects()
    person.fetch_contrib_data_from_ohloh()
    person.save()

# Display profile {{{
def profile_data_from_username(username, fetch_ohloh_data = False):
    # {{{
    person, person_created = Person.objects.get_or_create(
            username=username)

    project_exps = ProjectExp.objects.filter(
            person=person)

    if fetch_ohloh_data and person.poll_on_next_web_view:
        person.fetch_contrib_data_from_ohloh()
        person.poll_on_next_web_view = False
        person.save()

    exps_to_tags = {}
    for exp in project_exps:
        tag_links = Link_ProjectExp_Tag.objects.filter(project_exp=exp)
        for link in tag_links:
            if link.favorite:
                link.tag.prefix = 'Favorite: ' # FIXME: evil hack, will fix later
            else:
                link.tag.prefix = ''
        exps_to_tags[exp] = [link.tag for link in tag_links]

    # {
    #   Experience1:
    #   ["awesome", "fun", "illuminating", "helped_me_get_laid"],
    # }

    exp_taglist_pairs = exps_to_tags.items()

    return { 'person': person, 'exp_taglist_pairs': exp_taglist_pairs } 
    # }}}

def display_person_web(request, input_username=None):
    if input_username is None:
        input_username = request.GET.get('u', None)
        if input_username is None:
            return render_to_response('profile/profile.html')

    tab = request.GET.get('tab', None)

    return display_person(input_username, tab)

def display_person(username, tab):
    # {{{

    data_dict = profile_data_from_username(username)

    if tab == 'inv':
        return render_to_response('profile/participation.html', data_dict)
    if tab == 'tags':
        return render_to_response('profile/tags.html', data_dict)
    if tab == 'tech':
        return render_to_response('profile/tech.html', data_dict)
    else:
        return render_to_response('profile/main.html', data_dict)

    # }}}

def display_person_old(request, input_username=None):
    # {{{

    if input_username is None:
        input_username = request.GET.get('u', None)
        if input_username is None:
            return render_to_response('profile/profile.html')

    data_dict = profile_data_from_username(input_username, fetch_ohloh_data = True)

    return render_to_response('profile/profile.html', data_dict)

    # }}}

# }}}

# Debtags {{{

def add_one_debtag_to_project(project_name, tag_text):
    # {{{
    tag_type, created = TagType.objects.get_or_create(name='Debtags')

    project, project_created = Project.objects.get_or_create(name=project_name)

    tag, tag_created = Tag.objects.get_or_create(
            text=tag_text, tag_type=tag_type)

    new_link = Link_Project_Tag.objects.create(
            tag=tag, project=project,
            time_record_was_created = datetime.datetime.now(),
            source='Debtags')
    new_link.save()
    return new_link
    # }}}

def list_debtags_of_project(project_name):
    # {{{
    debtags_list = list(TagType.objects.filter(name='Debtags'))
    if debtags_list:
        debtags = debtags_list[0]
    else:
        return []
    
    project_list = list(Project.objects.filter(name=project_name))
    if project_list:
        project = project_list[0]
    else:
        return []

    resluts = list(Link_Project_Tag.objects.filter(project=project,
                                                   tag__tag_type=debtags))
    return [link.tag.text for link in resluts]
    # }}}

def import_debtags(cooked_string = None):
    # {{{
    if cooked_string is None:
        # Warning: this re-downloads the list from Alioth every time this
        # is called
        import urllib2
        import gzip
        fd = urllib2.urlopen('http://debtags.alioth.debian.org/tags/tags-current.gz')
        gzipped_sio = StringIO.StringIO(fd.read()) # this sucks, but I
        # can't stream to
        # gzip.GzipFile because
        # urlopen()'s result
        # lacks tell()
        gunzipped = gzip.GzipFile(fileobj=gzipped_sio)
    else:
        gunzipped = StringIO.StringIO(cooked_string)
    for line in gunzipped:
        if ':' in line:
            package, tagstring = line.split(':', 1)
            tags = map(lambda s: s.strip(), tagstring.split(','))
            for tag in tags:
                add_one_debtag_to_project(package, tag)
    # }}}

def get_data_for_email(request):
    # {{{
    # FIXME: Hard-coded username
    email = request.POST.get('email', '')
    username=email
    if email:
        import ohloh
        oh = ohloh.get_ohloh()
        from_ohloh = oh.get_contribution_info_by_email(email)
        for data in from_ohloh:
            person, created = Person.objects.get_or_create(
                username=username) # FIXME: Later we'll have to be
                                   # able to merge user objects
            pe = ProjectExp(person=person)
            pe.from_ohloh_contrib_info(data)
            pe.save()
    return HttpResponseRedirect('/people/?' + urllib.urlencode({'u':
                                                                username}))
    # }}}

# }}}

# Project experience tags {{{

# FIXME: rename to project_exp_tag__add__web
def add_tag_to_project_exp_web(request):
    # {{{
    # Get data
    username = request.POST.get('username', None)
    project_name = request.POST.get('project_name', None)
    big_tag_text = request.POST.get('tag_text', '')
    format = request.POST.get('format', 'html')

    useful_tags = filter(None, map(lambda s: s.strip(),
                           big_tag_text.split(',')))

    # Validate data
    if not username or not project_name or not big_tag_text:
        return HttpResponseServerError()

    for tag_text in useful_tags:
        # Great, we have all we need:
        add_tag_to_project_exp(username, project_name, tag_text)
    notification = "You tagged %s's experience with %s as %s" % (
        username, project_name, ','.join(useful_tags))
    return HttpResponseRedirect('/people/?' +
                                urllib.urlencode({'u': username,
                                                  'notification': notification}))
    # }}}

# FIXME: rename to project_exp_tag__add
def add_tag_to_project_exp(username, project_name,
        tag_text, tag_type_name='user_generated'):
    # {{{
    tag_type, created = TagType.objects.get_or_create(
            name=tag_type_name)

    tag, tag_created = Tag.objects.get_or_create(
            text=tag_text, tag_type=tag_type)

    person = Person.objects.get(username=username)
    # FIXME: Catch when no such person exists.

    project = Project.objects.get(name=project_name)
    # FIXME: Catch when no such project exists.

    project_exp = ProjectExp.objects.filter(
            person=person, project=project)[0]
    # FIXME: Catch when no such project exp exists.
    # Not using get; the error of multiple
    # project_exps with the same person and project
    # need not be caught here.

    # Does it already exist? If so, we're golden.
    # FIXME: Use get_or_create
    old_links = list(Link_ProjectExp_Tag.objects.filter(
        tag=tag, project_exp=project_exp))
    if not old_links:
        new_link = Link_ProjectExp_Tag.objects.create(
            tag=tag, project_exp=project_exp)
    # FIXME: Move to Link_ProjectExp_Tag.create_from_strings
    # }}}

def project_exp_tag__remove(username, project_name,
        tag_text, tag_type_name='user_generated'):
    # {{{

    # FIXME: Maybe don't actually delete, but merely disable (e.g. deleted=yes),
    # in case we want to run stats on what tags people are deleting, etc.
    tag_link = Link_ProjectExp_Tag.get_from_strings(username, project_name, tag_text)
    tag_link.delete()
    return tag_link
    # }}}

def project_exp_tag__remove__web(request):
    # {{{
    username = request.POST.get('username', None)
    project_name = request.POST.get('project_name', None)
    tag_text = request.POST.get('tag_text', None)
    format = request.POST.get('format', 'html')
    tag_type_name = request.POST.get('tag_type_name', 'user_generated')

    if username and project_name and tag_text:
        # Collect errors in this list
        errors = []

        # Verify person with that username exists
        if Person.objects.filter(username=username).count() == 0:
            errors.append("No person found with username: %s" % username)

        # Verify project with that name exists
        if Project.objects.filter(name=project_name).count() == 0:
            errors.append("No project found with name: %s" % project_name)
        
        # Verify tag with that text exists
        if Tag.objects.filter(text=tag_text).count() == 0:
            errors.append("No project found with name: %s" % project_name)

        if errors:
            if format == 'json':
                return HttpResponse(simplejson.dumps([{'errors': errors}]))
            else:
                return HttpResponseRedirect('/people/?' + urllib.urlencode(
                    {'u': username, 'errors': errors}))

        project_exp_tag__remove(username, project_name, tag_text)

        notification = "Successfully removed tag: {username: %s, project_name: %s, tag_text: %s}" % (username, project_name, tag_text)

        if format == 'json':
            return HttpResponse(simplejson.dumps([
                {'notification': notification}
                ]))
        else:
            return HttpResponseRedirect('/people/?' + urllib.urlencode(
                {'u': username, 'notification': notification}))
    else:
        errors = ["You're missing some crucial input."]
        if format == 'json':
            return HttpResponse(simplejson.dumps([{'errors': errors}]))
        else:
            return HttpResponseRedirect('/people/?' + urllib.urlencode(
                {'u': username, 'errors': errors}))

    # }}}

# }}}

# Specify what you like working on {{{

def change_what_like_working_on(username, new_like_working_on):
    # {{{
    if username is None:
        return
    if new_like_working_on is None:
        return

    person = get_object_or_404(Person, username=username)
    person.interested_in_working_on = new_like_working_on
    person.save()
    return person
    # }}}

def change_what_like_working_on_web(request):
    # {{{
    username = request.POST.get('username')
    new_like = request.POST.get('like-working-on')
    person = change_what_like_working_on(username, new_like)
    return display_person_redirect(username)

def display_person_redirect(username):
    return HttpResponseRedirect('/people/?' + urllib.urlencode({'u': username}))
    # }}}

def make_favorite_project_exp(exp_id_obj):
    if exp_id_obj is None:
        return
    exp_id = int(exp_id_obj)
    desired_pe = ProjectExp.objects.get(id=exp_id)
    desired_pe.favorite = True
    desired_pe.save()
    return

def make_favorite_project_exp_web(request):
    exp_id = request.POST.get('exp_id', None)
    username = request.POST.get('username', '')
    make_favorite_project_exp(exp_id)
    return HttpResponseRedirect('/people/?' + urllib.urlencode({'u': username}))

def make_favorite_tag(exp_id_obj, tag_text):
    if exp_id_obj is None:
        return
    exp_id = int(exp_id_obj)
    desired_tag = Link_ProjectExp_Tag.objects.get(project_exp__id=exp_id,
                                                  tag__text=tag_text)
    desired_tag.favorite = True
    desired_tag.save()
    return

def make_favorite_exp_tag_web(request):
    exp_id = request.POST.get('exp_id', None)
    tag_text = request.POST.get('tag_text', None)
    username = request.POST.get('username', None)
    make_favorite_tag(exp_id, tag_text)
    return HttpResponseRedirect('/people/?' + urllib.urlencode({'u': username}))

def sf_projects_by_person_web(request):
    sf_username = request.GET.get('u', None)
    if sf_username is None:
        return HttpResponseServerError()

    projects = Link_SF_Proj_Dude_FM.objects.filter(
        person__username=sf_username).all()
    project_names = [p.project.unixname for p in projects]
    return HttpResponse('\n'.join(project_names))
    

# }}}<|MERGE_RESOLUTION|>--- conflicted
+++ resolved
@@ -55,12 +55,8 @@
     input_username = request.GET.get('u', None)
     if input_username is None:
         return exp_scraper_display_input_form(request, "Please enter a username.")
-<<<<<<< HEAD
     
-=======
-
     # FIXME: get or get_or_create?
->>>>>>> 49e0dc3f
     exp_scraper_scrape(Person.objects.get(username=input_username))
 
     return display_person(request, input_username)
