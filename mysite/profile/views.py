--- conflicted
+++ resolved
@@ -9,11 +9,8 @@
 import datetime
 import urllib
 import simplejson
-<<<<<<< HEAD
 import re
-=======
-# }}}
->>>>>>> b28120e4
+# }}}
 
 # Add a contribution {{{
 
@@ -51,7 +48,6 @@
 
 # }}}
 
-<<<<<<< HEAD
 # XP slurper {{{
 def xp_slurper_display_input_form(request):
     # {{{
@@ -61,12 +57,6 @@
         notification = "Please enter a username."
     return render_to_response('profile/xp_slurper.html', {'notification': notification})
     # }}}
-=======
-# Experience scraper {{{
-def exp_scraper_display_input_form(request, notification=None):
-    return render_to_response('profile/exp_scraper_input_form.html', {
-        'notification': notification})
->>>>>>> b28120e4
 
 def exp_scraper_scrape_web(request):
     # {{{
