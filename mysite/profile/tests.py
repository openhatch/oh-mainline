# This file is part of OpenHatch.
# Copyright (C) 2010 Parker Phinney
# Copyright (C) 2010 Karen Rustad
# Copyright (C) 2009, 2010 OpenHatch, Inc.
# Copyright (C) 2010 Mark Freeman
# Copyright (C) 2010 Jessica McKellar
# Copyright (C) 2010 John Stumpo
# Copyright (C) 2011 Jack Grigg
#
# This program is free software: you can redistribute it and/or modify
# it under the terms of the GNU Affero General Public License as published by
# the Free Software Foundation, either version 3 of the License, or
# (at your option) any later version.
#
# This program is distributed in the hope that it will be useful,
# but WITHOUT ANY WARRANTY; without even the implied warranty of
# MERCHANTABILITY or FITNESS FOR A PARTICULAR PURPOSE.  See the
# GNU Affero General Public License for more details.
#
# You should have received a copy of the GNU Affero General Public License
# along with this program.  If not, see <http://www.gnu.org/licenses/>.

import json
import datetime
import tasks
import mock
import os
import quopri
import subprocess

from django.core import mail
from django.conf import settings
import django.test
import django.conf
import django.db
from django.core import serializers
from django.core.urlresolvers import reverse
from django.contrib.auth.models import User
<<<<<<< HEAD
=======
from django.utils.unittest import skip
>>>>>>> 91cc902d
from django_webtest import WebTest
from django.test.client import Client
from django.test import TestCase

from mysite.base.view_helpers import ObjectFromDict
from mysite.base.models import Timestamp
import mysite.account.tests
from mysite.search.models import Project, WannaHelperNote
from mysite.profile.models import (Person, Tag, TagType, Link_Person_Tag,
                                   PortfolioEntry,
                                   Citation, Forwarder)
import mysite.project.views
import mysite.profile.views
import mysite.profile.models
import mysite.profile.view_helpers
import mysite.profile.templatetags.profile_extras
from mysite.profile.management.commands import send_emails
from mysite.profile import views
from mysite.customs.models import WebResponse

import pprint
import BeautifulSoup


class BasicHelpers(WebTest):
    def login_with_client(self,
                          username='paulproteus',
                          password="paulproteus's unbreakable password"):
        client = Client()
        success = client.login(username=username, password=password)
        self.assertTrue(success)
        return client

    def login_with_client_as_barry(self):
        return self.login_with_client(username='barry', password='parallelism')


class ProfileTests(WebTest):
    fixtures = ['user-paulproteus', 'person-paulproteus',
                'cchost-data-imported-from-ohloh']

    def testSlash(self):
        self.client.get('/people/')

    def test__portfolio_updates_when_citation_added_to_db(self):
        paulproteus = Person.objects.get(user__username='paulproteus')
        citation = Citation(
            portfolio_entry=PortfolioEntry.objects.get_or_create(
                project=Project.objects.get_or_create(
                    name='project name')[0],
                is_published=True,
                person=paulproteus)[0],
            languages='Python',
        )
        citation.save()

        # Verify that get_publish_portfolio_entries() works
        self.assert_('project name' in [
                     pfe.project.name for pfe in
                     paulproteus.get_published_portfolio_entries()])

    def test_get_full_name_and_username(self):
        # Test case with first name and last name.
        paulproteus = Person.objects.get(user__username='paulproteus')
        self.assertEqual(paulproteus.get_full_name_and_username(),
                         'Asheesh Laroia (paulproteus)')
        # Test case with no last name.
        paulproteus.user.last_name = ''
        self.assertEqual(paulproteus.get_full_name_and_username(),
                         'Asheesh (paulproteus)')
        # Test case with no first name.
        paulproteus.user.first_name = ''
        paulproteus.user.last_name = 'Laroia'
        self.assertEqual(paulproteus.get_full_name_and_username(),
                         'Laroia (paulproteus)')
        # Test case with no first name or last name.
        paulproteus.user.last_name = ''
        self.assertEqual(
            paulproteus.get_full_name_and_username(), 'paulproteus')
        # Retest case with first name and last name.
        # This also returns the Person object to its initial state.
        paulproteus.user.first_name = 'Asheesh'
        paulproteus.user.last_name = 'Laroia'
        self.assertEqual(paulproteus.get_full_name_and_username(),
                         'Asheesh Laroia (paulproteus)')


class DebTagsTests(BasicHelpers):

    def testAddOneDebtag(self):
        views.add_one_debtag_to_project('alpine', 'implemented-in::c')
        self.assertEqual(views.list_debtags_of_project('alpine'),
                         ['implemented-in::c'])

    def testImportDebtags(self):
        views.import_debtags(cooked_string='alpine: works-with::mail, protocol::smtp')  # side effects galore!
        self.assertEqual(set(views.list_debtags_of_project('alpine')), set(['works-with::mail', 'protocol::smtp']))


class Info(BasicHelpers):
    # TODO
    fixtures = ['user-paulproteus', 'user-barry', 'person-barry',
                'person-paulproteus', 'cchost-data-imported-from-ohloh']

    tags = {
        'understands': ['ack', 'b', 'c'],
        'understands_not': ['dad', 'e', 'f'],
        'can_pitch_in': ['gone', 'h', 'i'],
        'studying': ['jam', 'k', 'l'],
        'can_mentor': ['mop', 'n', 'o'],
    }
    tags_2 = {
        'understands': ['Ack!', 'B!', 'C!'],
        'understands_not': ['dad', 'e', 'f'],
        'can_pitch_in': ['gone', 'h', 'i'],
        'studying': ['Jam?', 'K?', 'L?'],
        'can_mentor': ['mop', 'n', 'o'],
    }
    # FIXME: Test whitespace, too.

    # FIXME: Write a unit test for this.
    def update_tags(self, tag_dict):
        url = reverse(mysite.profile.views.edit_info)
        # Log in as paulproteus
        username = 'paulproteus'
        edit_info_page = self.app.get(url, user=username)
        edit_info_form = edit_info_page.form

        for tag_type_name in tag_dict:
            edit_info_form['edit-tags-'+tag_type_name] = ', '.join(tag_dict[tag_type_name])
        edit_info_form.submit()

        # Check that at least the first tag made it into the database.
        self.assert_(list(Link_Person_Tag.objects.filter(
            tag__text=tag_dict.values()[0][0],
            person__user__username='paulproteus')))

        # Check that the output is correct.
        edit_info_page = self.app.get(url, user=username)
        soup = BeautifulSoup.BeautifulSoup(edit_info_page.content)
        for tag_type_name in tag_dict:
            text = ''.join(soup(id='id_edit-tags-%s' % tag_type_name)
                           [0].findAll(text=True))
            self.assert_(
                ', '.join(tag_dict[tag_type_name]) in ' '.join(text.split()))

        # Go back to the form and make sure some of these are there
        response = self.app.get(url, user=username)
        self.assertIn(tag_dict.values()[0][0], response.content)

    def test_tag_edit_once(self):
        self.login_with_client()
        self.update_tags(self.tags)

    def test_tag_edit_twice(self):
        self.login_with_client()
        self.update_tags(self.tags)
        self.update_tags(self.tags_2)

# Create a mock Ohloh get_contribution_info_by_username
mock_gcibu = mock.Mock()
# This object will always return:
mock_gcibu.return_value = ([{
    'man_months': 1,
    'project': u'MOCK ccHost',
    u'permalink':
    u'https://www.ohloh.net/p/cchost/contributors/65837553699824',
    'project_homepage_url':
    u'http://wiki.creativecommons.org/CcHost',
    'first_commit_time':
    '2008-04-03T23:51:45Z',
    'primary_language': u'shell script'},
],
    None  # WebResponse
)

# Create a mock Ohloh get_contribution_info_by_ohloh_username
mock_gcibou = mock.Mock()
mock_gcibou.return_value = ([{
    'man_months': 1,
    u'permalink':
    u'https://www.ohloh.net/p/cchost/contributors/65837553699824',
    'project': u'MOCK ccHost',
    'project_homepage_url':
    u'http://wiki.creativecommons.org/CcHost',
    'primary_language': u'Vala'}],
    None  # WebResponse
)

# FIXME: If this is made dynamically, it would be easier!


class MockFetchPersonDataFromOhloh(object):
    real_task_class = tasks.FetchPersonDataFromOhloh

# Mockup of stump's contribution list as given by ohloh, stripped down and
# slightly tweaked for the purposes of testing.
stumps_ohloh_results = mock.Mock()
stumps_ohloh_results.return_value = ([
    {u'contributor_name': u'stump', u'analysis_id': u'1145788',
     u'man_months': u'11', u'primary_language_nice_name': u'C',
     u'contributor_id': u'2008814186590608'},
    {u'contributor_name': u'John Stumpo', u'analysis_id': u'1031175',
     u'man_months': u'12', u'primary_language_nice_name': u'Python',
     u'contributor_id': u'110891760646528'}
], WebResponse())
stumps_project_lookup = mock.Mock()
stumps_project_lookup.return_value = {
    u'name': u'WinKexec',
    u'homepage_url': u'https://www.jstump.com/projects/kexec/'}


class Portfolio(BasicHelpers):
    fixtures = ['user-paulproteus', 'user-barry',
                'person-barry', 'person-paulproteus']
    # Don't include cchost-paulproteus, because we need paulproteus to have
    # zero Citations at the beginning of
    # test_person_gets_data_iff_they_want_it

    form_url = "http://openhatch.org/people/portfolio/import/"

    def _test_get_import_status(self, client, but_first=None,
                                must_find_nothing=False):
        '''Just make sure that the JSON returned by the view is appropriate
        considering what's in the database.'''

        # LOAD DATA ########################
        #
        paulproteus = Person.objects.get(user__username='paulproteus')

        citation = Citation(
            portfolio_entry=PortfolioEntry.objects.get_or_create(
                project=Project.objects.get_or_create(
                    name='project name')[0],
                person=paulproteus)[0],
            languages='Python'
        )
        citation.save()

        if but_first is not None:
            but_first()

        response = client.get(
            reverse(mysite.profile.views.gimme_json_for_portfolio))

        # Response consists of JSON like:
        # {''citations': ..., 'summaries': ...}
        response = json.loads(response.content)

        # Check we got a summary for each Citation.
        for citation_in_response in response['citations']:
            self.assert_(
                str(citation_in_response['pk']
                    ) in response['summaries'].keys(),
                "Expected that this Citation's pk would have a summary.")

        #
        # Are the citations in the response
        # exactly what we expected?
        #

        # What we expect:
        expected_list = serializers.serialize(
            'python', [citation])

        # What we got:
        citations_in_response = response['citations']

        # We don't care about the "fields" in either, just the pk and model.
        for object in (citations_in_response + expected_list):
            del object['fields']

        # Check that each thing we got was expected.
        for object in citations_in_response:
            object_is_expected = (object in expected_list)
            if must_find_nothing:
                self.assertFalse(object_is_expected)
            else:
                self.assert_(object_is_expected)

        # Check the reverse: that each thing we expected we got.
        for object in expected_list:
            object_is_expected = (object in citations_in_response)
            if must_find_nothing:
                self.assertFalse(object_is_expected)
            else:
                self.assert_(object_is_expected)

    def test_paulproteus_can_get_his_import_status(self):
        self._test_get_import_status(
            client=self.login_with_client(), must_find_nothing=False)

    def test_barry_cannot_get_paulproteuss_import_status(self):
        self._test_get_import_status(
            client=self.login_with_client_as_barry(),
            must_find_nothing=True)

    def test_paulproteus_gets_no_deleted_projects(self):
        #
        # LOAD DATA ########################
        #
        paulproteus = Person.objects.get(user__username='paulproteus')

        citation = Citation(
            portfolio_entry=PortfolioEntry.objects.get_or_create(
                project=Project.objects.get_or_create(
                    name='project name')[0],
                person=paulproteus)[0],
            languages='Python'
        )
        citation.save()

        # Delete the projects
        portfolio_entries = PortfolioEntry.objects.all()
        for portfolio_entry in portfolio_entries:
            portfolio_entry.is_deleted = True
            portfolio_entry.save()

        # Get the JSON
        response = self.login_with_client().get(
            reverse(mysite.profile.views.gimme_json_for_portfolio))
        response_decoded = json.loads(response.content)

        self.assertEqual(len(response_decoded['projects']), 0,
                         "Expected no projects back.")

        self.assertEqual(len(response_decoded['citations']), 0,
                         "Expected no citations back.")


class ImporterPublishCitation(BasicHelpers):
    fixtures = ['user-paulproteus', 'user-barry',
                'person-barry', 'person-paulproteus']

    def test_publish_citation(self):
        citation = Citation(
            portfolio_entry=PortfolioEntry.objects.get_or_create(
                project=Project.objects.get_or_create(
                    name='project name')[0],
                person=Person.objects.get(
                    user__username='paulproteus'))[0]
        )
        citation.save()

        self.assertFalse(citation.is_published)

        view = mysite.profile.views.publish_citation_do
        response = self.login_with_client().post(
            reverse(view), {'pk': citation.pk})

        self.assertEqual(response.content, "1")
        self.assert_(Citation.untrashed.get(pk=citation.pk).is_published)

    def test_publish_citation_fails_when_citation_doesnt_exist(self):
        failing_pk = 0
        self.assertEqual(Citation.untrashed.filter(pk=failing_pk).count(), 0)

        view = mysite.profile.views.publish_citation_do
        response = self.login_with_client().post(
            reverse(view), {'pk': failing_pk})
        self.assertEqual(response.content, "0")

    def test_publish_citation_fails_when_citation_not_given(self):
        view = mysite.profile.views.publish_citation_do
        response = self.login_with_client().post(reverse(view))
        self.assertEqual(response.content, "0")

    def test_publish_citation_fails_when_citation_not_yours(self):
        citation = Citation(
            portfolio_entry=PortfolioEntry.objects.get_or_create(
                project=Project.objects.get_or_create(
                    name='project name')[0],
                person=Person.objects.get(
                    user__username='paulproteus'))[0]
        )
        citation.save()

        self.assertFalse(citation.is_published)
        view = mysite.profile.views.publish_citation_do
        response = self.login_with_client().post(reverse(view))

        self.assertEqual(response.content, "0")


class ImporterDeleteCitation(BasicHelpers):
    fixtures = ['user-paulproteus', 'user-barry',
                'person-barry', 'person-paulproteus']

    def test_delete_citation(self):
        citation = Citation(
            portfolio_entry=PortfolioEntry.objects.get_or_create(
                project=Project.objects.get_or_create(
                    name='project name')[0],
                person=Person.objects.get(
                    user__username='paulproteus'))[0]
        )
        citation.save()

        self.assertFalse(citation.is_deleted)

        view = mysite.profile.views.delete_citation_do
        response = self.login_with_client().post(
            reverse(view), {'citation__pk': citation.pk})

        self.assertEqual(response.content, "1")
        self.assert_(Citation.objects.get(pk=citation.pk).is_deleted)

    def test_delete_citation_fails_when_citation_doesnt_exist(self):
        failing_pk = 0
        self.assertEqual(Citation.objects.filter(pk=failing_pk).count(), 0)

        view = mysite.profile.views.delete_citation_do
        response = self.login_with_client().post(
            reverse(view), {'pk': failing_pk})
        self.assertEqual(response.content, "0")

    def test_delete_citation_fails_when_citation_not_given(self):
        view = mysite.profile.views.delete_citation_do
        response = self.login_with_client().post(reverse(view))
        self.assertEqual(response.content, "0")

    def test_delete_citation_fails_when_citation_not_yours(self):
        citation = Citation(
            portfolio_entry=PortfolioEntry.objects.get_or_create(
                project=Project.objects.get_or_create(
                    name='project name')[0],
                person=Person.objects.get(
                    user__username='paulproteus'))[0]
        )
        citation.save()
        self.assertFalse(citation.is_deleted)

        view = mysite.profile.views.delete_citation_do
        response = self.login_with_client_as_barry().post(reverse(view))
        self.assertEqual(response.content, "0")

# Create a mock Launchpad get_info_for_launchpad_username
mock_launchpad_debian_response = mock.Mock()
mock_launchpad_debian_response.return_value = {
    'Debian': {
        # ok this url doesn't really exist
        'url': 'http://launchpad.net/debian',
        'involvement_types': ['Bug Management', 'Bazaar Branches'],
        'citation_url': 'https://launchpad.net/~paulproteus',
        'languages': '',
    }
}


class PersonInfoLinksToSearch(BasicHelpers):
    fixtures = ['user-paulproteus', 'person-paulproteus']

    def test_whatever(self):
        # FIXME: When there is a reasonable way to do search during test
        # runtime, like us using djapian or whoosh, then let's re-enable the
        # assertion at the end
        # of this.
        '''
        * Have a user, say that he
          understands+wantstolearn+currentlylearns+canmentor something
        * Go to his user page, and click those various links
        * Find yourself on some search page that mentions the user.
        '''
        tags = {
            'understands': ['thing1'],
            'understands_not': ['thing2'],
            'can_pitch_in': ['thing3'],
            'studying': ['thing4'],
            'can_mentor': ['thing5'],
        }

        # Log in as paulproteus
        username = 'paulproteus'
        response = self.login_with_client()

        # Update paulproteus's tags
        edit_info_page = self.app.get('/profile/views/edit_info', user=username)
        edit_info_form = edit_info_page.form
        for tag_type_name in tags:
            edit_info_form['edit-tags-'+tag_type_name] = tags[tag_type_name]
        res = edit_info_form.submit().follow()
        search_results = res.click('thing1')
        self.assertIn('Asheesh', search_results.content)


class Widget(BasicHelpers):
    fixtures = ['user-paulproteus', 'person-paulproteus']

    def test_widget_display(self):
        widget_url = reverse(
            mysite.profile.views.widget_display,
            kwargs={'user_to_display__username': 'paulproteus'})
        client = self.login_with_client()
        client.get(widget_url)

    def test_widget_display_js(self):
        widget_js_url = reverse(
            mysite.profile.views.widget_display_js,
            kwargs={'user_to_display__username': 'paulproteus'})
        client = self.login_with_client()
        client.get(widget_js_url)


class PersonalData(BasicHelpers):
    fixtures = ['user-paulproteus', 'user-barry', 'person-barry',
                'person-paulproteus', 'cchost-data-imported-from-ohloh']

    def test_all_views_that_call_get_personal_data(self):
        # Views where you can look at somebody else.
        stalking_view2args = {
            mysite.profile.views.display_person_web: {
                'user_to_display__username': 'paulproteus'},
        }

        # Views where you look only at yourself.
        navelgazing_view2args = {
            mysite.profile.views.importer: {},
        }

        for view in stalking_view2args:
            self.client.login(username='barry', password='parallelism')
            kwargs = stalking_view2args[view]
            url = reverse(view, kwargs=kwargs)
            response = self.client.get(url)
            self.assertEqual(
                response.context[0]['person'].user.username, 'paulproteus')
            self.client.logout()

        for view in navelgazing_view2args:
            self.client.login(username='paulproteus',
                              password="paulproteus's unbreakable password")
            kwargs = navelgazing_view2args[view]
            url = reverse(view, kwargs=kwargs)
            response = self.client.get(url)
            self.assertEqual(
                response.context[0]['person'].user.username, 'paulproteus')
            self.client.logout()


class DeletePortfolioEntry(BasicHelpers):
    fixtures = ['user-paulproteus', 'user-barry',
                'person-barry', 'person-paulproteus']

    def test_delete_portfolio_entry(self):
        portfolio_entry = PortfolioEntry.objects.get_or_create(
            project=Project.objects.get_or_create(
                name='project name')[0],
            person=Person.objects.get(user__username='paulproteus'))[0]

        citation = Citation(
            portfolio_entry=portfolio_entry
        )
        citation.save()

        self.assertFalse(portfolio_entry.is_deleted)

        view = mysite.profile.views.delete_portfolio_entry_do
        response = self.login_with_client().post(
            reverse(view),
            {'portfolio_entry__pk': portfolio_entry.pk})

        response_decoded = json.loads(response.content)

        expected_output = {
            'success': True,
            'portfolio_entry__pk': portfolio_entry.pk
        }

        self.assertEqual(response_decoded, expected_output)
        self.assert_(PortfolioEntry.objects.get(pk=portfolio_entry.pk)
                     .is_deleted)

    def test_delete_portfolio_entry_fails_when_portfolio_entry_doesnt_exist(
            self):
        failing_pk = 0
        self.assertEqual(
            PortfolioEntry.objects.filter(pk=failing_pk).count(), 0)

        view = mysite.profile.views.delete_portfolio_entry_do
        response = self.login_with_client().post(
            reverse(view), {'portfolio_entry__pk': failing_pk})
        self.assertEqual(json.loads(response.content), {'success': False})

    def test_delete_portfolio_entry_fails_when_portfolio_entry_not_given(self):
        view = mysite.profile.views.delete_portfolio_entry_do
        response = self.login_with_client().post(reverse(view))
        self.assertEqual(json.loads(response.content),
                         {'success': False})

    def test_delete_portfolio_entry_fails_when_portfolio_entry_not_yours(self):
        citation = Citation(
            portfolio_entry=PortfolioEntry.objects.get_or_create(
                project=Project.objects.get_or_create(
                    name='project name')[0],
                person=Person.objects.get(
                    user__username='paulproteus'))[0]
        )
        citation.save()

        portfolio_entry_not_mine = citation.portfolio_entry

        self.assertFalse(portfolio_entry_not_mine.is_deleted)
        view = mysite.profile.views.delete_portfolio_entry_do
        response = self.login_with_client().post(reverse(view))

        self.assertEqual(json.loads(response.content), {'success': False})

        # Still there
        self.assertFalse(portfolio_entry_not_mine.is_deleted)


class AddCitationManually(BasicHelpers):
    fixtures = ['user-paulproteus', 'user-barry',
                'person-barry', 'person-paulproteus']

    def test_add_citation_manually(self):
        proj = Project.create_dummy(name='project name')
        portfolio_entry, _ = PortfolioEntry.objects.get_or_create(
            project=proj,
            person=Person.objects.get(user__username='paulproteus'))

        input_data = {
            'portfolio_entry': portfolio_entry.pk,
            'form_container_element_id': 'form_container_%d' % 0,
            # Needs this trailing slash to work.
            'url': 'http://google.com/'
        }

        # Send this data to the appropriate view.
        url = reverse(mysite.profile.views.add_citation_manually_do)
        self.login_with_client().post(url, input_data)

        # Check that a citation was created.
        c = Citation.untrashed.get(url=input_data['url'])
        self.assertEqual(c.portfolio_entry, portfolio_entry,
                         "The portfolio entry for the new citation is the "
                         "exactly the one whose id we POST'd to "
                         "profile.views.add_citation_manually.")

        self.assert_(c.is_published,
                     "Manually added citations are published by default.")

    def test_add_citation_manually_with_bad_portfolio_entry(self):
        not_your_portfolio_entry, _ = PortfolioEntry.objects.get_or_create(
            project=Project.objects.get_or_create(name='project name')[0],
            person=Person.objects.get(user__username='barry'))

        input_data = {
            'portfolio_entry': not_your_portfolio_entry.pk,
            'form_container_element_id': 'form_container_%d' % 0,
            'url': 'http://google.ca/'  # Needs this trailing slash to work.
        }

        # Send this data to the appropriate view.
        url = reverse(mysite.profile.views.add_citation_manually_do)
        response = self.login_with_client().post(url, input_data)

        # Check that no citation was created.
        self.assertEqual(
            Citation.untrashed.filter(url=input_data['url']).count(), 0,
            "Expected no citation to be created when you try "
            "to add one for someone else.")

        # Check that an error is reported in the response.
        self.assert_(
            len(json.loads(response.content)['error_msgs']) == 1)


class SavePortfolioEntry(BasicHelpers):
    fixtures = ['user-paulproteus', 'user-barry',
                'person-barry', 'person-paulproteus']

    def setUp(self):
        WebTest.setUp(self)
        self.user = "paulproteus"
        self.project = Project.objects.get_or_create(name='project name')[0]

        self.portfolio_entry = PortfolioEntry.objects.get_or_create(
            project=self.project,
            person=Person.objects.get(user__username=self.user))[0]
        citation = Citation(
            portfolio_entry=self.portfolio_entry
        )
        citation.is_published = False
        citation.save()

        self.experience_description = [
            'This is a multiparagraph experience description.',
            'This is the second paragraph.',
            'This is the third paragraph.']

        self.project_description = [
            'This is a multiparagraph project description.',
            'This is the second paragraph.',
            'This is the third paragraph.']

        self.POST_data = {
            'portfolio_entry__pk': self.portfolio_entry.pk,
            'pf_entry_element_id': 'blargle',  # this can be whatever
            'project_description': "\n".join(self.project_description),
            'experience_description': "\n".join(self.experience_description),
            'receive_maintainer_updates': 'false',
        }

        POST_handler = reverse(mysite.profile.views.save_portfolio_entry_do)
        self.post_result = self.login_with_client().post(
            POST_handler, self.POST_data)
        self.contribution_page = self.login_with_client().get('/people/%s/' % (self.user,))

    def test_save_portfolio_entry(self):
        expected_output = {
            'success': True,
            'pf_entry_element_id': 'blargle',
            'portfolio_entry__pk': self.portfolio_entry.pk,
            'project__pk': self.project.id,
        }

        # check output
        self.assertEqual(
            json.loads(self.post_result.content), expected_output)

        # postcondition
        portfolio_entry = PortfolioEntry.objects.get(
            pk=self.portfolio_entry.pk)
        self.assertEqual(portfolio_entry.project_description,
                         self.POST_data['project_description'])
        self.assertEqual(portfolio_entry.experience_description,
                         self.POST_data['experience_description'])
        self.assert_(portfolio_entry.is_published, "pf entry is published.")
        self.assertFalse(portfolio_entry.receive_maintainer_updates)

        citations = Citation.untrashed.filter(portfolio_entry=portfolio_entry)
        for c in citations:
            self.assert_(c.is_published)

    def test_multiparagraph_contribution_description(self):
        """
        If a multi-paragraph project contribution description is submitted,
        display it as a multi-paragraph description.
        """
        self.assertContains(
            self.contribution_page,
            "<br />".join(self.experience_description))

    def test_multiparagraph_project_description(self):
        """
        If a multi-paragraph project description is submitted, display it as a
        multi-paragraph description.
        """
        self.assertContains(
            self.contribution_page, "<br />".join(self.project_description))


class GimmeJsonTellsAboutImport(BasicHelpers):
    fixtures = ['user-paulproteus', 'user-barry',
                'person-barry', 'person-paulproteus']

    def gimme_json(self):
        url = reverse(mysite.profile.views.gimme_json_for_portfolio)
        response = self.login_with_client().get(url)
        return json.loads(response.content)

    def get_paulproteus(self):
        return mysite.profile.models.Person.objects.get(
            user__username='paulproteus')

    def get_barry(self):
        return mysite.profile.models.Person.objects.get(user__username='barry')

    def get_n_min_ago(self, n):
        return datetime.datetime.utcnow() - datetime.timedelta(minutes=n)


class PortfolioEntryAdd(BasicHelpers):
    fixtures = ['user-paulproteus', 'person-paulproteus']

    def test_portfolio_entry_add(self):
        # preconditions
        self.assertEqual(
            Project.objects.filter(name='new project name').count(), 0,
            ("expected precondition: there's no project "
             "named 'new project name'")
        )
        self.assertEqual(PortfolioEntry.objects.filter(
            project__name='new project name').count(), 0, (
            "expected precondition: there's no portfolio entry for a project "
            "named 'new project name'")
        )

        # Here is what the JavaScript seems to POST.
        post_data = {
            'portfolio_entry__pk': 'undefined',
            'project_name': 'new project name',
            'project_description': 'new project description',
            'experience_description': 'new experience description',
            'receive_maintainer_updates': 'false',
            'pf_entry_element_id': 'element_18',
        }
        url = reverse(mysite.profile.views.save_portfolio_entry_do)
        response = self.login_with_client().post(url, post_data)
        # Check side-effects

        self.assertEqual(Project.objects.filter(
            name='new project name').count(), 1, (
            "expected: after POSTing to view, there's a project named 'new "
            "project name'")
        )
        self.assertEqual(PortfolioEntry.objects.filter(
            person__user__username='paulproteus',
            project__name='new project name').count(), 1, (
            "expected: after POSTing to view, there's a portfolio entry for "
            "paulproteus for a project named 'new project name'")
        )

        new_pk = PortfolioEntry.objects.get(
            person__user__username='paulproteus',
            project__name='new project name').pk
        new_project_id = PortfolioEntry.objects.get(
            person__user__username='paulproteus',
            project__name='new project name').project.id

        # Check response

        expected_response_obj = {
            'success': True,
            'pf_entry_element_id': 'element_18',
            'project__pk': new_project_id,
            'portfolio_entry__pk': new_pk,
        }
        self.assertEqual(json.loads(response.content),
                         expected_response_obj)


class OtherContributors(WebTest):
    fixtures = ['user-paulproteus', 'user-barry',
                'person-barry', 'person-paulproteus']

    def test_list_other_contributors(self):
        paulproteus = Person.objects.get(user__username='paulproteus')
        barry = Person.objects.get(user__username='barry')
        project = Project(name='project',
                          icon_raw="static/no-project-icon-w=40.png")
        project.save()
        PortfolioEntry(project=project, person=paulproteus,
                       is_published=True).save()
        PortfolioEntry(project=project, person=barry, is_published=True).save()
        self.assertEqual(
            project.get_n_other_contributors_than(5, paulproteus),
            [barry]
        )
        self.assertEqual(
            project.get_n_other_contributors_than(5, barry),
            [paulproteus]
        )


class IgnoreNewDuplicateCitations(WebTest):
    fixtures = ['user-paulproteus', 'person-paulproteus']

    def test_old_citations_supersede_their_new_duplicates(self):
        paulproteus = Person.objects.get(user__username='paulproteus')
        project1 = Project.create_dummy(name='1')
        project2 = Project.create_dummy(name='2')
        citation = Citation(
            portfolio_entry=PortfolioEntry.objects.get_or_create(
                project=project1,
                is_published=True,
                person=paulproteus)[0],
            languages='Python'
        )
        citation.save_and_check_for_duplicates()

        citation_of_different_project = Citation(
            portfolio_entry=PortfolioEntry.objects.get_or_create(
                project=project2,
                is_published=True,
                person=paulproteus)[0],
            languages='Python'
        )
        citation_of_different_project.save_and_check_for_duplicates()

        # This is the normal case: citations of different projects
        # do not supersede one another.
        self.assertEqual(
            list(Citation.untrashed.all().order_by('pk')),
            [citation, citation_of_different_project])

        # Create a second citation with all the same attributes as the first.
        # We will test that this one is superseded by its predecessor.

        # As is realistic, this citation comes from an
        # Ohloh username search with the same results.
        citation2 = Citation(
            portfolio_entry=citation.portfolio_entry,
            languages=citation.languages
        )
        citation2.save_and_check_for_duplicates()

        # The second citation is ignored.
        self.assert_(citation2.ignored_due_to_duplicate)

        # The 'untrashed' manager picks up only first two distinct citations,
        # not the third (duplicate) citation
        self.assertEqual(
            list(Citation.untrashed.all().order_by('pk')),
            [citation, citation_of_different_project])


class PersonGetTagsForRecommendations(WebTest):
    fixtures = ['user-paulproteus', 'person-paulproteus']

    def test_get_tags(self):
        pp = Person.objects.get(user__username='paulproteus')

        understands_not = TagType(name='understands_not')
        understands_not.save()
        understands = TagType(name='understands')
        understands.save()

        tag_i_understand = Tag(
            tag_type=understands, text='something I understand')
        tag_i_understand.save()
        tag_i_dont = Tag(tag_type=understands_not,
                         text='something I dont get')
        tag_i_dont.save()
        link_one = Link_Person_Tag(person=pp, tag=tag_i_understand)
        link_one.save()
        link_two = Link_Person_Tag(person=pp, tag=tag_i_dont)
        link_two.save()

        # This is the functionality we're testing
        self.assertEqual([tag_i_understand],
                         pp.get_tags_for_recommendations())


class MapTagsRemoveDuplicates(WebTest):
    fixtures = ['user-paulproteus', 'person-paulproteus']

    def test(self):
        pp = Person.objects.get(user__username='paulproteus')

        understands_not = TagType(name='understands_not')
        understands_not.save()
        understands = TagType(name='understands')
        understands.save()
        can_pitch_in = TagType(name='can_pitch_in')
        can_pitch_in.save()

        tag_i_understand = Tag(
            tag_type=understands, text='something I understand')
        tag_i_understand.save()
        tag_i_dont = Tag(tag_type=understands_not,
                         text='something I dont get')
        tag_i_dont.save()
        tag_can_pitch_in = Tag(
            tag_type=can_pitch_in, text='something I UNDERSTAND')
        tag_can_pitch_in.save()
        link_one = Link_Person_Tag(person=pp, tag=tag_i_understand)
        link_one.save()
        link_two = Link_Person_Tag(person=pp, tag=tag_i_dont)
        link_two.save()
        link_three = Link_Person_Tag(person=pp, tag=tag_can_pitch_in)
        link_three.save()

        self.assertEqual(map(lambda x: x.lower(), pp.get_tag_texts_for_map()),
                         map(lambda x: x.lower(), ['something I understand']))


class ProjectGetMentors(WebTest):
    fixtures = ['user-paulproteus', 'user-barry',
                'person-barry', 'person-paulproteus']

    def test(self):
        '''This test creates:
        * one person who is listed as able to mentor in Banshee
        * one person who is not
        and asks the Banshee project to list its available mentors.'''
        Project.create_dummy(name='Banshee')
        can_mentor, _ = TagType.objects.get_or_create(name='can_mentor')

        willing_to_mentor_banshee, _ = Tag.objects.get_or_create(
            tag_type=can_mentor,
            text='Banshee')
        link = Link_Person_Tag(
            person=Person.objects.get(user__username='paulproteus'),
            tag=willing_to_mentor_banshee)
        link.save()


class EditBio(BasicHelpers):
    fixtures = ['user-paulproteus', 'person-paulproteus']

    def test(self):
        '''
        * Goes to paulproteus's profile
        * checks that they don't already have a bio that says "lookatme!"
        * clicks edit on the Info area
        * enters a string as bio
        * checks that his bio now contains string
        '''
        username = 'paulproteus'
        paulproteus_page = self.app.get('/people/paulproteus/', user=username)
        self.assertNotIn('lookatme!', paulproteus_page.content)

        edit_info_page = self.app.get('/profile/views/edit_info', user=username)
        self.assertNotIn('lookatme!', edit_info_page.content)
        edit_info_form = edit_info_page.form
        edit_info_form['edit-tags-bio'] = 'lookatme!'
        response = edit_info_form.submit().follow()
        # Find the string we just submitted as our bio
        self.assertIn('lookatme!', response.content)
        self.assertEqual(Person.get_by_username('paulproteus').bio, "lookatme!")
        # now we should see our bio in the edit form
        edit_info_page = self.app.get('/profile/views/edit_info')
        self.assertIn('lookatme!', edit_info_page.content)


class EditHomepage(WebTest):
    fixtures = ['user-paulproteus', 'person-paulproteus']

    def test(self):
        '''
        * Goes to paulproteus's profile
        * checks that there is no link to asheesh.org
        * clicks edit on the Info area
        * enters a link as Info
        * checks that his bio now contains "asheesh.org"
        '''
        username = 'paulproteus'
        paulproteus_page = self.app.get('/people/paulproteus/', user=username)
        # not so vain.. yet
        self.assertNotIn('asheesh.org', paulproteus_page.content)
        edit_info_page = self.app.get('/profile/views/edit_info', user=username)
        # make sure our bio is not already on the form
        self.assertNotIn('asheesh.org', edit_info_page.content)
        edit_info_form = edit_info_page.form
        # set the bio in the form
        edit_info_form['edit-tags-homepage_url'] = 'http://www.asheesh.org/'
        response = edit_info_form.submit()

        # find the string we just submitted as our bio
        self.assertEqual(Person.get_by_username('paulproteus').homepage_url, "http://www.asheesh.org/")
        # now we should see our bio in the edit form
        edit_info_page = self.app.get('/profile/views/edit_info', user=username)
        self.assertIn('asheesh.org', edit_info_page.content)

        # try an invalid url
        edit_info_form = edit_info_page.form
        edit_info_form['edit-tags-homepage_url'] = 'atttp://www.asheesh.org/'
        response = edit_info_form.submit()
        self.assertIn('has_errors', response.content)
        # ensure it didn't get saved
        paulproteus_page = self.app.get('/people/paulproteus/', user=username)
        self.assertNotIn('atttp', paulproteus_page.content)


class EditIRCNick(WebTest):
    fixtures = ['user-paulproteus', 'person-paulproteus']

    def test(self):
        '''
        * Goes to paulproteus's profile
        * checks that they don't already have a ircnick that says
          "paulproteusnick"
        * clicks edit on the Info area
        * enters a string as irc nick
        * checks that his irc nick now contains string
        '''
        username = 'paulproteus'
        paulproteus_page = self.app.get('/people/paulproteus/', user=username)
        self.assertNotIn('paulproteusnick', paulproteus_page.content)

        edit_info_page = self.app.get('/profile/views/edit_info', user=username)
        # make sure our irc nick is not already on the form
        self.assertNotIn('paulproteusnick', edit_info_page.content)
        # set the irc nick in the form
        edit_info_form = edit_info_page.form
        edit_info_form['edit-tags-irc_nick'] = 'paulproteusnick'
        response = edit_info_form.submit().follow()
        # find the string we just submitted as our irc nick
        self.assertIn('paulproteusnick', response.content)

        # Confirm that the irc nick has been saved in db
        self.assertEqual(Person.get_by_username('paulproteus')
                         .irc_nick, "paulproteusnick")

        # now we should see our irc nick in the edit form
        edit_info_page = self.app.get('/profile/views/edit_info', user=username)
        self.assertIn('paulproteusnick', edit_info_page.content)


class EditContactBlurbForwarderification(WebTest):
    fixtures = ['user-paulproteus', 'person-paulproteus']

    def test(self):
        '''
        * a controller called put_forwarder_in_contact_blurb_if_they_want()
          takes a string which is what someone inputs as their contact info
          blurb
        * it also takes said person's username or person object or something
        * we're testing this:
            - the controller returns a string which is the same as the one
              that it received, except $fwd is replaced with the output of
              generate_forwarder
            - the Forwarder db table contains a row for our new forwarder
              (which we created with the generate_forwarder controller)
        '''
        # grab asheesh by the horns
        sheesh = mysite.profile.models.Person.get_by_username('paulproteus')
        # make them a forwarder
        mysite.base.view_helpers.generate_forwarder(sheesh.user)
        # we have a string that contains the substr $fwd
        mystr = "email me here: $fwd.  it'll be great"
        user_to_forward_to = User.objects.get(username='paulproteus')
        # we run this string through a controller called forwarderify
        mystr_forwarderified = (
            mysite.base.view_helpers.
            put_forwarder_in_contact_blurb_if_they_want(
                mystr, user_to_forward_to)
        )
        our_forwarder = mysite.profile.models.Forwarder.objects.get(
            user=user_to_forward_to)
        output = "email me here: %s@%s .  it'll be great" % (
            our_forwarder.address, settings.FORWARDER_DOMAIN)
        # ^note that we throw in a zero-width string after the forwarder to
        # make sure it that the urlizetrunc filter, in the template,
        # linkifies it correctly.

        # make sure our forwarder that we just made hasn't expired
        self.assert_(our_forwarder.expires_on > datetime.datetime.utcnow())
        # we test that the result contains, as a substr, the output of a call
        # to generate_forwarder
        self.assertEqual(mystr_forwarderified, output)


class EditContactBlurb(BasicHelpers):
    fixtures = ['user-paulproteus', 'person-paulproteus']

    def test(self):
        '''
        * Goes to paulproteus' profile
        * checks that it doesn't say "bananas"
        * clicks edit in the info area
        * checks that the input field for "how to contact me" doesn't say
          bananas
        * enters bananas under the "how to contact me" section
        * submits
        * checks that his profile now says "bananas"
        * clicks edit in the info area again
        * checks that the input field for "how to contact me" now says bananas
        * removes email address from user
        * enters contact blurb containing $fwd
        * makes sure that the user gets an error message
        '''
        username = 'paulproteus'
        paulproteus_page = self.app.get('/people/paulproteus/', user=username)
        self.assertNotIn('bananas', paulproteus_page.content)

        edit_info_page = self.app.get('/profile/views/edit_info', user=username)
        # make sure our contact info is not already on the form
        self.assertNotIn('bananas', edit_info_page.content)

        edit_info_form = edit_info_page.form
        # set the contact info in the form
        edit_info_form['edit-tags-contact_blurb'] = 'bananas'
        response = edit_info_form.submit().follow()
        # find the string we just submitted as our contact info
        self.assertIn('bananas', response.content)

        # Confirm that the person object's attribute has been saved properly
        # in db
        asheesh = Person.get_by_username('paulproteus')
        self.assertEqual(asheesh.contact_blurb, "bananas")

        # now we should see our contact info in the edit form
        edit_info_page = self.app.get('/profile/views/edit_info', user=username)
        # make sure our contact info is not already on the form
        self.assertIn('bananas', edit_info_page.content)

        # delete asheesh's email
        asheesh_user = asheesh.user
        asheesh_user.email = ''
        asheesh_user.save()
        contact_blurb = 'email me here: $fwd'
        contact_blurb_escaped = 'email me here: $fwd'
        homepage_url = 'http://mysite.com/'

        # also enter a homepage so that we can make sure that this gets saved
        # despite our error with the forwarder stuff
        edit_info_form = edit_info_page.form
        edit_info_form['edit-tags-contact_blurb'] = contact_blurb
        edit_info_form['edit-tags-homepage_url'] = homepage_url
        response = edit_info_form.submit()
        # make sure that they got an error message
        self.assertIn('contact_blurb_error', response.content)
        # make sure the form remembered the contact blurb that the user posted
        self.assertIn(contact_blurb_escaped, response.content)

        # make sure that their homepage was saved to the database
        asheesh = Person.get_by_username('paulproteus')
        self.assertEqual(asheesh.homepage_url, homepage_url)

    def test_blurb_with_irc_info(self):
        '''
        * Goes to paulproteus' profile
        * clicks edit in the info area
        * enters irc url under the "how to contact me" section
        * submits
        * checks that his profile now has irc url
        '''
        username = 'paulproteus'
        irc_url = 'irc://irc.freenode.net/openhatch'
        edit_info_page = self.app.get('/profile/views/edit_info', user=username)

        # set the contact info in the form
        edit_info_form = edit_info_page.form
        edit_info_form['edit-tags-contact_blurb'] = irc_url
        response = edit_info_form.submit().follow()
        # verify that the irc url is there
        self.assertIn(irc_url, response.content)

        # verify that contact_blurb is saved
        asheesh = Person.get_by_username('paulproteus')
        self.assertEqual(asheesh.contact_blurb, irc_url)

        # verify that irc url is not a link on view profile page
        paulproteus_page = self.app.get('/people/paulproteus/', user=username)
        self.assertNotIn('<a[^>]*>[^<]*irc[^<]*<\/a>', paulproteus_page.content)


class PeopleSearchProperlyIdentifiesQueriesThatFindProjects(WebTest):

    def test_one_valid_project(self):
        # make a project called Banana
        # query for that, but spelled bANANA
        # look in the template and see that projects_that_match_q_exactly ==
        # ['Banana']
        mysite.search.models.Project.create_dummy(
            name='Banana',
            cached_contributor_count=1)
        url = reverse(mysite.profile.views.people)
        response = self.client.get(url, {'q': 'bANANA'})
        self.assertEqual(response.context[0]['projects_that_match_q_exactly'],
                         [Project.objects.get(name='Banana')])

    def test_one_empty_project(self):
        # make a project called Banana
        # query for that, but spelled bANANA
        # look in the template and see that projects_that_match_q_exactly ==
        # ['Banana']
        mysite.search.models.Project.create_dummy(
            name='Banana',
            cached_contributor_count=0)
        url = reverse(mysite.profile.views.people)
        response = self.client.get(url, {'q': 'bANANA'})
        self.assertEqual(response.context[0]['projects_that_match_q_exactly'],
                         [])


class PeopleFinderClasses(WebTest):
    fixtures = ['user-paulproteus', 'person-paulproteus']

    def setUp(self, *args, **kwargs):
        super(PeopleFinderClasses, self).setUp(*args, **kwargs)
        self.person = mysite.profile.models.Person.objects.get(
            user__username='paulproteus')
        self.project = Project.create_dummy(name='Banshee')

    def test_wannahelp_query_with_zero_hits(self):
        whq = mysite.profile.view_helpers.WannaHelpQuery('banshee')
        self.assertEqual([], list(whq.people))

    def test_wannahelp_query_with_one_hit(self):
        # This time, set Asheesh up as a Banshee wannahelper.
        self.project.people_who_wanna_help.add(self.person)
        note = WannaHelperNote.add_person_project(self.person, self.project)
        note.save()
        self.project.save()

        whq = mysite.profile.view_helpers.WannaHelpQuery('banshee')
        self.assertEqual(1, len(whq.people))
        self.assertEqual(self.person, whq.people[0])

    def test_project_query_with_zero_hits(self):
        pq = mysite.profile.view_helpers.ProjectQuery('banshee')
        self.assertEqual([], list(pq.people))

    def test_project_query_with_one_hit(self):
        # This time, set Asheesh up as a Banshee contributor.
        PortfolioEntry(project=self.project, person=self.person,
                       is_published=True).save()

        pq = mysite.profile.view_helpers.ProjectQuery('banshee')
        self.assertEqual(1, len(pq.people))
        self.assertEqual(self.person, pq.people[0])


class PeopleFinderTagQueryTests(WebTest):
    fixtures = ['user-paulproteus', 'person-paulproteus',
                'user-barry', 'person-barry']

    def setUp(self, *args, **kwargs):
        super(PeopleFinderTagQueryTests, self).setUp(*args, **kwargs)
        self.person = mysite.profile.models.Person.objects.get(
            user__username='paulproteus')

    def test_tag_type_query_with_zero_hits(self):
        tq = mysite.profile.view_helpers.TagQuery('can_mentor', 'python')
        self.assertEqual([], list(tq.people))

    def test_tag_type_query_with_zero_hits_and_busted_tag(self):
        tq = mysite.profile.view_helpers.TagQuery('lol_no_such_tag', 'python')
        self.assertEqual([], list(tq.people))

    def test_tag_type_query_with_one_hit_case_insensitive(self):
        # This time, set up Asheesh as a python mentor
        can_mentor, _ = TagType.objects.get_or_create(name='can_mentor')
        willing_to_mentor_python, _ = Tag.objects.get_or_create(
            tag_type=can_mentor,
            text='Python')
        link = Link_Person_Tag(person=self.person,
                               tag=willing_to_mentor_python)
        link.save()

        tq = mysite.profile.view_helpers.TagQuery('can_mentor', 'python')
        self.assertEqual([self.person], list(tq.people))

    def test_tag_type_query_with_one_hit_with_distraction_tags(self):
        # This time, set up Asheesh as a python mentor
        can_mentor, _ = TagType.objects.get_or_create(name='can_mentor')
        understands, _ = TagType.objects.get_or_create(name='understands')
        willing_to_mentor_python, _ = Tag.objects.get_or_create(
            tag_type=can_mentor,
            text='Python')
        willing_to_mentor_banshee, _ = Tag.objects.get_or_create(
            tag_type=can_mentor,
            text='Banshee')
        understands_unit_testing, _ = Tag.objects.get_or_create(
            tag_type=can_mentor,
            text='unit testing')
        link = Link_Person_Tag(person=self.person,
                               tag=willing_to_mentor_python)
        link.save()
        link = Link_Person_Tag(person=self.person,
                               tag=willing_to_mentor_banshee)
        link.save()
        link = Link_Person_Tag(person=self.person,
                               tag=understands_unit_testing)
        link.save()

        tq = mysite.profile.view_helpers.TagQuery('can_mentor', 'python')
        self.assertEqual([self.person], list(tq.people))

    def test_all_tags_query_with_zero_hits(self):
        atq = mysite.profile.view_helpers.AllTagsQuery('python')
        self.assertEqual([], list(atq.people))

    def test_all_tags_query_with_one_hit(self):
        # This time, set up Asheesh as a python mentor
        can_mentor, _ = TagType.objects.get_or_create(name='can_mentor')
        willing_to_mentor_python, _ = Tag.objects.get_or_create(
            tag_type=can_mentor,
            text='Python')
        link = Link_Person_Tag(person=self.person,
                               tag=willing_to_mentor_python)
        link.save()

        atq = mysite.profile.view_helpers.AllTagsQuery('python')
        self.assertEqual([self.person], list(atq.people))

    def test_all_tags_insenstive_case_search_a_name(self):
        # query with person named 'Asheesh', case insenstive, will
        # return the same person (also AllTagsQuery will find a person named
        # Asheesh, even if a tag wasn't used)
        atq1 = mysite.profile.view_helpers.AllTagsQuery('ASHEESH')
        atq2 = mysite.profile.view_helpers.AllTagsQuery('asheesh')
        self.assertEqual(list(atq1.people), list(atq2.people))

    def test_all_tags_insensitive_case_search_multiple_names(self):
        # get Barry and Asheesh out of the model
        person_last_name_spinoza = mysite.profile.models.Person.objects.get(
            user__last_name__iexact='spinoza')
        person_first_name_asheesh = mysite.profile.models.Person.objects.get(
            user__first_name__iexact='asheesh')

        # send query to AllTagsQuery
        atq = mysite.profile.view_helpers.AllTagsQuery('asheesh spinoza')
        atq_filter_spinoza = atq.people.filter(
            user__last_name__iexact="spinoza")[0]
        atq_filter_asheesh = atq.people.filter(
            user__first_name__iexact="asheesh")[0]

        # make sure we have people
        self.assertNotEqual(0, len(atq.people))

        # check that both Aseesh and Barry are in the AllTagsQuery result
        self.assertEqual(atq_filter_spinoza, person_last_name_spinoza)
        self.assertEqual(atq_filter_asheesh, person_first_name_asheesh)


class PeopleSearch(WebTest):

    def test_project_queries_are_distinct_from_tag_queries(self):
        # input "project:Exaile" into the search controller, check it outputs
        # {'q': 'Exaile', 'query_type': 'project'}
        data = mysite.profile.view_helpers.parse_string_query(
            "project:a_project_name")
        self.assertEqual(data['q'], 'a_project_name')
        self.assertEqual(data['query_type'], 'project')

        data = mysite.profile.view_helpers.parse_string_query(
            "a_tag_name_or_whatever")
        self.assertEqual(data['q'], 'a_tag_name_or_whatever')
        self.assertEqual(data['query_type'], 'all_tags')

    def test_tokenizer_parses_quotation_marks_correctly_but_if_they_are_missing_greedily_assumes_they_were_there(self):
        data = mysite.profile.view_helpers.parse_string_query(
            'project:"Debian GNU/Linux"')
        self.assertEqual(data['q'], 'Debian GNU/Linux')
        self.assertEqual(data['query_type'], 'project')

        data = mysite.profile.view_helpers.parse_string_query(
            'project:Debian GNU/Linux')
        self.assertEqual(data['q'], 'Debian GNU/Linux')
        self.assertEqual(data['query_type'], 'project')

    def test_tokenizer_picks_up_on_tag_type_queries(self):
        for tag_type_short_name in (mysite.profile.models.
                                    TagType.short_name2long_name):
            query = "%s:yourmom" % tag_type_short_name
            data = mysite.profile.view_helpers.parse_string_query(query)
            self.assertEqual(data['q'], 'yourmom')
            self.assertEqual(data['query_type'], tag_type_short_name)

    def test_tokenizer_ignores_most_colon_things(self):
        query = "barbie://queue"
        data = mysite.profile.view_helpers.parse_string_query(query)
        self.assertEqual(data['q'], query)
        self.assertEqual(data['query_type'], 'all_tags')


class PostfixForwardersOnlyGeneratedWhenEnabledInSettings(WebTest):

    def setUp(self):
        self.original_value = django.conf.settings.POSTFIX_FORWARDER_TABLE_PATH
        django.conf.settings.POSTFIX_FORWARDER_TABLE_PATH = None

    @mock.patch('mysite.profile.tasks.RegeneratePostfixAliasesForForwarder.'
                'update_table')
    def test(self, mock_update_table):
        task = mysite.profile.tasks.RegeneratePostfixAliasesForForwarder()
        task.run()
        self.assertFalse(mock_update_table.called)

    def tearDown(self):
        django.conf.settings.POSTFIX_FORWARDER_TABLE_PATH = self.original_value


class PostmapBinaryCalledIfExists(WebTest):
    """
    If a function to test if postmap binary exists and works reliably, the
    skip generator for this test may be removed
    """

    @mock.patch('subprocess.call')
    def test(self, mock_update_table):
        with mock.patch('mysite.base.depends.postmap_available') as available:
            task = mysite.profile.tasks.RegeneratePostfixAliasesForForwarder()
            available.return_value = True
            task.run()

            if self.assertTrue(django.conf.settings.POSTFIX_FORWARDER_TABLE_PATH):
                self.assertTrue(subprocess.call.called)
            else:
                self.assertFalse(subprocess.call.called)



class PostmapBinaryNotCalledIfDoesNotExist(WebTest):
    """ Tests that Postmap is not called if it is not installed and available """

    @mock.patch('subprocess.call')
    def test(self, mock_update_table):
        with mock.patch('mysite.base.depends.postmap_available') as available:
            task = mysite.profile.tasks.RegeneratePostfixAliasesForForwarder()
            available.return_value = False
            task.run()
            self.assertFalse(subprocess.call.called)


class PostFixGeneratorList(WebTest):
    fixtures = ['user-paulproteus', 'user-barry', 'person-barry',
                'person-paulproteus']

    def test(self):
        # create two people
        #  one who has an email address list in our database
        asheesh = User.objects.get(username='paulproteus')
        #  one who does not
        barry = User.objects.get(username='barry')
        barry.email = ''
        barry.save()
        # make a row in the forwarder table for each of these people
        mysite.base.view_helpers.generate_forwarder(barry)
        mysite.base.view_helpers.generate_forwarder(asheesh)
        # run the function in Forwarder which creates/updates the list of
        # user/forwarder pairs for postfix to generate forwarders for
        what_we_get = mysite.profile.models.Forwarder.generate_list_of_lines_for_postfix_table()

        what_we_want = [mysite.profile.models.Forwarder.objects.filter(user__username='paulproteus')[0].generate_table_line()]
        # make sure that the list of strings that we get back contains an item
        # for the user with an email address and no item for the user without
        self.assertEqual(what_we_get, what_we_want)


class EmailForwarderGarbageCollection(WebTest):
    fixtures = ['user-paulproteus', 'person-paulproteus']
    # create a bunch of forwarders for all possibilities given the options:
    #     "expired," "should no longer be displayed"
    # (except if it's expired it definitely should no longer be displayed)
    # run garbage collection
    # make sure that whatever should have happened has happened

    def test(self):
        # args:
        # valid = True if we want a forwarder with expires_on in the future
        # new_enough_for_dispay = True iff we want a forwarder whose
        # stops_being_listed_on date is in the future
        def create_forwarder(address, valid, new_enough_for_display):
            expires_on_future_number = valid and 1 or -1
            stops_being_listed_on_future_number = (new_enough_for_display
                                                   and 1 or -1)
            expires_on = datetime.datetime.utcnow() + expires_on_future_number * datetime.timedelta(minutes=10)
            stops_being_listed_on = datetime.datetime.utcnow() + stops_being_listed_on_future_number * datetime.timedelta(minutes=10)
            user = User.objects.get(username="paulproteus")
            new_mapping = mysite.profile.models.Forwarder(
                address=address, expires_on=expires_on, user=user,
                stops_being_listed_on=stops_being_listed_on)
            new_mapping.save()
            return new_mapping
        # asheesh wants a forwarder in his profile.  oh yes he does.
        sheesh = mysite.profile.models.Person.get_by_username('paulproteus')
        sheesh.contact_blurb = u'$fwd'
        sheesh.save()

        # Create a distraction user who does not want a forwarder
        mysite.profile.models.Person.create_dummy()

        valid_new = create_forwarder('orange@domain.com', 1, 1)
        valid_old = create_forwarder('red@domain.com', 1, 0)
        invalid = create_forwarder('purple@domain.com', 0, 0)
        # with any luck, the below will call this:
        # mysite.profile.models.Forwarder.garbage_collect()
        mysite.profile.tasks.GarbageCollectForwarders().run()
        # valid_new should still be in the database
        # there should be no other forwarders for the address that valid_new
        # has
        self.assertEqual(1, mysite.profile.models.Forwarder.objects.filter(pk=valid_new.pk).count())
        self.assertEqual(1, mysite.profile.models.Forwarder.objects.filter(address=valid_new.address).count())
        # valid_old should still be in the database
        self.assertEqual(1, mysite.profile.models.Forwarder.objects.filter(pk=valid_old.pk).count())
        # invalid should not be in the database
        self.assertEqual(0, mysite.profile.models.Forwarder.objects.filter(pk=invalid.pk).count())
        # there should be 2 forwarders in total: we lost one
        forwarders = mysite.profile.models.Forwarder.objects.all()
        self.assertEqual(2, forwarders.count())

        # Now if we delete both those forwarders, and re-generate, we get one
        # in the DB.
        mysite.profile.models.Forwarder.objects.all().delete()
        mysite.profile.tasks.GarbageCollectForwarders().run()
        forwarders = mysite.profile.models.Forwarder.objects.all()
        self.assertEqual(1, forwarders.count())


class EmailForwarderResolver(WebTest):
    fixtures = ['user-paulproteus', 'person-paulproteus']
    '''
    * put some mappings of forwarder addresses to dates and user objects in
      the Forwarder table
    * one of these will be expired
    * one of these will not
    * try
        * email forwarder address that's not in the database at all
        * email forwarder that's in the db but is expired
        * email forwarder that's in the db and is not expired
    '''
    fixtures = ['user-paulproteus', 'person-paulproteus']

    def test(self):
        # this function was only being used by this test--so i moved it here.
        # it was in base/view_helpers --parker
        def get_email_address_from_forwarder_address(forwarder_address):
            Forwarder = mysite.profile.models.Forwarder
            # look in Forwarder model
            # see if the forwarder address that they gave us is expired
            # if it isn't return the user's real email address
            # if it is expired, or if it's not in the table at all, return None
            try:
                return Forwarder.objects.get(address=forwarder_address, expires_on__gt=datetime.datetime.utcnow()).user.email
            except Forwarder.DoesNotExist:
                return None

        def test_possible_forwarder_address(address, future, actually_create, should_work):
            future_number = future and 1 or -1
            if actually_create:
                expiry_date = datetime.datetime.utcnow() + future_number * datetime.timedelta(minutes=10)
                user = User.objects.get(username="paulproteus")
                new_mapping = mysite.profile.models.Forwarder(address=address, expires_on=expiry_date, user=user)
                new_mapping.save()

            output = get_email_address_from_forwarder_address(address)
            if should_work:
                self.assertEqual(output, user.email)
            else:
                self.assertEqual(output, None)

        # this one hasn't expired yet
        test_possible_forwarder_address("apples", True, True, True)

        # this one has already expired
        test_possible_forwarder_address("bananas", False, True, False)

        # this one isn't in the table at all
        test_possible_forwarder_address("oranges", True, False, False)


class ForwarderGetsCreated(WebTest):
    fixtures = ['user-paulproteus', 'person-paulproteus']

    def test(self):
        # paulproteus has $fwd in his contact blurb
        p = Person.get_by_username('paulproteus')
        p.contact_blurb = "hi, $fwd!"
        p.save()

        # no forwarder in the db
        self.assertFalse(Forwarder.objects.all())

        # now we GET the profile...
        response = self.client.get(p.profile_url)

        new_fwd = Forwarder.objects.all()[0]
        self.assert_(new_fwd)

        # the page will contain the whole string because it's in the mailto:
        self.assertContains(response, new_fwd.address)


class PersonCanSetHisExpandNextStepsOption(BasicHelpers):
    fixtures = ['user-paulproteus', 'person-paulproteus']

    def test_set_to_true(self):
        # Starts as false
        p = Person.objects.get(user__username='paulproteus')
        p.expand_next_steps = False
        p.save()

        # Now, set to True...
        url = mysite.profile.views.set_expand_next_steps_do
        response = self.login_with_client().post(reverse(url), {'value': 'True'})
        p = Person.objects.get(user__username='paulproteus')
        self.assert_(p.expand_next_steps)
        # FIXME test response

    def test_set_to_false(self):
        # Starts as True
        p = Person.objects.get(user__username='paulproteus')
        p.expand_next_steps = True
        p.save()

        # Now, set to False...
        url = mysite.profile.views.set_expand_next_steps_do
        response = self.login_with_client().post(reverse(url), {'value': 'False'})
        p = Person.objects.get(user__username='paulproteus')
        self.assertFalse(p.expand_next_steps)


class PeopleMapForNonexistentProject(WebTest):
    fixtures = ['user-paulproteus', 'person-paulproteus']

    def test(self):
        mock_request = ObjectFromDict(
            {u'GET': {u'q': u'project:Phorum'},
             u'user': User.objects.get(username='paulproteus'),
             u'method': u'GET'})
        mysite.profile.views.people(mock_request)
        # Yay, no exception.

    def test_icanhelp(self):
        mock_request = ObjectFromDict(
            {u'GET': {u'q': u'icanhelp:Phorum'},
             u'user': User.objects.get(username='paulproteus'),
             u'method': u'GET'})
        mysite.profile.views.people(mock_request)
        # Yay, no exception.


class SaveReordering(BasicHelpers):
    fixtures = ['user-paulproteus', 'person-paulproteus']

    def test(self):
        # Log in
        client = self.login_with_client()

        paul = Person.get_by_username('paulproteus')

        pfes = [
            PortfolioEntry.create_dummy_with_project(
                person=paul, sort_order=-1),
            PortfolioEntry.create_dummy_with_project(
                person=paul, sort_order=-2),
        ]

        def get_ordering():
            response = client.get(
                reverse(mysite.profile.views.gimme_json_for_portfolio))
            obj = json.loads(response.content)
            return [pfe['pk'] for pfe in obj['portfolio_entries']]

        ordering_beforehand = get_ordering()

        self.assertEqual(ordering_beforehand, [pfes[0].pk, pfes[1].pk])

        # POST to a view with a list of ids
        view = reverse(mysite.base.views.save_portfolio_entry_ordering_do)
        client.post(view, {'sortable_portfolio_entry[]': [str(pfes[1].pk),
                                                          str(pfes[0].pk)]})

        # Get the list of projects
        ordering_afterwards = get_ordering()

        # Verify that these projects have the right sort order
        self.assertEqual(ordering_afterwards, [pfes[1].pk, pfes[0].pk])


class ArchiveProjects(BasicHelpers):
    fixtures = ['user-paulproteus', 'person-paulproteus']

    def test(self):
        # Log in
        client = self.login_with_client()

        paul = Person.get_by_username('paulproteus')

        pfes = [
            PortfolioEntry.create_dummy_with_project(
                person=paul, sort_order=-1),
            PortfolioEntry.create_dummy_with_project(
                person=paul, sort_order=-2),
        ]

        # POST to a view with a list of ids
        view = reverse(mysite.base.views.save_portfolio_entry_ordering_do)
        client.post(view, {
            'sortable_portfolio_entry[]':
            [str(pfes[0].pk), "FOLD", str(pfes[1].pk)]})

        this_should_be_archived = PortfolioEntry.objects.get(pk=pfes[1].pk)
        self.assert_(this_should_be_archived.is_archived)


class Notifications(WebTest):
    fixtures = ['user-paulproteus', 'person-paulproteus']

    @staticmethod
    def get_email_context(recipient):
        """ This helper method retrieves the context of the email we're
        currently planning to send to the recipient. """

        # First move the timestamp back
        Timestamp.update_timestamp_for_string(
            send_emails.Command.TIMESTAMP_KEY,
            override_time=Timestamp.ZERO_O_CLOCK)
        command = mysite.profile.management.commands.send_emails.Command()
        context = command.get_context_for_email_to(recipient)
        return context

    @staticmethod
    def send_email_and_get_outbox():
        command = mysite.profile.management.commands.send_emails.Command()
        command.handle()
        return mail.outbox

    def assert_only_these_people_were_emailed(self, contributors, outbox):
        """Assert that the ONLY email recipients are the contributors who are
        news to each other"""

        recipient_emails = []
        for email in outbox:
            # By the way, there should be only one recipient per email
            self.assertEqual(len(email.to), 1)
            recipient_emails.append(email.to[0])

        contributor_emails = [c.user.email for c in contributors]

        self.assertEqual(sorted(recipient_emails), sorted(contributor_emails))

    def add_two_people_to_a_project_and_send_emails(
            self, people_want_emails=True, how_to_add_people=None,
            outbox_or_context=None, emails_should_actually_be_sent=True):

        self.assert_(outbox_or_context in ['outbox', 'context'])

        time_range_endpoint_at_func_top = (
            send_emails.Command.get_time_range_endpoint_of_last_email())

        project_with_two_participants = Project.create_dummy()

        participants_who_are_news_to_each_other = []  # initial value

        if not how_to_add_people:
            how_to_add_people = [Notifications.add_contributor,
                                 Notifications.add_contributor]

        for index, add_person_function in enumerate(how_to_add_people):
            participant = Person.create_dummy(
                first_name=str(index),
                email_me_re_projects=people_want_emails)
            add_person_function(participant, project_with_two_participants)
            participants_who_are_news_to_each_other.append(participant)

        self.assertEqual(len(participants_who_are_news_to_each_other), 2)

        output = None

        if outbox_or_context == 'outbox':
            outbox = Notifications.send_email_and_get_outbox()
            output = outbox
            if emails_should_actually_be_sent:
                # The timestamp log should have been modified since the top of
                # the function.
                self.assert_(
                    send_emails.Command.get_time_range_endpoint_of_last_email(
                    )
                    > time_range_endpoint_at_func_top)

        if outbox_or_context == 'context':
            command = mysite.profile.management.commands.send_emails.Command()
            email_contexts = {}  # initial value
            for participant in participants_who_are_news_to_each_other:
                email_context = command.get_context_for_email_to(participant)
                email_contexts[participant.pk] = email_context
            output = email_contexts

        return participants_who_are_news_to_each_other, output

    @staticmethod
    def add_contributor(person, project):
        PortfolioEntry.create_dummy(
            person=person, project=project, is_published=True)

    @staticmethod
    def add_contributor_with_maintainer_status(person, project, is_maintainer):
        PortfolioEntry.create_dummy(
            person=person, project=project, is_published=True,
            receive_maintainer_updates=is_maintainer)

    @staticmethod
    def add_wannahelper(person, project, created_date=None):
        project.people_who_wanna_help.add(person)
        note = WannaHelperNote.add_person_project(person, project)
        if created_date:
            note.created_date = created_date
            note.save()
        project.save()

    def test_email_the_people_with_checkboxes_checked(self):
        contributors, outbox = (
            self.add_two_people_to_a_project_and_send_emails(
                people_want_emails=True, outbox_or_context='outbox'))

        self.assertEqual(len(outbox), 2)

        self.assert_only_these_people_were_emailed(contributors, outbox)

    def test_dont_email_the_people_with_checkboxes_cleared(self):

        contributors, outbox = (
            self.add_two_people_to_a_project_and_send_emails(
                people_want_emails=False, outbox_or_context='outbox'))

        self.assertEqual(len(outbox), 0)

    # Test the content of the email (test the rendered template, and/or
    # test the context passed to that template)
    def test_email_context_contains_contributors(self):

        paul = Person.get_by_username('paulproteus')

        # To set up this test, let's create a project
        project = Project.create_dummy()

        # Paul will be the recipient of the email, and he's a contributor to
        # the project created above, so he'll be getting information about that
        # project's recent activity in his periodic email
        PortfolioEntry.create_dummy(
            person=paul, project=project, is_published=True)

        NUMBER_OF_NEW_CONTRIBUTORS_OTHER_THAN_PAUL = 5

        # 5 people have joined this project today
        for i in range(NUMBER_OF_NEW_CONTRIBUTORS_OTHER_THAN_PAUL):
            p = Person.create_dummy()
            PortfolioEntry.create_dummy(
                person=p, project=project, is_published=True)

        # 1 person joined this project two weeks ago (too long ago to mention
        # in this email)
        now = datetime.datetime.utcnow()
        yesterday = now - datetime.timedelta(hours=24)
        eight_days_ago = now - datetime.timedelta(days=8)

        Timestamp.update_timestamp_for_string(
            send_emails.Command.TIMESTAMP_KEY,
            override_time=yesterday)

        veteran = Person.create_dummy()
        veteran.user.first_name = 'VETERAN'
        veteran.user.save()
        PortfolioEntry.create_dummy(person=veteran,
                                    project=project,
                                    is_published=True,
                                    date_created=eight_days_ago)

        # Psst, notice that we have sent out a round of emails since the
        # veteran added the project to her profile. So the veteran should not
        # appear in the next round of periodic emails.

        # Let's assert that the email context contains enough information to
        # say that such and such a project received 6 contributors recently
        # and that here are the person objects for 3 of them

        new_contributors = list(project.get_contributors())
        new_contributors.remove(paul)
        new_contributors.remove(veteran)

        command = mysite.profile.management.commands.send_emails.Command()
        context = command.get_context_for_email_to(paul)

        project, actual_people = context['project2people'][0]

        # Assert that the truncated list of contributors that will appear in
        # the email is a subset of the people we added above
        for c in actual_people['display_these_contributors']:
            self.assert_(c in new_contributors)

        self.assertEqual(
            actual_people['contributor_count'],
            NUMBER_OF_NEW_CONTRIBUTORS_OTHER_THAN_PAUL + 1)

        self.assertEqual(actual_people['wannahelper_count'], 0)

        self.assertEqual(actual_people['display_these_wannahelpers'], [])

        command.handle()

        email_to_paul = None
        for email in mail.outbox:
            if email.to[0] == paul.user.email:
                email_to_paul = email
                break

        self.assert_(email_to_paul)
        text_msg, html_msg = email_to_paul.message().get_payload()

        for msg_encoded in [text_msg, html_msg]:
            msg = quopri.decodestring(msg_encoded.get_payload())
            for project, people_data in context['project2people']:
                contribs_count = str(people_data['contributor_count'])
                self.assert_(project.display_name in msg)
                self.assert_(contribs_count in msg)
                for p in people_data['display_these_contributors']:
                    self.assert_(p.user.username in msg)

        # context['new_wannahelpers']
        # context['recent_chatter_answers'],

    def test_you_appear_in_summary_sometimes(self):
        # If you're a newly marked contributor to project P, and there are
        # fewer than 3 other newly marked contributors to P, then you appear in
        # the shortlist of newly marked contributors to P.

        paul = Person.get_by_username('paulproteus')

        def get_contributors_data():
            context = Notifications.get_email_context(paul)
            project, contributors_data = context['project2people'][0]
            return contributors_data

        # To set up this test, let's create a project
        project = Project.create_dummy()

        # Paul will be the recipient of the email, and he's a contributor to
        # the project created above, so he'll be getting information about that
        # project's recent activity in his periodic email
        PortfolioEntry.create_dummy(
            person=paul, project=project, is_published=True)

        # Since paul is the only newly marked contributor to this project,
        # there will be no news to report, and by stipulation the context of
        # the email will simply be None
        self.assertEqual(Notifications.get_email_context(paul), None)

        number_of_new_contributors_other_than_paul = 2

        # 2 people have joined this project recently
        for i in range(number_of_new_contributors_other_than_paul):
            p = Person.create_dummy()
            PortfolioEntry.create_dummy(
                person=p, project=project, is_published=True)

        data = get_contributors_data()
        self.assertEqual(len(data['display_these_contributors']), 3)
        self.assert_(paul in data['display_these_contributors'])

        # Now add one more person
        p = Person.create_dummy()
        PortfolioEntry.create_dummy(
            person=p, project=project, is_published=True)

        data = get_contributors_data()
        self.assertEqual(len(data['display_these_contributors']), 3)
        self.assert_(paul not in data['display_these_contributors'])

        # Now let's test that when there's a project containing just paul, that
        # project doesn't show up in the summary (even when there are other
        # projects to speak of)
        solo_project = Project.create_dummy(name='solo project')
        PortfolioEntry.create_dummy(
            person=paul, project=solo_project, is_published=True)
        context = Notifications.get_email_context(paul)
        project2people = context['project2people']
        first_project, contributors_data = project2people[0]

        # The first project appears in the email
        self.assertEqual(first_project.name, project.name)

        # The second project doesn't appear
        self.assertEqual(len(project2people), 1)

    def test_dont_send_email_when_recipient_has_no_recent_fellow_contributors(
            self):
        # This recipient is the only recent member of her projects
        no_news_for_me = Person.create_dummy(email='dont_email_me@example.com')
        PortfolioEntry.create_dummy_with_project(
            person=no_news_for_me, is_published=True)

        # The person above should NOT get an email

        # We could now simply run the email sender and make sure that NO email
        # was sent. But this is consistent with a failure case, in which NO
        # email gets sent ever (for some reason). Because sending email to our
        # users is a pretty sensitive piece of functionality, I want to be
        # extra careful to test for failure cases. So I'll set up the database
        # so that some OTHER folks will get an email. Then we'll check to see
        # that no email was ever sent to the person named "no_news_for_me."

        project_with_two_contributors = Project.create_dummy()

        contributors_who_are_news_to_each_other = []  # initial value

        for i in range(2):
            contributor = Person.create_dummy(
                email='contributor.%d@example.com' % i)
            PortfolioEntry.create_dummy(
                person=contributor,
                project=project_with_two_contributors,
                is_published=True)
            contributors_who_are_news_to_each_other.append(contributor)

        outbox = Notifications.send_email_and_get_outbox()

        self.assertEqual(len(outbox), 2)

        self.assert_only_these_people_were_emailed(
            contributors_who_are_news_to_each_other,
            outbox)

    def test_dont_send_email_when_recipient_has_no_projects(self):
        # The recipient has no projects
        Person.create_dummy()

        # Assert that no emails were sent
        self.assertEqual(len(Notifications.send_email_and_get_outbox()), 0)

    # We need these functions a few times during this test
    @staticmethod
    def set_when_emails_were_last_sent(when):
        Timestamp.update_timestamp_for_string(
            send_emails.Command.TIMESTAMP_KEY,
            override_time=when)

    def try_to_send_some_emails(self, expect_success):
        add_and_send = self.add_two_people_to_a_project_and_send_emails
        people, outbox = add_and_send(
            how_to_add_people=[
                Notifications.add_contributor,
                Notifications.add_wannahelper],
            outbox_or_context='outbox',
            emails_should_actually_be_sent=expect_success)
        were_emails_sent = bool(outbox)
        self.assertEqual(expect_success, were_emails_sent)

    def test_we_dont_send_emails_more_than_we_should(self):
        # Test that, no matter what, we never send out emails more than once
        # every 24 hours.

        # Here we test two scenarios.

        # First, what if we (accidentally) run the send_emails command this
        # afternoon, when we sent the emails this morning?
        # We want to make sure that we can't accidentally send people two
        # emails in a single day...

        # Calculate some datetime objects we'll need during this test
        now = datetime.datetime.utcnow()

        just_under_24_hours = datetime.timedelta(hours=23, minutes=55)
        just_under_24_hours_ago = now - just_under_24_hours

        # Let's record that emails were sent within 24 hours
        Notifications.set_when_emails_were_last_sent(just_under_24_hours_ago)

        # Try to send emails, but expect no emails to be sent, because we've
        # recorded that we sent emails within 24 hours.
        self.try_to_send_some_emails(expect_success=False)

    def test_that_we_do_email_you_if_the_last_email_was_sent_long_enough_ago(
            self):

        # Now let's make sure that the converse scenario works as expected. We
        # sent the emails over 24 hours ago, and somebody runs the
        # send_emails command. In this scenario, emails SHOULD be sent.

        now = datetime.datetime.utcnow()
        just_over_24_hours = datetime.timedelta(hours=25)
        just_over_24_hours_ago = now - just_over_24_hours

        # Let's record that emails were sent just OVER 24 hours ago
        Notifications.set_when_emails_were_last_sent(just_over_24_hours_ago)

        # Try to send emails, but expect some emails to YES be sent, because
        # we've recorded that we sent emails over 24 hours ago.
        self.try_to_send_some_emails(expect_success=True)

    def test_get_maintainer_projects(self):
        """
        get_maintainer_projects returns only the projects for which the user
        has indicated that they want to receive maintainer updates.
        """
        person = Person.create_dummy()

        # three projects
        project_i_contributed_to = Project.create_dummy()
        project_i_wanna_help = Project.create_dummy()
        project_i_maintain = Project.create_dummy()

        # first project
        Notifications.add_contributor_with_maintainer_status(
            person, project_i_contributed_to, False)

        # second project
        Notifications.add_wannahelper(person, project_i_wanna_help)

        # third project
        Notifications.add_contributor_with_maintainer_status(
            person, project_i_maintain, True)

        maintainer_projects = mysite.profile.management.commands.send_emails.Command.get_maintainer_projects(person)
        self.assertEqual(maintainer_projects, [project_i_maintain])

    def test_dont_tell_me_about_projects_where_i_am_the_only_participant(self):
        # FIXME: This will cease to make sense when we add project answers to
        # the email
        person = Person.create_dummy()
        project_i_wanna_help_and_contributed_to = Project.create_dummy()
        Notifications.add_contributor(
            person, project_i_wanna_help_and_contributed_to)
        Notifications.add_wannahelper(
            person, project_i_wanna_help_and_contributed_to)
        command = mysite.profile.management.commands.send_emails.Command()
        email_context = command.get_context_for_email_to(person)
        self.assertEqual(None, email_context)

    def test_dont_show_previously_mentioned_wannahelpers(self):
        # Don't email somebody about a wanna-helper who we've already emailed
        # them about

        # Here's the person we're going to email
        email_recipient = Person.create_dummy(email='recipient@example.com')
        # Here's a project they care about
        a_project = Project.create_dummy()
        # because they are a contributor
        Notifications.add_contributor(email_recipient, a_project)

        # Create two wannahelpers, one of them is new and the other is old
        new_wh = Person.create_dummy('new_wh@example.com')
        old_wh = Person.create_dummy('old_wh@example.com')

        now = datetime.datetime.utcnow()
        yesterday = now - datetime.timedelta(hours=24)
        a_few_days_ago = now - datetime.timedelta(days=3)

        # The timespan for this email is the last 24 hours
        Timestamp.update_timestamp_for_string(
            send_emails.Command.TIMESTAMP_KEY,
            override_time=yesterday)

        # This dude signs up to be a helper
        Notifications.add_wannahelper(new_wh, a_project)

        # This dude signed up too long ago to appear in this email
        Notifications.add_wannahelper(old_wh, a_project, a_few_days_ago)

        # Assert that the new w.h. was included in the email and the old was
        # not.
        command = mysite.profile.management.commands.send_emails.Command()
        email_context = command.get_context_for_email_to(email_recipient)
        self.assert_(email_context)
        project2people = email_context['project2people']
        self.assertEqual(len(project2people), 1)
        project, people = project2people[0]
        self.assertEqual(
            [new_wh],
            people['display_these_wannahelpers'],
        )


class PeopleMapSummariesAreCheap(WebTest):
    fixtures = ['user-paulproteus', 'person-paulproteus']

    def setUp(self, *args, **kwargs):
        # Call the parent setUp() method
        super(PeopleMapSummariesAreCheap, self).setUp(*args, **kwargs)

        # Give paulproteus some tag values
        self.paulproteus = Person.objects.get(user__username='paulproteus')

        understands = TagType(name='understands')
        understands.save()

        # Create 3 Tag objects
        Tag.objects.create(tag_type=understands, text='thing1')
        Tag.objects.create(tag_type=understands, text='thing2')
        Tag.objects.create(tag_type=understands, text='thing3')

        # Link them to the Person
        for tag in Tag.objects.all():
            Link_Person_Tag.objects.create(person=self.paulproteus, tag=tag)
        n = self.paulproteus.link_person_tag_set.all().count()
        self.assertEquals(3, n)

        # Give paulproteus some projects
        citation = Citation(
            portfolio_entry=PortfolioEntry.objects.get_or_create(
                project=Project.objects.get_or_create(
                    name='project name')[0],
                is_published=True,
                person=self.paulproteus)[0],
            languages='Python',
        )
        citation.save()

        citation = Citation(
            portfolio_entry=PortfolioEntry.objects.get_or_create(
                project=Project.objects.get_or_create(
                    name='project name2')[0],
                is_published=True,
                person=self.paulproteus)[0],
            languages='Python',
        )
        citation.save()

        # Now, start counting queries.
        self.old_settings_debug = getattr(settings, 'DEBUG', None)
        settings.DEBUG = True
        self.query_count = len(django.db.connection.queries)

    def tearDown(self, *args, **kwargs):
        super(PeopleMapSummariesAreCheap, self).tearDown(*args, **kwargs)
        now_query_count = len(django.db.connection.queries)
        settings.DEBUG = self.old_settings_debug

        # If we did 1 or fewer queries, then stop here.
        if now_query_count - self.query_count <= 1:
            return

        # Otherwise, let us examine all queries against OpenHatch models
        all_queries = django.db.connection.queries[self.query_count:]

        def is_openhatchy(query):
            if 'raw_sql' in query:
                sql = query['raw_sql']
            elif 'sql' in query:
                sql = query['sql']
            else:
                return False  # Odd, no SQL data here.
            if sql.startswith("SELECT") or sql.startswith("SELECT"):
                return False
            return True

        openhatchy_queries = filter(is_openhatchy, all_queries)
        if len(openhatchy_queries) > 1:
            pprint.pprint(openhatchy_queries)
            self.assertEqual(1, len(openhatchy_queries))

    def test_map_tag_texts(self):
        self.paulproteus.get_tag_texts_for_map()

    def test_project_list(self):
        self.paulproteus.get_list_of_all_published_projects()


class PeopleLocationData(WebTest):
    fixtures = ['user-paulproteus', 'person-paulproteus',
                'user-barry', 'person-barry']

    def setUp(self, *args, **kwargs):
        super(PeopleLocationData, self).setUp(*args, **kwargs)
        self.old_settings_debug = getattr(settings, 'DEBUG', None)
        settings.DEBUG = True
        self.query_count = len(django.db.connection.queries)

    def tearDown(self, *args, **kwargs):
        super(PeopleLocationData, self).tearDown(*args, **kwargs)
        now_query_count = len(django.db.connection.queries)
        settings.DEBUG = self.old_settings_debug

        # If we did 1 or fewer queries, then stop here.
        if now_query_count - self.query_count <= 1:
            return

        # Otherwise, let us examine all queries against OpenHatch models
        all_queries = django.db.connection.queries[self.query_count:]

        def is_openhatchy(query):
            if 'raw_sql' not in query:
                return False
            if query['raw_sql'].startswith("SELECT") or query['raw_sql'].startswith("SELECT"):
                return False
            return True

        openhatchy_queries = filter(is_openhatchy, all_queries)
        if len(openhatchy_queries) > 1:
            pprint.pprint(openhatchy_queries)
            self.assertEqual(1, len(openhatchy_queries))


class ProfileApiTest(BasicHelpers):
    fixtures = ['user-paulproteus', 'person-paulproteus']

    def setUp(self):
        super(ProfileApiTest, self).setUp()
        portfolio_entry = PortfolioEntry.objects.get_or_create(
            project=Project.objects.get_or_create(
                name='project name')[0],
            person=Person.objects.get(user__username='paulproteus'),
            is_published=True)[0]

        citation = Citation(
            contributor_role='Did stuff',
            url='http://example.com/',
            portfolio_entry=portfolio_entry
        )
        citation.save()

    def test_api_view_when_logged_in(self):
        self.client = self.login_with_client()
        response = self.client.get(
            '/+api/v1/profile/portfolio_entry/?format=json')
        parsed = json.loads(response.content)
        self.assertEqual(1, parsed['meta']['total_count'])

    def test_api_view_when_logged_out(self):
        self.client.logout()
        # Test that user is logged out
        response = self.client.get('/+api/v1/delete_user_for_being_spammy/')
        self.assertEqual(302, response.status_code)

        response = self.client.get(
            '/+api/v1/profile/portfolio_entry/?format=json')
        parsed = json.loads(response.content)
        self.assertEqual(0, parsed['meta']['total_count'])


class TestUserDeletion(BasicHelpers):
    fixtures = ['user-paulproteus', 'user-barry', 'person-barry',
                'person-paulproteus']

    def test_view_unauthenticated(self):
        response = self.client.get('/+api/v1/delete_user_for_being_spammy/')
        self.assertEqual(302, response.status_code)

    def test_view_as_barry(self):
        self.client = self.login_with_client_as_barry()
        response = self.client.get('/+api/v1/delete_user_for_being_spammy/')
        self.assertEqual(200, response.status_code)

    def test_actual_deletion_as_barry(self):
        self.client = self.login_with_client_as_barry()
        response = self.client.post('/+api/v1/delete_user_for_being_spammy/',
                                    {'username': 'paulproteus'})
        self.assertEqual(400, response.status_code)
        self.assert_(django.contrib.auth.models.User.objects.filter(
            username='paulproteus'))

    def test_actual_deletion_as_paulproteus(self):
        self.client = self.login_with_client()
        response = self.client.post('/+api/v1/delete_user_for_being_spammy/',
                                    {'username': 'barry'})
        self.assertEqual(302, response.status_code)
        self.assertFalse(django.contrib.auth.models.User.objects.filter(
            username='barry'))
        self.assertEqual(2, len(django.core.mail.outbox))


class TestBreakLongWordsFilter(WebTest):
    def test_too_shirt_to_break(self):
        eight_chars = 'abcdefgh'
        output = mysite.profile.templatetags.profile_extras.break_long_words(
            eight_chars)
        self.assertEqual(output, eight_chars)

    def test_simple_break(self):
        nine_chars = 'abcdefghi'
        nine_chars_plus_wbr = u'abcdefgh\u200bi'
        output = mysite.profile.templatetags.profile_extras.break_long_words(
            nine_chars)
        self.assertEqual(output, nine_chars_plus_wbr)

    def test_break_across_tag_boundaries(self):
        nine_chars = 'abc<i>defghi</i>'
        nine_chars_plus_wbr = u'abcdefgh\u200bi'
        output = mysite.profile.templatetags.profile_extras.break_long_words(
            nine_chars)
        self.assertEqual(output, nine_chars_plus_wbr)


class TestFunctions(WebTest):

    def test_url2printably_short_less_cutoff(self):
        cutoff = 50
        url = 'https://example.com'
        self.assertLess(len(url), cutoff)
        self.assertTrue(mysite.profile.models.url2printably_short(url, cutoff))

    def test_url2printably_short_equal_cutoff(self):
        cutoff = 50
        url = 'https://example.com/blogit/peanutbutter/jelly.html'
        self.assertEqual(len(url), cutoff)
        self.assertTrue(mysite.profile.models.url2printably_short(url, cutoff))

    def test_url2printably_short_greater_cutoff(self):
        cutoff = 50
        url = 'https://example.com/blog/peanutbutter/jelly/baseballhotdogsandapplepie.html'
        self.assertGreater(len(url), cutoff)
        self.assertTrue(mysite.profile.models.url2printably_short(url, cutoff))


class TagTypeTest(TestCase):
    """ Tests TagType model """
    def create_tagtype(self, name=None):
        return TagType.objects.create(name=name)

    def test_tagtype_creation(self):
        t = self.create_tagtype(name='raspberrypi')
        self.assertIsInstance(t, TagType)
        self.assertEqual(t.__unicode__(), t.name)


class CitationTest(WebTest):
    """ Tests Citation model """
    fixtures = ['user-paulproteus', 'person-paulproteus']
    
    def create_citation(self, portfolio_entry=None, summary=None):
        return Citation.objects.create(portfolio_entry=portfolio_entry, summary=summary)

    def test_citation_creation(self):
        self.user = "paulproteus"
        self.paulproteus = Person.objects.get(user__username='paulproteus')
        self.project = Project.objects.get_or_create(name='project name')[0]
        self.portfolio_entry = PortfolioEntry.objects.get_or_create(project=self.project,
            person=Person.objects.get(user__username=self.user))[0]

        c = self.create_citation(portfolio_entry=self.portfolio_entry, summary='citationsforus')
        self.assertIsInstance(c, Citation)
        self.assertEqual(c.__unicode__(), "pk=%s, summary=%s" % (c.pk, c.summary))<|MERGE_RESOLUTION|>--- conflicted
+++ resolved
@@ -21,6 +21,7 @@
 # along with this program.  If not, see <http://www.gnu.org/licenses/>.
 
 import json
+import BeautifulSoup
 import datetime
 import tasks
 import mock
@@ -36,10 +37,7 @@
 from django.core import serializers
 from django.core.urlresolvers import reverse
 from django.contrib.auth.models import User
-<<<<<<< HEAD
-=======
 from django.utils.unittest import skip
->>>>>>> 91cc902d
 from django_webtest import WebTest
 from django.test.client import Client
 from django.test import TestCase
