# Imports {{{
import base.tests
from base.tests import make_twill_url

from search.models import Project
from profile.models import Person, ProjectExp, Tag, TagType, Link_Person_Tag, Link_ProjectExp_Tag, DataImportAttempt

import profile.views

import settings

from customs import ohloh 

import re
from StringIO import StringIO
import urllib
import simplejson
import BeautifulSoup
import time
import tasks 
import mock

import django.test
from django.core import management
from django.test.client import Client
from django.contrib.auth import authenticate
from django.contrib.auth.models import User

import twill
from twill import commands as tc
from twill.shell import TwillCommandLoop
# }}}

class ProfileTests(base.tests.TwillTests):
    # {{{
    fixtures = ['user-paulproteus', 'person-paulproteus',
            'cchost-data-imported-from-ohloh']

    def testSlash(self):
        response = self.client.get('/people/')

    def test__projectexp_add(self):
        # {{{
        username = 'paulproteus'

        project_name = 'seeseehost'
        description = 'did some work'
        url = 'http://example.com/'
        exp = ProjectExp.create_from_text(username, project_name,
                                    description, url)
        found = list(ProjectExp.objects.filter(person__user__username=username))
        # Verify it shows up in the DB
        self.assert_('seeseehost' in [f.project.name for f in found])
        # Verify it shows up in profile_data_from_username
        data = profile.views.profile_data_from_username('paulproteus')
        self.assert_(data['person'].user.username == 'paulproteus')
        projects = [thing[0].project.name for thing in
                    data['exp_taglist_pairs']]
        self.assert_('seeseehost' in projects)
        # }}}

    def test__project_exp_create_from_text__unit(self):
        # {{{

        # Create requisite objects
        person = Person.objects.get(user__username='paulproteus')
        project = Project.objects.get(name='ccHost')

        # Assemble text input
        username = person.user.username
        project_name = project.name
        description = "sample description"
        url = "http://sample.com"
        man_months = "3"
        primary_language = "perl"

        ProjectExp.create_from_text(
                person.user.username,
                project.name,
                description,
                url,
                man_months,
                primary_language)
        # }}}

    def test_change_my_name(self):
        """Test that user can change his/her first and last name, and that it appears in the logged-in user's profile page."""
        # {{{
        self.login_with_twill()

        # Assert we're on profile page.
        tc.url('/people/paulproteus')

        # No named entered yet
        tc.notfind('Newfirst Newlast')

        # Let's go enter a name
        tc.follow('Edit name')

        tc.url('/edit/name')
        tc.fv('edit_name', 'first_name', 'Newfirst')
        tc.fv('edit_name', 'last_name', 'Newlast')
        tc.submit()

        tc.url('/people/paulproteus')

        # Has name been entered correctly? Hope so!
        tc.find('Newfirst')
        tc.find('Newlast')
        # }}}

    # }}}

class DebTagsTests(base.tests.TwillTests):
    # {{{

    def testAddOneDebtag(self):
        tag = profile.views.add_one_debtag_to_project('alpine', 'implemented-in::c')
        self.assertEqual(profile.views.list_debtags_of_project('alpine'),
                         ['implemented-in::c'])

    def testImportDebtags(self):
        profile.views.import_debtags(cooked_string=
                                     'alpine: works-with::mail, protocol::smtp') # side effects galore!
        self.assertEqual(set(profile.views.list_debtags_of_project('alpine')),
                         set(['works-with::mail', 'protocol::smtp']))
    # }}}

#class ExpTag(base.tests.TwillTests):

# If you're looking for SourceForge and FLOSSMole stuff, look in the repository history.

class PersonTabProjectExpTests(base.tests.TwillTests):
    # {{{
    fixtures = ['user-paulproteus', 'person-paulproteus', 'cchost-data-imported-from-ohloh']

    def test_project_exp_page_template_displays_project_exp(self):
        # {{{
        url = 'http://openhatch.org/people/paulproteus'
        tc.go(make_twill_url(url))
        tc.find('ccHost')
        # }}}
    # }}}

class ProjectExpTests(base.tests.TwillTests):
    # {{{
    fixtures = ['user-paulproteus', 'user-barry', 'person-barry',
            'person-paulproteus', 'cchost-data-imported-from-ohloh']

    def projectexp_add(self, project__name, project_exp__description, project_exp__url):
        """Paulproteus can login and add a projectexp to bumble."""
        # {{{
        self.login_with_twill()

        tc.follow('Add +')

        tc.url('/form/projectexp_add')
        tc.fv('projectexp_add', 'project__name', project__name)
        tc.fv('projectexp_add', 'project_exp__description', project_exp__description)
        tc.fv('projectexp_add', 'project_exp__url', project_exp__url)
        tc.submit()
        tc.find(project__name)
        tc.find(project_exp__description)
        tc.find(project_exp__url)
        # }}}

    def test_projectexp_add(self):
        """Paulproteus can login and add two projectexps."""
        # {{{
        self.login_with_twill()
        self.projectexp_add('asdf', 'qwer', 'jkl')
        self.projectexp_add('asdf', 'QWER!', 'JKL!')
        # }}}

    def test_projectexp_delete(self):
        '''The server can log in paulproteus remove the word 'ccHost' from his profile by posting to the delete controller's URL.'''
        # {{{
        client = Client()
        username='paulproteus'
        client.login(username=username,
                     password="paulproteus's unbreakable password")

        person_page = '/people/%s/' % urllib.quote(username)
        
        # Load up the profile page
        response = client.get(person_page)
        # See! It talks about ccHost!
        self.assertContains(response, 'ccHost')

        # POST saying we want to delete the ccHost experience...
        # luckily I read the fixture and I know its ID is 13
        response = client.post('/people/delete-experience/do',
                               {'id': '13'})
        
        # Now re-GET the profile
        response = client.get(person_page)

        # See! It no longer talks about ccHost!
        self.assertNotContains(response, 'ccHost')
        # }}}

    def test_projectexp_delete_unauthorized(self):
        '''Barry tries to delete a ProjectExp he doesn't own and fails.'''
        # {{{

        # Meet Barry, a shady character.
        barry = User.objects.get(username='barry')
        barry_password = 'parallelism'
        client = Client()
        login_success = client.login( username=barry.username, 
                password=barry_password)
        self.assert_(login_success)

        # Barry doesn't own ProjectExp #13
        self.assertNotEqual( barry,
                ProjectExp.objects.get(id=13).person.user)

        # What happens if he tries to delete ProjectExp #13
        response = client.post('/people/delete-experience/do',
                {'id': '13'})

        # Still there, Barry. Keep on truckin'.
        self.assert_(ProjectExp.objects.get(id=13))

        # }}}

    def test_projectexp_delete_web(self):
        '''Notorious user of OpenHatch, paulproteus, can log in and remove the word 'ccHost' from his profile by clicking the appropriate delete button.'''
        # {{{

        self.login_with_twill()

        # Load up the ProjectExp edit page.
        project_name = 'ccHost'
        exp_url = 'http://openhatch.org/people/paulproteus/projects/%s' % (
                urllib.quote(project_name))
        tc.go(make_twill_url(exp_url))

        # See! It talks about ccHost!
        tc.find(project_name)

        # Click the correct delete button...
        tc.config('readonly_controls_writeable', True)
        tc.fv('delete-projectexp-13', 'id', '13')   # Bring twill's attention
                                                    # to the form named
                                                    # ``delete-projectexp-13''.
        tc.submit()

        # FIXME: What page are we on now?

        # Alakazam! It's gone.
        tc.notfind('ccHost')
        # }}}

    def test_cannot_delete_exps_without_id(self):
        '''While paulproteus is logged in, he posts directly to /people/delete-experience/do without specifying the id of the projectexp you want to delete. The server returns a 500 error and a check string.'''
        # {{{
        
        client = Client()
        username='paulproteus'
        client.login(username=username,
                     password="paulproteus's unbreakable password")

        person_page = '/people/%s/' % urllib.quote(username)
        
        # POST saying we want to delete the
        # ccHost experience...
        # But it's missing the ID!
        post_data = {}
        response = client.post('/people/delete-experience/do',
                post_data)
        
        self.assertEquals(response.status_code, 500)
        # }}}

    def test_person_involvement_description(self):
        # {{{
        username = 'paulproteus'
        project_name = 'ccHost'
        url = 'http://openhatch.org/people/%s/projects/%s' % (
                urllib.quote(username), urllib.quote(project_name))
        tc.go(make_twill_url(url))
        tc.find('1 month')
        tc.find('shell script')
        # }}}

    # FIXME: Move these next two functions to their proper home.

    tags = {
            'understands': ['ack', 'b', 'c'],
            'understands_not': ['dad', 'e', 'f'],
            'seeking': ['gone', 'h', 'i'],
            'studying': ['jam', 'k', 'l'],
            'can_mentor': ['mop', 'n', 'o'],
            }
    tags_2 = {
            'understands': ['Ack!', 'B!', 'C!'],
            'understands_not': ['dad', 'e', 'f'],
            'seeking': ['gone', 'h', 'i'],
            'studying': ['Jam?', 'K?', 'L?'],
            'can_mentor': ['mop', 'n', 'o'],
            }
    # FIXME: Test whitespace, too.

    # FIXME: Write a unit test for this.
    def update_tags(self, tag_dict):
        # {{{
        url = 'http://openhatch.org/people/edit/info'
        tc.go(make_twill_url(url))
        for tag_type_name in tag_dict:
            tc.fv('edit-tags', 'edit-tags-' + tag_type_name, ", ".join(tag_dict[tag_type_name]))
        tc.submit()

        # Check that at least the first tag made it into the database.
        self.assert_(list(Link_Person_Tag.objects.filter(
            tag__text=tag_dict.values()[0][0], person__user__username='paulproteus')))

        # Check that the output is correct.
        soup = BeautifulSoup.BeautifulSoup(tc.show())
        for tag_type_name in tag_dict:
            text = ''.join(soup(id='tags-%s' % tag_type_name)[0].findAll(text=True))
            self.assert_(', '.join(tag_dict[tag_type_name]) in text)

        # Go back to the form and make sure some of these are there
        tc.go(make_twill_url(url))
        tc.find(tag_dict.values()[0][0])
        # }}}

    def test_tag_edit_once(self):
        # {{{
        self.login_with_twill()
        self.update_tags(self.tags)
        # }}}

    def test_tag_edit_twice(self):
        # {{{
        self.login_with_twill()
        self.update_tags(self.tags)
        self.update_tags(self.tags_2)
        # }}}

    # }}}

# Create a mock Ohloh get_contribution_by_username
mock_gcibu = mock.Mock()
mock_gcibu.return_value = [{
        'man_months': 1,
        'project': u'ccHost',
        'project_homepage_url':
            u'http://wiki.creativecommons.org/CcHost',
        'primary_language': u'shell script'}]

# Create a mock Ohloh get_contribution_info_by_ohloh_username
mock_gcibou = mock.Mock()
mock_gcibou.return_value = [{
        'man_months': 1,
        'project': u'who knows',
        'project_homepage_url':
            u'http://wiki.creativecommons.org/CcHost',
        'primary_language': u'Vala'}]

# Create a mock Launchpad get_info_for_launchpad_username
mock_giflu = mock.Mock()
mock_giflu.return_value = {
        'F-Spot': {
            'url': 'http://launchpad.net/f-spot',
            'involvement_types': ['Bug Management', 'Bazaar Branches'],
            'languages': ['python', 'ruby'],
            }
        }

# FIXME: If this is made dynamically, it would be easier!
class MockFetchPersonDataFromOhloh(object):
    real_task_class = profile.tasks.FetchPersonDataFromOhloh
    @classmethod
    def delay(*args, **kwargs):
        args = args[1:] # FIXME: Wonder why I need this
        task = MockFetchPersonDataFromOhloh.real_task_class()
        task.run(*args, **kwargs)

class CeleryTests(base.tests.TwillTests):
    # {{{
    fixtures = ['user-paulproteus', 'person-paulproteus']

    @mock.patch('customs.ohloh.Ohloh.get_contribution_info_by_username', mock_gcibu)
    @mock.patch('profile.tasks.FetchPersonDataFromOhloh', MockFetchPersonDataFromOhloh)
    def test_ohloh_import_via_emulated_bgtask(self):
        """1. Go to the page that has paulproteus' data.  2. Verify that the page doesn't yet know about ccHost. 3. Run the celery task ourselves, but instead of going to Ohloh, we hand-prepare data for it."""
        # {{{
        # do this work for user = paulproteus
        username = 'paulproteus'
        person = Person.objects.get(user__username=username)

        # Store a note in the DB we're about to do a background task
        dia = DataImportAttempt(query=username, source='rs',
                                person=person)
        dia.person_wants_data = True
        dia.save()
        

        url = '/people/gimme_json_that_says_that_commit_importer_is_done'
        
        client = self.login_with_client()

        # Ask if background job has been completed.
        # We haven't even created the background job, so it should
        # not be!
        response_before = client.get(url)
        response_json = simplejson.loads(response_before.content)
        self.assertEquals(
            response_json[0]['pk'], dia.id)
        self.assertFalse(response_json[0]['fields']['completed'])
        
        # Ask if involvement fact has been loaded.
        # We haven't loaded it, so the answer should be no.
        project_name = 'ccHost'
        self.assertFalse(list(ProjectExp.objects.filter(
            project__name=project_name)))

        dia.do_what_it_says_on_the_tin()
        # NB: The task is being run, but the ohloh API communication
        # is mocked out.

        # Now that we have synchronously run the task, it should be
        # marked as completed.
        self.assert_(DataImportAttempt.objects.get(id=dia.id).completed)

        # Check again
        response_after = client.get(url)

        # Ask if background job has been completed. (Hoping for yes.)
        response_json = simplejson.loads(response_after.content)
        self.assertEquals(
            response_json[0]['pk'], dia.id)
        self.assert_(response_json[0]['fields']['completed'])

        # Ask if involvement fact has been loaded. (Hoping for yes.)
        self.assert_(list(ProjectExp.objects.filter(
            project__name=project_name, person=person)))

        # }}}

    # FIXME: One day, test that after self.test_slow_loading_via_emulated_bgtask
    # getting the data does not go out to Ohloh.

    @mock.patch('customs.lp_grabber.get_info_for_launchpad_username', mock_giflu)
    @mock.patch('profile.tasks.FetchPersonDataFromOhloh', MockFetchPersonDataFromOhloh)
    def test_launchpad_import_via_emulated_bgtask(self):
        """1. Go to the page that has paulproteus' data.  2. Verify that the page doesn't yet know about F-Spot. 3. Run the celery task ourselves, but instead of going to Launchpad, we hand-prepare data for it."""
        # {{{
        # do this work for user = paulproteus
        username='paulproteus'
        person = Person.objects.get(user__username=username)

        # Store a note in the DB we're about to do a background task
        dia = DataImportAttempt(query=username, source='lp',
                                person=Person.objects.get(
                                    user__username=username))
        dia.person_wants_data = True
        dia.save()

        url = '/people/gimme_json_that_says_that_commit_importer_is_done'
        
        client = Client()
        password="paulproteus's unbreakable password"
        client.login(username=username,
                     password=password)

        # Ask if background job has been completed.
        # We haven't even created the background job, so it should
        # not be!
        response_before = client.get(url)
        response_json = simplejson.loads(response_before.content)
        self.assertEquals(
            response_json[0]['pk'], dia.id)
        self.assertFalse(response_json[0]['fields']['completed'])
        
        # Ask if involvement fact has been loaded.
        # We haven't loaded it, so the answer should be no.
        project_name = 'F-Spot'
        self.assertFalse(list(ProjectExp.objects.filter(
            project__name=project_name)))

        dia.do_what_it_says_on_the_tin()
        # NB: The task is being run, but the ohloh API communication
        # is mocked out.

        # Now that we have synchronously run the task, it should be
        # marked as completed.
        self.assert_(DataImportAttempt.objects.get(id=dia.id).completed)

        # Check again
        response_after = client.get(url)

        # Ask if background job has been completed. (Hoping for yes.)
        response_json = simplejson.loads(response_after.content)
        self.assertEquals(
            response_json[0]['pk'], dia.id)
        self.assert_(response_json[0]['fields']['completed'])

        # Ask if involvement fact has been loaded. (Hoping for yes.)
        self.assert_(list(ProjectExp.objects.filter(
            project__name=project_name, person=person)))

        # }}}

    # FIXME: One day, test that after self.test_slow_loading_via_emulated_bgtask
    # getting the data does not go out to Ohloh.

    # }}}

class UserListTests(base.tests.TwillTests):
    # {{{
    fixtures = [ 'user-paulproteus', 'person-paulproteus',
            'user-barry', 'person-barry']

    def test_display_list_of_users_web(self):
        url = 'http://openhatch.org/people/'
        url = make_twill_url(url)
        tc.go(url)
        tc.find(r'paulproteus')
        tc.find(r'Barry Spinoza \(barry\)')

        tc.follow('paulproteus')
        tc.url('people/paulproteus') 
        tc.find('paulproteus')

    def test_front_page_link_to_list_of_users(self):
        url = 'http://openhatch.org/'
        url = make_twill_url(url)
        tc.go(url)
        tc.follow('Find other folks on OpenHatch')
    # }}}

class ImportContributionsTests(base.tests.TwillTests):
    """ """
    # {{{
    fixtures = ['user-paulproteus', 'person-paulproteus']
    # Don't include cchost-paulproteus, because we need paulproteus to have
    # zero projectexps at the beginning of test_person_gets_data_iff_they_want_it

    form_url = "http://openhatch.org/people/portfolio/import/"

    def test_show_suggested_data_sources(self):
        # {{{
        self.login_with_twill()

        tc.go(make_twill_url(self.form_url))

        # Check we're on the right page.
        # FIXME: Check URL instead.
        tc.find('Find your contributions around the web!')

        # Enter a username
        username = 'paulproteus'
        tc.fv('usernames_or_emails', 'commit_username_0', username)

        # Click the button that says 'Show me the data sources!'
        tc.submit()

        # ... Magic happens behind the scenes ...

        # Check we're on the right page.
        # FIXME: Check URL instead.
        tc.find('Find your contributions around the web!')

        # Check that suggestions correctly appear
        tc.find("Search all repositories for %s" % username)
        tc.find("I&#39;m %s on Ohloh; import my data." % username)
        tc.find("I&#39;m %s on Launchpad; import my data." % username)

        # FIXME: Verify that BG jobs get created.
        # }}}

    def test_select_data_sources(self):
        # {{{
        client = Client()
        username='paulproteus'
        password="paulproteus's unbreakable password"
        client.login(username=username,
                     password=password)

        ohloh_repo_search_dia = DataImportAttempt(
                    query='who cares',
                    person=Person.objects.get(user__username='paulproteus'),
                    source='rs')
        ohloh_repo_search_dia.save()

        ohloh_account_dia = DataImportAttempt(
                    query='who cares',
                    person=Person.objects.get(user__username='paulproteus'),
                    source='ou')
        ohloh_account_dia.save()

        launchpad_account_dia = DataImportAttempt(
                    query='query',
                    person=Person.objects.get(user__username='paulproteus'),
                    source='lp')
        launchpad_account_dia.save()

        # The default value of person_wants_data is False
        # and this test depends on that being so.
        self.assertFalse(ohloh_repo_search_dia.person_wants_data)
        self.assertFalse(ohloh_account_dia.person_wants_data)
        self.assertFalse(launchpad_account_dia.person_wants_data)

        url = "/people/user_selected_these_dia_checkboxes"
        checkbox_ids_string = "data_import_attempt_%d" % ohloh_repo_search_dia.id
        response = client.post(url, {'checkboxIDs': 
                                     checkbox_ids_string })

        self.assertEqual(response.status_code, 200)

        # Re-get the Ohloh Repository Search object from the DB
        ohloh_repo_search_dia = DataImportAttempt.objects.get(
                    query='who cares',
                    person=Person.objects.get(user__username='paulproteus'),
                    source='rs')
        self.assert_(ohloh_repo_search_dia.person_wants_data)
        self.assertFalse(ohloh_account_dia.person_wants_data)
        self.assertFalse(launchpad_account_dia.person_wants_data)
#}}}

    @mock.patch('customs.ohloh.Ohloh.get_contribution_info_by_username', mock_gcibu)
    @mock.patch('customs.ohloh.Ohloh.get_contribution_info_by_ohloh_username', mock_gcibou)
    @mock.patch('profile.tasks.FetchPersonDataFromOhloh', MockFetchPersonDataFromOhloh)
    def test_person_gets_data_iff_they_want_it(self):
        # {{{
        client = Client()
        username='paulproteus'
        password="paulproteus's unbreakable password"
        client.login(username=username,
                     password=password)

        a_person = Person.objects.get(user__username='paulproteus')

        # Make two DIAs, attach some ProjectExps to each,
        # as if user had successfully imported some ProjectExps.

        ohloh_repo_search_dia = DataImportAttempt(
                    query='who cares',
                    person=a_person,
                    source='rs')
        ohloh_repo_search_dia.person_wants_data = True
        ohloh_repo_search_dia.save()

        ohloh_account_dia = DataImportAttempt(
                    query='who cares',
                    person=a_person,
                    source='ou')
        ohloh_account_dia.save()

        launchpad_account_dia = DataImportAttempt(
                    query='query',
                    person=Person.objects.get(user__username='paulproteus'),
                    source='lp')
        launchpad_account_dia.save()

        # The default value of person_wants_data is False
        # and this test depends on that being so.
        self.assertFalse(ohloh_account_dia.person_wants_data)
        self.assertFalse(launchpad_account_dia.person_wants_data)

	a_project, _ = Project.objects.get_or_create(name='ccHost')
        an_exp = ProjectExp(project=a_project, description='the description')
        an_exp.data_import_attempt = ohloh_repo_search_dia
        an_exp.save()

        another_project, _ = Project.objects.get_or_create(name='a project name')
        another_exp = ProjectExp(project=another_project, description='the description')
        another_exp.data_import_attempt = ohloh_account_dia
        another_exp.save()

        ohloh_repo_search_dia.do_what_it_says_on_the_tin()
        ohloh_account_dia.do_what_it_says_on_the_tin()
        launchpad_account_dia.do_what_it_says_on_the_tin()

        x = ProjectExp.objects.get(person=a_person)
        self.assertEqual(x.id, an_exp.id)
        # }}}

    def test_action_via_view(self):
        """Send a Person objects and a list of usernames and email addresses to the action controller. Test that the controller really added some corresponding DIAs for that Person."""
        # {{{
        client = Client()
        username='paulproteus'
        client.login(username=username,
                     password="paulproteus's unbreakable password")

        data = {}
        commit_usernames_and_emails = ["bilbo", "bilbo@baggin.gs"]
        for n, cu in enumerate(commit_usernames_and_emails):
            data["commit_username_%d" % n] = cu

        # Not a DIA in sight.
        self.assertFalse(list(DataImportAttempt.objects.filter(person=Person.objects.get(user__username='paulproteus'))))

        response = client.post('/people/portfolio/import/prepare_data_import_attempts_do', data) 

        # DIAs, nu?
        self.assert_(list(DataImportAttempt.objects.filter(person=Person.objects.get(user__username='paulproteus'))))
        #}}}

    # }}}

<<<<<<< HEAD
# vim: set ai et ts=4 sw=4 nu:
=======
### FIXME: Add change password tests to account app
class ChangePasswordTests(TwillTests):
    fixtures = ['user-paulproteus', 'person-paulproteus']
    def change_password(self, old_pass, new_pass,
                        should_succeed = True):
        tc.go(make_twill_url('http://openhatch.org/people/paulproteus'))
        tc.follow('Account')
        tc.find('Change password')
        tc.fv('change_password', 'old_password',
              old_pass)
        tc.fv('change_password', 'new_password1', new_pass)
        tc.fv('change_password', 'new_password2', new_pass)
        tc.submit()

        # Try to log in with the new password now
        client = Client()
        username='paulproteus'
        success = client.login(username=username,
                               password=new_pass)
        if should_succeed:
            success = success
        else:
            success = not success
        self.assert_(success)
        
    def test_change_password(self):
        self.login_with_twill()
        oldpass="paulproteus's unbreakable password"
        newpass='new'
        self.change_password(oldpass, newpass)

    def test_change_password_should_fail(self):
        self.login_with_twill()
        oldpass="wrong"
        newpass='new'
        self.change_password(oldpass, newpass,
                             should_succeed = False)
        

        
>>>>>>> 86e4286f
<|MERGE_RESOLUTION|>--- conflicted
+++ resolved
@@ -703,19 +703,17 @@
 
     # }}}
 
-<<<<<<< HEAD
-# vim: set ai et ts=4 sw=4 nu:
-=======
+
 ### FIXME: Add change password tests to account app
-class ChangePasswordTests(TwillTests):
+class ChangePasswordTests(base.tests.TwillTests):
     fixtures = ['user-paulproteus', 'person-paulproteus']
     def change_password(self, old_pass, new_pass,
-                        should_succeed = True):
+            should_succeed = True):
         tc.go(make_twill_url('http://openhatch.org/people/paulproteus'))
         tc.follow('Account')
         tc.find('Change password')
         tc.fv('change_password', 'old_password',
-              old_pass)
+                old_pass)
         tc.fv('change_password', 'new_password1', new_pass)
         tc.fv('change_password', 'new_password2', new_pass)
         tc.submit()
@@ -724,13 +722,13 @@
         client = Client()
         username='paulproteus'
         success = client.login(username=username,
-                               password=new_pass)
+                password=new_pass)
         if should_succeed:
             success = success
         else:
             success = not success
         self.assert_(success)
-        
+
     def test_change_password(self):
         self.login_with_twill()
         oldpass="paulproteus's unbreakable password"
@@ -742,8 +740,6 @@
         oldpass="wrong"
         newpass='new'
         self.change_password(oldpass, newpass,
-                             should_succeed = False)
-        
-
-        
->>>>>>> 86e4286f
+                should_succeed = False)
+
+# vim: set ai et ts=4 sw=4 nu: