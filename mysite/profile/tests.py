--- conflicted
+++ resolved
@@ -1307,72 +1307,9 @@
     def test_github_importer_saves_project_homepage(self):
         pass
 
-<<<<<<< HEAD
 def do_nothing(*args, **kwargs):
     return ''
 
-class MockGithubImport(BaseCeleryTest):
-    fixtures = ['user-paulproteus', 'person-paulproteus']
-
-    @mock.patch('mysite.customs.github.repos_by_username')
-    @mock.patch('mysite.customs.github.find_primary_language_of_repo', do_nothing)
-    @mock.patch('mysite.profile.tasks.FetchPersonDataFromOhloh', MockFetchPersonDataFromOhloh)
-    def test_github_import_via_emulated_bgtask_fork(self, mock_github_projects):
-        "Test that we can import data from Github. Use a mock list of "
-        "fake Github projects so we don't bother the Github API (or waste "
-        "time waiting for it."
-        # {{{
-        mock_github_projects.return_value = [ObjectFromDict({
-            'name': 'MOCK ccHost',
-            'owner': 'paulproteus', # github repo owner
-            'fork': True})]
-
-        data_we_expect = [{
-            'contributor_role': 'Forked',
-            'languages': "", # FIXME
-            'is_published': False,
-            'is_deleted': False}]
-
-        summaries_we_expect = [
-                'Forked a repository on Github.',
-                ]
-
-        return self._test_data_source_via_emulated_bgtask(
-                source='gh', data_we_expect=data_we_expect,
-                summaries_we_expect=summaries_we_expect)
-        # }}}
-
-    @mock.patch('mysite.customs.github.repos_by_username')
-    @mock.patch('mysite.customs.github.find_primary_language_of_repo', do_nothing)
-    @mock.patch('mysite.profile.tasks.FetchPersonDataFromOhloh', MockFetchPersonDataFromOhloh)
-    def test_github_import_via_emulated_bgtask_nonfork(self, mock_github_projects):
-        "Test that we can import data from Github. Use a mock list of "
-        "fake Github projects so we don't bother the Github API (or waste "
-        "time waiting for it."
-        # {{{
-        mock_github_projects.return_value = [ObjectFromDict({
-            'name': 'MOCK ccHost',
-            'owner': 'paulproteus', # github repo owner
-            'fork': False})]
-            
-        data_we_expect = [
-                {
-                    'contributor_role': 'Started',
-                    'languages': "", # FIXME
-                    'is_published': False,
-                    'is_deleted': False,
-                    }
-                ]
-
-        summaries_we_expect = [
-                'Started a repository on Github.',
-                ]
-
-        return self._test_data_source_via_emulated_bgtask(
-                source='gh', data_we_expect=data_we_expect,
-                summaries_we_expect=summaries_we_expect)
-        # }}}
-=======
 class SuggestLocation(TwillTests):
     fixtures = ['user-paulproteus', 'user-barry', 'person-barry', 'person-paulproteus']
 
@@ -1436,6 +1373,66 @@
         tc.go(make_twill_url('http://openhatch.org/profile/views/edit_info'))
         tc.find('lookatme!')
     
->>>>>>> 978ecd88
+class MockGithubImport(BaseCeleryTest):
+    fixtures = ['user-paulproteus', 'person-paulproteus']
+
+    @mock.patch('mysite.customs.github.repos_by_username')
+    @mock.patch('mysite.customs.github.find_primary_language_of_repo', do_nothing)
+    @mock.patch('mysite.profile.tasks.FetchPersonDataFromOhloh', MockFetchPersonDataFromOhloh)
+    def test_github_import_via_emulated_bgtask_fork(self, mock_github_projects):
+        "Test that we can import data from Github. Use a mock list of "
+        "fake Github projects so we don't bother the Github API (or waste "
+        "time waiting for it."
+        # {{{
+        mock_github_projects.return_value = [ObjectFromDict({
+            'name': 'MOCK ccHost',
+            'owner': 'paulproteus', # github repo owner
+            'fork': True})]
+
+        data_we_expect = [{
+            'contributor_role': 'Forked',
+            'languages': "", # FIXME
+            'is_published': False,
+            'is_deleted': False}]
+
+        summaries_we_expect = [
+                'Forked a repository on Github.',
+                ]
+
+        return self._test_data_source_via_emulated_bgtask(
+                source='gh', data_we_expect=data_we_expect,
+                summaries_we_expect=summaries_we_expect)
+        # }}}
+
+    @mock.patch('mysite.customs.github.repos_by_username')
+    @mock.patch('mysite.customs.github.find_primary_language_of_repo', do_nothing)
+    @mock.patch('mysite.profile.tasks.FetchPersonDataFromOhloh', MockFetchPersonDataFromOhloh)
+    def test_github_import_via_emulated_bgtask_nonfork(self, mock_github_projects):
+        "Test that we can import data from Github. Use a mock list of "
+        "fake Github projects so we don't bother the Github API (or waste "
+        "time waiting for it."
+        # {{{
+        mock_github_projects.return_value = [ObjectFromDict({
+            'name': 'MOCK ccHost',
+            'owner': 'paulproteus', # github repo owner
+            'fork': False})]
+            
+        data_we_expect = [
+                {
+                    'contributor_role': 'Started',
+                    'languages': "", # FIXME
+                    'is_published': False,
+                    'is_deleted': False,
+                    }
+                ]
+
+        summaries_we_expect = [
+                'Started a repository on Github.',
+                ]
+
+        return self._test_data_source_via_emulated_bgtask(
+                source='gh', data_we_expect=data_we_expect,
+                summaries_we_expect=summaries_we_expect)
+        # }}}
 
 # vim: set ai et ts=4 sw=4 nu: