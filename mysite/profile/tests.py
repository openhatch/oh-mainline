# -*- coding: utf-8 -*-
# vim: set ai et ts=4 sw=4:
# Testing suite for profile

# Imports {{{
from search.models import Project
from profile.models import Person, ProjectExp, Tag, TagType, Link_ProjectExp_Tag
import profile.views

import twill
from twill import commands as tc
from twill.shell import TwillCommandLoop
import django.test
from django.test import TestCase
from django.core.servers.basehttp import AdminMediaHandler
from django.core.handlers.wsgi import WSGIHandler
from StringIO import StringIO

from django.test.client import Client
# }}}

# FIXME: Later look into http://stackoverflow.com/questions/343622/how-do-i-submit-a-form-given-only-the-html-source

# Functions you'll need: {{{
def twill_setup():
    app = AdminMediaHandler(WSGIHandler())
    twill.add_wsgi_intercept("127.0.0.1", 8080, lambda: app)

def twill_teardown():
    twill.remove_wsgi_intercept('127.0.0.1', 8080)

def make_twill_url(url):
    # modify this
    return url.replace("http://openhatch.org/", "http://127.0.0.1:8080/")

def twill_quiet():
    # suppress normal output of twill.. You don't want to
    # call this if you want an interactive session
    twill.set_output(StringIO())
# }}}

class ProfileTests(django.test.TestCase):
    # {{{
    def setUp(self):
        twill_setup()
        self.sample_person = Person(username='stipe')
        self.sample_person.save()
        self.sample_project = Project(name='automatic')
        self.sample_project.save()

    def tearDown(self):
        twill_teardown()
        self.sample_person.delete()
        self.sample_project.delete()

    def testSlash(self):
        response = self.client.get('/people/')

    def test__add_contribution(self):
        username = 'paulproteus'
        url = 'http://openhatch.org/people/?u=%s' % username
        tc.go(make_twill_url(url))

        username = 'paulproteus'
        project_name = 'seeseehost'
        description = 'did some work'
        url = 'http://example.com/'
        exp = ProjectExp.create_from_text(username, project_name,
                                    description, url)
        found = list(ProjectExp.objects.filter(person__username=username))
        # Verify it shows up in the DB
        self.assert_('seeseehost' in [f.project.name for f in found])
        # Verify it shows up in profile_data_from_username
        data = profile.views.profile_data_from_username('paulproteus')
        self.assert_(data['person'].username == 'paulproteus')
        projects = [thing[0].project.name for thing in
                    data['exp_taglist_pairs']]
        self.assert_('seeseehost' in projects)
        # Delete it!
        exp.delete()

    def test__add_contribution__web(self):
        # {{{
        username = 'paulproteus'
        url = 'http://openhatch.org/people/add_contrib?u=%s' % username
        tc.go(make_twill_url(url))
        tc.fv('add_contrib', 'project_name', 'Babel')
        tc.fv('add_contrib', 'description', 'msgctxt support')
        tc.fv('add_contrib', 'url', 'http://babel.edgewall.org/ticket/54')
        tc.submit()

        tc.find('Babel')

        # Go to old form again
        url = 'http://openhatch.org/people/add_contrib?u=%s' % username
        tc.go(make_twill_url(url))
        tc.fv('add_contrib', 'project_name', 'Baber')
        tc.fv('add_contrib', 'description', 'msgctxt support')
        tc.fv('add_contrib', 'url', 'http://babel.edgewall.org/ticket/54')
        tc.submit()

        # Verify that leaving and coming back has it still
        # there
        tc.go(make_twill_url(url))
        tc.find('Babel')
        tc.find('Baber')
        # }}}

    def test__project_exp_create_from_text__unit(self):
        # {{{

        # Create requisite objects
        person = self.sample_person
        project = self.sample_project

        # Assemble text input
        username = person.username
        project_name = project.name
        description = "sample description"
        url = "http://sample.com"
        man_months = "3"
        primary_language = "brainfuck"

        ProjectExp.create_from_text(
                person.username,
                project.name,
                description,
                url,
                man_months,
                primary_language)
        # }}}

    # }}}

class OmanTests(django.test.TestCase):
    # {{{
    def setUp(self):
        twill_setup()

    def tearDown(self):
        twill_teardown()

    def testFormEnterYourUsername(self):
        # {{{
        url = 'http://openhatch.org/people/add_contrib'
        tc.go(make_twill_url(url))
        tc.fv('enter_free_software_username', 'u', 'paulproteus')
        tc.submit()
        tc.go(make_twill_url(url) + '?u=paulproteus')

        tc.find('ccHost')
        # }}}
    # }}}

import ohloh
class OhlohTests(django.test.TestCase):
    # {{{
    def testProjectDataById(self):
        # {{{
        oh = ohloh.get_ohloh()
        data = oh.project_id2projectdata(15329)
        self.assertEqual('ccHost', data['name'])
        self.assertEqual('http://wiki.creativecommons.org/CcHost',
                         data['homepage_url'])
        # }}}
        
    def testProjectNameByAnalysisId(self):
        # {{{
        oh = ohloh.get_ohloh()
        self.assertEqual('ccHost', oh.analysis2projectdata(603185)['name'])
        # }}}

    def testFindByUsername(self):
        # {{{
        oh = ohloh.get_ohloh()
        projects = oh.get_contribution_info_by_username('paulproteus')
        self.assertEqual([{'project': u'ccHost',
                           'project_homepage_url': 'http://wiki.creativecommons.org/CcHost',
                           'man_months': 1,
                           'primary_language': 'shell script'}],
                         projects)
        # }}}

    def testFindByOhlohUsername(self):
        # {{{
        oh = ohloh.get_ohloh()
        projects = oh.get_contribution_info_by_ohloh_username('paulproteus')
        self.assertEqual([{'project': u'ccHost',
                           'project_homepage_url': 'http://wiki.creativecommons.org/CcHost',
                           'man_months': 1,
                           'primary_language': 'shell script'}],
                         projects)
        # }}}

    def testFindByEmail(self): 
        # {{{
        oh = ohloh.get_ohloh()
        projects = oh.get_contribution_info_by_email('asheesh@asheesh.org')
        assert {'project': u'playerpiano',
                'project_homepage_url': 'http://code.google.com/p/playerpiano',
                'man_months': 1,
                'primary_language': 'Python'} in projects
        # }}}

    def testFindContributionsInOhlohAccountByUsername(self):
        # {{{
        oh = ohloh.get_ohloh()
        projects = oh.get_contribution_info_by_ohloh_username('paulproteus')
        
        assert {'project': u'ccHost',
                'project_homepage_url': 'http://wiki.creativecommons.org/CcHost',
                'man_months': 1,
                'primary_language': 'shell script'} in projects
        # }}}


    def testFindContributionsInOhlohAccountByEmail(self):
        oh = ohloh.get_ohloh()
        username = oh.email_address_to_ohloh_username('paulproteus.ohloh@asheesh.org')
        projects = oh.get_contribution_info_by_ohloh_username(username)
        
        assert {'project': u'ccHost',
                'project_homepage_url': 'http://wiki.creativecommons.org/CcHost',
                'man_months': 1,
                'primary_language': 'shell script'} in projects


    def testFindUsernameByEmail(self):
        # {{{
        oh = ohloh.get_ohloh()
        username = oh.email_address_to_ohloh_username('paulproteus.ohloh@asheesh.org')
        self.assertEquals(username, 'paulproteus')
        # }}}

    def testFindByUsernameNotAsheesh(self):
        # {{{
        oh = ohloh.get_ohloh()
        projects = oh.get_contribution_info_by_username('keescook')
        self.assert_(len(projects) > 1)
        # }}}
    # }}}

class PerthTests(django.test.TestCase):
    '''
    The Perth milestone says:
    * The web form needs to be able to search by email also.
    '''
    # {{{
    def setUp(self):
        twill_setup()

    def tearDown(self):
        twill_teardown()

    def testFormEnterYourEmail(self):
        url = 'http://openhatch.org/people/'
        tc.go(make_twill_url(url))
        tc.fv('enter_free_software_email', 'email', 'paulproteus.ohloh@asheesh.org')
        tc.submit()
        tc.find('ccHost')

    def testFormDoesntBlowUpForNoMatch(self):
        url = 'http://openhatch.org/people/'
        tc.go(make_twill_url(url))
        tc.fv('enter_free_software_email', 'email', 'asheesh@asheesh.org')
        tc.submit()
        tc.find('playerpiano')
    # }}}

class DebTagsTests(django.test.TestCase):
    # {{{
    def setUp(self):
        twill_setup()

    def tearDown(self):
        twill_teardown()

    def testAddOneDebtag(self):
        tag = profile.views.add_one_debtag_to_project('alpine', 'implemented-in::c')
        self.assertEqual(profile.views.list_debtags_of_project('alpine'),
                         ['implemented-in::c'])

    def testImportDebtags(self):
        profile.views.import_debtags(cooked_string=
                                     'alpine: works-with::mail, protocol::smtp') # side effects galore!
        self.assertEqual(set(profile.views.list_debtags_of_project('alpine')),
                         set(['works-with::mail', 'protocol::smtp']))
    # }}}

class QuebecTests(django.test.TestCase):
    '''
    The Québec milestone says:
    * You can save your profile.
    '''
    # {{{
    def setUp(self):
        twill_setup()
        self.to_be_deleted = []

    def tearDown(self):
        twill_teardown()
        for delete_me in self.to_be_deleted:
            delete_me.delete()

    def testPersonModel(self):
        # Test creating a Person and fetching his or her contribution info
        username = 'paulproteus'
        new_person = Person(username=username)
        new_person.save()
        
        new_person.fetch_contrib_data_from_ohloh()
        self.to_be_deleted.append(new_person)
        # Verify that we actually created some ProjectExps related to me
        all_proj_exps = list(
            ProjectExp.objects.filter(person=new_person).all())
        self.to_be_deleted.extend(all_proj_exps)
        self.assert_(all_proj_exps, all_proj_exps)

    def testGetPersonDataDict(self):
        username = 'paulproteus'
        data = profile.views.profile_data_from_username(username,
                                                        fetch_ohloh_data=True)
        self.assertEquals(data['person'].username, username)
        cchost_among_project_exps = False
        for proj, tags in data['exp_taglist_pairs']:
            if proj.project.name == 'ccHost':
                cchost_among_project_exps = True
                break
        self.assert_(cchost_among_project_exps)
    # }}}

class ExpTag(django.test.TestCase):
    # {{{
    def setUp(self):
        twill_setup()
        self.sample_person = Person(username='stipe')
        self.sample_person.save()

        self.sample_project = Project(name='automatic')
        self.sample_project.save()

        self.sample_tag_type = TagType(name='asdf')
        self.sample_tag_type.save()

        self.sample_tag = Tag(tag_type=self.sample_tag_type, text='baller')
        self.sample_tag.save()

        self.sample_exp = ProjectExp(
                person=self.sample_person,
                project=self.sample_project)
        self.sample_exp.save()

    def tearDown(self):
        twill_teardown()
        self.sample_person.delete()
        self.sample_project.delete()
        self.sample_tag.delete()
        self.sample_exp.delete()
        self.sample_tag_type.delete()

    def test__exp_tag_model_create_and_delete(self):
        # {{{

        tag_type, created = TagType.objects.get_or_create(name='misc')

        tag, tag_created = Tag.objects.get_or_create(
                text='exemplary futility',
                tag_type=tag_type)

        person, person_created = Person.objects.get_or_create(
                username='stipe')

        project, project_created = Project.objects.get_or_create(
                name='exaile')

        project_exp, project_exp_created = ProjectExp.objects.get_or_create(
                person=person, project=project)

        link_exp_tag, link_created = Link_ProjectExp_Tag.objects.get_or_create(
                tag=tag, project_exp=project_exp)
        self.assert_(link_created)

        link_exp_tag.delete()
        # }}}

    def test__exp_tag_add__unit(self, return_it = False):
        # {{{
        # Constants:
        project_name='murmur'
        username='stipe'
        tag_text='awesome'
    
        person, person_created = Person.objects.get_or_create(
                username=username)
        if person_created: print "Person %s was created" % person

        project, project_created = Project.objects.get_or_create(
                name=project_name)
        if project_created: print "Project %s was created" % project

        project_exp, proj_exp_created = ProjectExp.objects.get_or_create(
                person=person, project=project)
        if proj_exp_created: print "ProjectExp %s was created" % project_exp

        profile.views.add_tag_to_project_exp(username, project_name, tag_text)
        # Verify it worked
        inserted = Link_ProjectExp_Tag.objects.get(tag__text='awesome')
        self.assertEqual(inserted.project_exp.project, project)
        self.assertEqual(inserted.tag.text, tag_text)
        self.assertEqual(inserted.project_exp.person, person)
        self.assert_(inserted.id) # make sure it got in there
        if return_it:
            return inserted
        else:
            inserted.delete()
        # }}}

    def test__exp_tag_remove__unit(self):
        tag_link = self.test__exp_tag_add__unit(return_it = True)
        returned = profile.views.project_exp_tag__remove(
            tag_link.project_exp.person.username,
            tag_link.project_exp.project.name,
            tag_link.tag.text)

        try:
            profile.views.project_exp_tag__remove(
            tag_link.project_exp.person.username,
            tag_link.project_exp.project.name,
            tag_link.tag.text)
            assert False, "Should have NOT found it"
        except Link_ProjectExp_Tag.DoesNotExist:
            pass # w00t

    def test__exp_tag_add__web(self, username='stipe',
                               project_name='automatic',
                               tag_text='baller'):
        # {{{
        # Do it twice: note that it doesn't fail
        for k in range(2):
            url = '/people/add_tag_to_project_exp'
            
            good_input = {
                'username': username,
                'project_name': project_name,
                'tag_text': tag_text
                }
            
            response = Client().post(url, good_input)
            response = Client().get('/people/', {'u': username})
            
            self.assertContains(response, username)
            self.assertContains(response, project_name)
            self.assertContains(response, tag_text)

        # }}}

    def test__project_exp_tag__remove__web(self):
        # {{{
        tag_text='ballew'
        username = 'stipe'
        project_name = 'automatic'
        
        self.test__exp_tag_add__web(tag_text=tag_text,
                                    username=username,
                                    project_name=project_name)

        url = 'http://openhatch.org/people/?u=' + username
        tc.go(make_twill_url(url))
        
        # FIXME: Loop over forms
        tc.fv('add-tag-to-exp', 'tag_text', tag_text)
        tc.submit()
        tc.find(tag_text)

        # All this so we can click the right Delete button
        desired = None
        for form in tc.showforms():
            if 'remove-tag' in form.name:
                desired = form
        tc.config('readonly_controls_writeable', True)
        self.assertEqual(desired.get_value('tag_text'), tag_text)
        tc.fv(desired.name, 'tag_text', desired.get_value('tag_text'))
        tc.submit()
        tc.notfind(tag_text)
        
        # }}}

    def test__project_exp_tag_add__web__failure(self):
        # {{{
        url = '/people/add_tag_to_project_exp'

        username = 'stipe'
        project_name = 'automatic'

        Person.objects.get_or_create(username=username)
        Project.objects.get_or_create(name=project_name)

        good_input = {
            'username': username,
            'project_name': project_name,
            'tag_text': 'baller'
            }

        client = Client()

        # Test that add tag fails if any of the fields are missing.
        for key in good_input.keys():
            bad_input = {}
            bad_input.update(good_input)
            del bad_input[key]
            self.assertEquals(client.get(url, bad_input).status_code, 500)
        # }}}

    def test__project_exp_tag_remove__web__failure(self):
        # {{{
        url = '/people/project_exp_tag__remove'

        username = 'stipe'
        project_name = 'automatic'

        Person.objects.get_or_create(username=username)
        Project.objects.get_or_create(name=project_name)

        good_input = {
            'username': username,
            'project_name': project_name,
            'tag_text': 'baller'
            }

        client = Client()

        # Test that add tag fails if any of the fields are missing.
        for key in good_input.keys():
            bad_input = {}
            bad_input.update(good_input)
            del bad_input[key]
            self.assert_('error' in
                         client.get(url, bad_input)['Location'])
        # }}}

    def test__exp_tag_add_multiple_tags__web(self):
        tag_text = 'rofl, con, hipster'
        desired_tags = ['rofl', 'con', 'hipster']
        username='stipe'
        project_name='automatic'
        
        url = '/people/add_tag_to_project_exp'
        
        good_input = {
            'username': username,
            'project_name': project_name,
            'tag_text': tag_text
            }
        
        response = Client().post(url, good_input)
        response = Client().get('/people/', {'u': username})
        
        self.assertContains(response, username)
        self.assertContains(response, project_name)
        self.assertNotContains(response, tag_text) # the thing
                                                   # withspaces will
                                                   # not fly
        for tag in desired_tags: # but each tag alone, that's splendid
            self.assertContains(response, tag)


    """
    test that tag dupes aren't added, and that a notification is returned 'you tried to add a duplicate tag: %s'.
    do that for each dupe, and return a summary notification: 'you tried to add the following duplicate tags: ...'
    """

    # }}}

class UnadillaTests(django.test.TestCase):
    """
    The Unadilla milestone says:
    * You can write what you're interested in working on
    """
    # {{{
    def setUp(self):
        twill_setup()

    def tearDown(self):
        twill_teardown()

    def testEnterWhatYouLikeWorkingOn(self):
        # {{{
<<<<<<< HEAD
        url = 'http://openhatch.org/people/add_contrib?u=paulproteus'
=======
        url = 'http://openhatch.org/people/?u=paulproteus&tab=tags&edit=1'
>>>>>>> e616eb83
        tc.go(make_twill_url(url))
        tc.fv('what_you_like_working_on', 'like-working-on', 'barbies')
        tc.submit()
        tc.go(make_twill_url(url))
        tc.find('barbies')
        
        tc.fv('what_you_like_working_on', 'like-working-on', 'barbiequeue')
        tc.submit()
        tc.go(make_twill_url(url))
        tc.find('barbiequeue')
        # }}}

    # }}}

class TrentonTests(django.test.TestCase):
    '''
    The Trenton milestone says:
    * You can mark an experience as a favorite.
    '''
    # {{{
    def setUp(self):
        twill_setup()

    def tearDown(self):
        twill_teardown()

    def test_make_favorite_experience(self):
<<<<<<< HEAD
        url = 'http://openhatch.org/people/add_contrib?u=paulproteus'
=======
        # {{{
        url = 'http://openhatch.org/people/?u=paulproteus'
>>>>>>> e616eb83
        # Add two experiences
        tc.go(make_twill_url(url))
        tc.fv('add_contrib', 'project_name', 'TrentonProj1')
        tc.fv('add_contrib', 'url', 'http://example.com')
        tc.fv('add_contrib', 'description', 'Not my favorite')
        tc.submit()
        tc.find('TrentonProj1')

        tc.go(make_twill_url(url))
        tc.fv('add_contrib', 'project_name', 'TrentonProj2')
        tc.fv('add_contrib', 'url', 'http://example.com')
        tc.fv('add_contrib', 'description', 'OMG totally my fav')
        tc.submit()
        tc.find('TrentonProj2')

        # Make the last one a favorite
        desired = None
        for form in tc.showforms():
            if 'make-exp-favorite' in form.name:
                desired = form
        assert desired is not None

        # Select that form by "editing" it
        tc.config('readonly_controls_writeable', True)
        tc.fv(desired.name, 'exp_id', desired.get_value('exp_id'))
        tc.submit()

        tc.go(make_twill_url(url))
        tc.find('Favorite: TrentonProj2')
        # }}}

    def test_make_favorite_tag(self):
<<<<<<< HEAD
        url = 'http://openhatch.org/people/add_contrib?u=paulproteus'
=======
        # {{{
        url = 'http://openhatch.org/people/?u=paulproteus'
>>>>>>> e616eb83
        # Add an experience
        tc.go(make_twill_url(url))
        tc.fv('add_contrib', 'project_name', 'TrentonProj3')
        tc.fv('add_contrib', 'url', 'http://example.com')
        tc.fv('add_contrib', 'description', 'Totally rad')
        tc.submit()
        tc.go(make_twill_url(url))
        tc.find('TrentonProj3')

        # Find its tag submission form
        desired = None
        for form in tc.showforms():
            if 'add-tag-to-exp' in form.name:
                for control in form.controls:
                    if control.name == 'project_name':
                        if control.value == 'TrentonProj3':
                            desired = form
                            break
        assert desired is not None
        
        # Grab experience ID
        exp_id = str(int(desired.find_control('exp_id').value))

        # Give it two tags
        tc.config('readonly_controls_writeable', True)
        tc.fv(desired.name, 'tag_text', 'totally, rad')
        tc.submit()

        tc.go(make_twill_url(url))
        # Verify the tags stuck
        tc.find('totally')
        tc.find('rad')

        # Find the tag favoriting form for "rad"
        favorite_tag_forms = [form for form in tc.showforms()
                              if 'favorite-tag-exp' in form.name]
        matching_exp_id_forms = [f for f in favorite_tag_forms
                                 if f.find_control('exp_id').value == exp_id]
        right_tag_text_form = [f for f in matching_exp_id_forms
                               if f.find_control('tag_text').value == 'rad']
        assert len(right_tag_text_form) == 1
        desired = right_tag_text_form[0]

        # Select it and submit
        tc.fv(desired.name, 'exp_id', exp_id)
        tc.submit()

        tc.go(make_twill_url(url))
        tc.find('Favorite: rad')
        # }}}
    # }}}

class AnchorageTests(django.test.TestCase):
    # {{{

    def test__exp_scraper_input_form(self):
        response = self.client.get('/people/exp_scraper')
        self.assertContains(response, "exp_scraper_input_form")

    def test__exp_scraper_fails_without_username(self):

        # If no username entered, user is returned
        # to scraper input form with a notification.
        self.assertContains(
                self.client.get(
                    '/people/exp_scrape_do'), 
                "Please enter a username.")

    # }}}

class CambridgeTests(django.test.TestCase):
    '''
    The Cambridge milestone says:
    * You can look up what projects (via local cache of sf.net) a person is on.
    '''
    # {{{
    def setUp(self):
        self.delete_me = []
        self.row = ['paulproteus', 'zoph', '1', 'Developer', '2009-06-11 21:53:19']
                
        twill_setup()

    def tearDown(self):
        for thing in self.delete_me:
            thing.delete()
        twill_teardown()

    def _create_one_flossmole_row_from_data(self):
        # make it
        m, _ = profile.models.Link_SF_Proj_Dude_FM.create_from_flossmole_row_data(
            *self.row)
        return m

    def _create_one_flossmole_row_from_text(self):
        # make it
        m, _ = profile.models.Link_SF_Proj_Dude_FM.create_from_flossmole_row_string(
            '\t'.join(self.row))
        return m

    def _test_import_one_flossmole_row(self, delete_now = True):
        # find it
        o = profile.models.Link_SF_Proj_Dude_FM.objects.get(
            person__username='paulproteus', project__unixname='zoph')
        self.assertEqual(o.position, 'Developer')
        self.assert_(o.is_admin)
        if delete_now:
            o.delete()
        else:
            self.delete_me.append(o)

    def test_import_one_flossmole_row(self, delete_now = True):
        self._create_one_flossmole_row_from_data()
        self._test_import_one_flossmole_row(delete_now = delete_now)

    def test_import_one_flossmole_row_text(self, delete_now = True):
        self._create_one_flossmole_row_from_text()
        self._test_import_one_flossmole_row(delete_now = delete_now)

    def _test_sf_person_projects_lookup(self):
        self.test_import_one_flossmole_row(delete_now=False)
        url = 'http://openhatch.org/people/sf_projects_by_person?u=paulproteus'
        tc.go(make_twill_url(url))
        tc.find('zoph')

    def test_sf_person_projects_lookup(self):
        self.test_import_one_flossmole_row(delete_now=False)
        self._test_sf_person_projects_lookup()
        for thing in self.delete_me:
            thing.delete()
        self.delete_me = []

    def test_sf_person_projects_lookup_text(self):
        self.test_import_one_flossmole_row_text(delete_now=False)
        self._test_sf_person_projects_lookup()
        for thing in self.delete_me:
            thing.delete()
        self.delete_me = []        
    # }}}<|MERGE_RESOLUTION|>--- conflicted
+++ resolved
@@ -585,20 +585,14 @@
 
     def testEnterWhatYouLikeWorkingOn(self):
         # {{{
-<<<<<<< HEAD
-        url = 'http://openhatch.org/people/add_contrib?u=paulproteus'
-=======
         url = 'http://openhatch.org/people/?u=paulproteus&tab=tags&edit=1'
->>>>>>> e616eb83
         tc.go(make_twill_url(url))
         tc.fv('what_you_like_working_on', 'like-working-on', 'barbies')
         tc.submit()
-        tc.go(make_twill_url(url))
         tc.find('barbies')
         
         tc.fv('what_you_like_working_on', 'like-working-on', 'barbiequeue')
         tc.submit()
-        tc.go(make_twill_url(url))
         tc.find('barbiequeue')
         # }}}
 
@@ -617,12 +611,8 @@
         twill_teardown()
 
     def test_make_favorite_experience(self):
-<<<<<<< HEAD
-        url = 'http://openhatch.org/people/add_contrib?u=paulproteus'
-=======
         # {{{
         url = 'http://openhatch.org/people/?u=paulproteus'
->>>>>>> e616eb83
         # Add two experiences
         tc.go(make_twill_url(url))
         tc.fv('add_contrib', 'project_name', 'TrentonProj1')
@@ -631,7 +621,6 @@
         tc.submit()
         tc.find('TrentonProj1')
 
-        tc.go(make_twill_url(url))
         tc.fv('add_contrib', 'project_name', 'TrentonProj2')
         tc.fv('add_contrib', 'url', 'http://example.com')
         tc.fv('add_contrib', 'description', 'OMG totally my fav')
@@ -655,19 +644,14 @@
         # }}}
 
     def test_make_favorite_tag(self):
-<<<<<<< HEAD
-        url = 'http://openhatch.org/people/add_contrib?u=paulproteus'
-=======
         # {{{
         url = 'http://openhatch.org/people/?u=paulproteus'
->>>>>>> e616eb83
         # Add an experience
         tc.go(make_twill_url(url))
         tc.fv('add_contrib', 'project_name', 'TrentonProj3')
         tc.fv('add_contrib', 'url', 'http://example.com')
         tc.fv('add_contrib', 'description', 'Totally rad')
         tc.submit()
-        tc.go(make_twill_url(url))
         tc.find('TrentonProj3')
 
         # Find its tag submission form
@@ -689,7 +673,6 @@
         tc.fv(desired.name, 'tag_text', 'totally, rad')
         tc.submit()
 
-        tc.go(make_twill_url(url))
         # Verify the tags stuck
         tc.find('totally')
         tc.find('rad')
@@ -708,7 +691,6 @@
         tc.fv(desired.name, 'exp_id', exp_id)
         tc.submit()
 
-        tc.go(make_twill_url(url))
         tc.find('Favorite: rad')
         # }}}
     # }}}
