# Imports {{{
from mysite.base.tests import make_twill_url, TwillTests, ObjectFromDict
import mysite.account.tests

from mysite.search.models import Project
from mysite.profile.models import Person, Tag, TagType, Link_Person_Tag, DataImportAttempt, PortfolioEntry, Citation
import mysite.project.views

import mysite.profile.views
import mysite.profile.models
import mysite.profile.controllers

from mysite.profile import views

from django.conf import settings

from mysite.customs import ohloh 

import re
from StringIO import StringIO
import urllib
import simplejson
import BeautifulSoup
import time
import datetime
import tasks 
import mock

import django.test
from django.test.client import Client
from django.core import management, serializers
from django.core.files.base import ContentFile
from django.core.urlresolvers import reverse
from django.contrib.auth import authenticate
from django.contrib.auth.models import User

import twill
from twill import commands as tc
from twill.shell import TwillCommandLoop
# }}}

class ProfileTests(TwillTests):
    # {{{
    fixtures = ['user-paulproteus', 'person-paulproteus',
            'cchost-data-imported-from-ohloh']

    def testSlash(self):
        response = self.client.get('/people/')

    def test__portfolio_updates_when_citation_added_to_db(self):
        # {{{
        username = 'paulproteus'

        project_name = 'seeseehost'
        #description = 'did some work'
        #url = 'http://example.com/'
        paulproteus = Person.objects.get(user__username='paulproteus')
        citation = Citation(
                portfolio_entry=PortfolioEntry.objects.get_or_create(
                    project=Project.objects.get_or_create(name='project name')[0],
                    is_published=True,
                    person=paulproteus)[0],
                distinct_months=1,
                languages='Python',
                )
        citation.save()

        # Verify that get_publish_portfolio_entries() works
        self.assert_('project name' in [pfe.project.name for pfe in paulproteus.get_published_portfolio_entries()])

        # }}}

    def test_change_my_name(self):
        """Test that user can change his/her first and last name, and that it appears in the logged-in user's profile page."""
        # {{{
        self.login_with_twill()

        tc.go(make_twill_url('http://openhatch.org/people/paulproteus'))

        # No named entered yet
        tc.notfind('Newfirst Newlast')

        # Let's go enter a name
        tc.go(make_twill_url('http://openhatch.org/edit/name'))
        tc.fv('edit_name', 'first_name', 'Newfirst')
        tc.fv('edit_name', 'last_name', 'Newlast')
        tc.submit()

        tc.url('/people/paulproteus')

        # Has name been entered correctly? Hope so!
        tc.find('Newfirst')
        tc.find('Newlast')
        # }}}

    # }}}

class DebTagsTests(TwillTests):
    # {{{

    def testAddOneDebtag(self):
        tag = views.add_one_debtag_to_project('alpine', 'implemented-in::c')
        self.assertEqual(views.list_debtags_of_project('alpine'),
                         ['implemented-in::c'])

    def testImportDebtags(self):
        views.import_debtags(cooked_string=
                                     'alpine: works-with::mail, protocol::smtp') # side effects galore!
        self.assertEqual(set(views.list_debtags_of_project('alpine')),
                         set(['works-with::mail', 'protocol::smtp']))
    # }}}

#class ExpTag(TwillTests):

# If you're looking for SourceForge and FLOSSMole stuff, look in the repository history.

class Info(TwillTests):
    # {{{
    fixtures = ['user-paulproteus', 'user-barry', 'person-barry',
            'person-paulproteus', 'cchost-data-imported-from-ohloh']

    tags = {
            'understands': ['ack', 'b', 'c'],
            'understands_not': ['dad', 'e', 'f'],
            'seeking': ['gone', 'h', 'i'],
            'studying': ['jam', 'k', 'l'],
            'can_mentor': ['mop', 'n', 'o'],
            }
    tags_2 = {
            'understands': ['Ack!', 'B!', 'C!'],
            'understands_not': ['dad', 'e', 'f'],
            'seeking': ['gone', 'h', 'i'],
            'studying': ['Jam?', 'K?', 'L?'],
            'can_mentor': ['mop', 'n', 'o'],
            }
    # FIXME: Test whitespace, too.

    # FIXME: Write a unit test for this.
    def update_tags(self, tag_dict):
        # {{{
        url = reverse(mysite.profile.views.edit_info)
        tc.go(make_twill_url(url))
        for tag_type_name in tag_dict:
            tc.fv('edit-tags', 'edit-tags-' + tag_type_name, ", ".join(tag_dict[tag_type_name]))
        tc.submit()

        # Check that at least the first tag made it into the database.
        self.assert_(list(Link_Person_Tag.objects.filter(
            tag__text=tag_dict.values()[0][0], person__user__username='paulproteus')))

        # Check that the output is correct.
        soup = BeautifulSoup.BeautifulSoup(tc.show())
        for tag_type_name in tag_dict:
            text = ''.join(soup(id='tags-%s' % tag_type_name)[0].findAll(text=True))
            self.assert_(', '.join(tag_dict[tag_type_name]) in ' '.join(text.split()))

        # Go back to the form and make sure some of these are there
        tc.go(make_twill_url(url))
        tc.find(tag_dict.values()[0][0])
        # }}}

    def test_tag_edit_once(self):
        # {{{
        self.login_with_twill()
        self.update_tags(self.tags)
        # }}}

    def test_tag_edit_twice(self):
        # {{{
        self.login_with_twill()
        self.update_tags(self.tags)
        self.update_tags(self.tags_2)
        # }}}

    # }}}

# Create a mock Ohloh get_contribution_info_by_username
mock_gcibu = mock.Mock()
# This object will always return:
mock_gcibu.return_value = ([{
        'man_months': 1,
        'project': u'MOCK ccHost',
        'project_homepage_url':
            u'http://wiki.creativecommons.org/CcHost',
        'first_commit_time':
            '2008-04-03T23:51:45Z',
        'primary_language': u'shell script'},
        ],
        None # WebResponse
        )

# Create a mock Ohloh get_contribution_info_by_ohloh_username
mock_gcibou = mock.Mock()
mock_gcibou.return_value = ([{
        'man_months': 1,
        'project': u'MOCK ccHost',
        'project_homepage_url':
            u'http://wiki.creativecommons.org/CcHost',
        'primary_language': u'Vala'}],
        None #WebResponse
        )

# Create a mock Launchpad get_info_for_launchpad_username
mock_giflu = mock.Mock()
mock_giflu.return_value = {
        'MOCK ccHost': {
            'url': 'http://launchpad.net/ccHost', # ok this url doesn't really exist
            'involvement_types': ['Bug Management', 'Bazaar Branches'],
            'languages': ['python', 'ruby'],
            'citation_url': 'https://launchpad.net/~paulproteus',
            }
        }

# FIXME: If this is made dynamically, it would be easier!
class MockFetchPersonDataFromOhloh(object):
    real_task_class = tasks.FetchPersonDataFromOhloh
    @classmethod
    def delay(*args, **kwargs):
        "Don't enqueue a background task. Just run the task."
        args = args[1:] # FIXME: Wonder why I need this
        task = MockFetchPersonDataFromOhloh.real_task_class()
        task.debugging = True # See FetchPersonDataFromOhloh
        task.run(*args, **kwargs)

class CeleryTests(TwillTests):
    # {{{
    fixtures = ['user-paulproteus', 'person-paulproteus']

    # FIXME: One day, test that after self.test_slow_loading_via_emulated_bgtask
    # getting the data does not go out to Ohloh.

    def _test_data_source_via_emulated_bgtask(self, source, data_we_expect, summaries_we_expect):
        "1. Go to the page that has paulproteus' data. "
        "2. Verify that the page doesn't yet know about ccHost. "
        "3. Prepare an object that will import data from ccHost. "
        "The object is a DataImportAttempt. The DataImportAttempt has a method "
        "that will create a background task using the celery package. The method "
        "is called do_what_it_says_on_the_tin, because it will attempt to "
        "import data. "
        "3. Run the celery task ourselves, but instead of going to Ohloh, "
        "we hand-prepare data for it."""

        # Let's run this test using a sample user, paulproteus.
        username = 'paulproteus'
        person = Person.objects.get(user__username=username)

        # Store a note in the DB that we're about to run a background task
        dia = DataImportAttempt(query=username, source=source, person=person)
        dia.save()

        gimme_json_url = reverse(mysite.profile.views.gimme_json_for_portfolio)
        
        client = self.login_with_client()

        # Ask if background task has been completed.
        # We haven't even created the background task, so 
        # the answer should be no.
        response_before_task_is_run = client.get(gimme_json_url)
        response_json = simplejson.loads(response_before_task_is_run.content)
        self.assertEqual(response_json['dias'][0]['pk'], dia.id)
        self.assertFalse(response_json['dias'][0]['fields']['completed'])
        
        # Are there any PortfolioEntries for ccHost
        # before we import data? Expected: no.
        portfolio_entries = PortfolioEntry.objects.filter(project__name='MOCK ccHost')
        self.assertEqual(portfolio_entries.count(), 0)

        dia.do_what_it_says_on_the_tin()
        # NB: The task is being run, but the communication with the external data source
        # is mocked out.

        # Now that we have synchronously run the task, it should be
        # marked as completed.
        self.assert_(DataImportAttempt.objects.get(id=dia.id).completed)

        #######################################################
        # Let's see if the browser's method of checking agrees. 
        #######################################################

        # First, request the JSON again.
        response_after = client.get(gimme_json_url)

        # Ask if background task has been completed. (Hoping for yes.)
        response_json = simplejson.loads(response_after.content)
        self.assertEquals(response_json['dias'][0]['pk'], dia.id)
        self.assert_(response_json['dias'][0]['fields']['completed'])

        # There ought now to be a PortfolioEntry for ccHost...
        portfolio_entry = PortfolioEntry.objects.get(person=person, project__name='MOCK ccHost')

        # ...and the expected number of citations.
        citations = Citation.untrashed.filter(portfolio_entry=portfolio_entry)

        self.assert_(citations.count() > 0)

        # Let's make sure we got the data we expected.
        partial_citation_dicts = list(citations.values(*data_we_expect[0].keys()))
        self.assertEqual(partial_citation_dicts, data_we_expect)

        # Let's make sure that these citations are linked with the
        # DataImportAttempt we used to import them.
        for n, citation in enumerate(citations):
            self.assertEqual(citation.data_import_attempt, dia)
            self.assertEqual(citation.summary, summaries_we_expect[n])

    @mock.patch('mysite.customs.ohloh.Ohloh.get_contribution_info_by_username', mock_gcibu)
    @mock.patch('mysite.profile.tasks.FetchPersonDataFromOhloh', MockFetchPersonDataFromOhloh)
    def test_ohloh_import_via_emulated_bgtask(self):
        "Test that we can import data from Ohloh, except don't test "
        "that Ohloh actually gives data. Instead, create a mock object, a little "
        "placeholder that acts like Ohloh, and make sure we respond "
        "to it correctly."
        # {{{
        data_we_expect = [{
                'languages': mock_gcibu.return_value[0][0]['primary_language'],
                'distinct_months': mock_gcibu.return_value[0][0]['man_months'],
                'is_published': False,
                'is_deleted': False,
                }]

        summaries_we_expect = [
                "Coded for 1 month in shell script (Ohloh)",
                ]

        return self._test_data_source_via_emulated_bgtask(
                source='rs', data_we_expect=data_we_expect,
                summaries_we_expect=summaries_we_expect)
        # }}}

    @mock.patch('mysite.customs.ohloh.Ohloh.get_contribution_info_by_ohloh_username', mock_gcibou)
    @mock.patch('mysite.profile.tasks.FetchPersonDataFromOhloh', MockFetchPersonDataFromOhloh)
    def test_ohloh_import_via_emulated_ohloh_username_bg_search(self):
        "Test that we can import data from Ohloh via Ohloh username, except don't test "
        "that Ohloh actually gives data. Instead, create a mock object, a little "
        "placeholder that acts like Ohloh, and make sure we respond "
        "to it correctly."
        # {{{
        data_we_expect = [{
                'languages': mock_gcibou.return_value[0][0]['primary_language'],
                'distinct_months': mock_gcibou.return_value[0][0]['man_months'],
                'is_published': False,
                'is_deleted': False,
                }]

        summaries_we_expect = [
                "Coded for 1 month in Vala (Ohloh)",
                ]

        return self._test_data_source_via_emulated_bgtask(
                source='ou', data_we_expect=data_we_expect,
                summaries_we_expect=summaries_we_expect)
        # }}}

    @mock.patch('mysite.customs.lp_grabber.get_info_for_launchpad_username', mock_giflu)
    @mock.patch('mysite.profile.tasks.FetchPersonDataFromOhloh', MockFetchPersonDataFromOhloh)
    def test_launchpad_import_via_emulated_bgtask(self):
        "Test that we can import data from Ohloh, except don't test "
        "that Ohloh actually gives data. Instead, create a little "
        "placeholder that acts like Ohloh, and make sure we respond "
        "to it correctly."
        # {{{
        lp_result = mock_giflu.return_value.values()[0]
        data_we_expect = [
                {
                    'contributor_role': lp_result['involvement_types'][0],
                    'languages': ", ".join(lp_result['languages']),
                    'is_published': False,
                    'is_deleted': False,
                    },
                {
                    'contributor_role': lp_result['involvement_types'][1],
                    'languages': ", ".join(lp_result['languages']),
                    'is_published': False,
                    'is_deleted': False,
                    }
                ]

        # FIXME: Write these properly.
        summaries_we_expect = [
                'Participated in Bug Management (Launchpad)',
                'Participated in Bazaar Branches (Launchpad)',
                ]

        return self._test_data_source_via_emulated_bgtask(
                source='lp', data_we_expect=data_we_expect,
                summaries_we_expect=summaries_we_expect)
        # }}}

    # }}}

class UserListTests(TwillTests):
    # {{{
    fixtures = [ 'user-paulproteus', 'person-paulproteus',
            'user-barry', 'person-barry']

    def test_display_list_of_users_web(self):
        # {{{
        self.login_with_twill()
        url = 'http://openhatch.org/people/'
        url = make_twill_url(url)
        tc.go(url)
        tc.find(r'paulproteus')
        tc.find(r'Barry Spinoza \(barry\)')

        tc.follow('paulproteus')
        tc.url('people/paulproteus') 
        tc.find('paulproteus')
        # }}}

    # }}}

class Portfolio(TwillTests):
    # {{{
    fixtures = ['user-paulproteus', 'user-barry', 'person-barry', 'person-paulproteus']
    # Don't include cchost-paulproteus, because we need paulproteus to have
    # zero Citations at the beginning of test_person_gets_data_iff_they_want_it

    form_url = "http://openhatch.org/people/portfolio/import/"

    @mock.patch('mysite.profile.models.DataImportAttempt.do_what_it_says_on_the_tin')
    def test_create_data_import_attempts(self, mock_do_what_it_says_on_the_tin):
        """Test profile.views.start_importing_do."""

        paulproteus = Person.objects.get(user__username='paulproteus')
        input = {
                'identifier_0': 'paulproteus',
                'identifier_1': 'asheesh@asheesh.org',
                }

        self.assertEqual(
                DataImportAttempt.objects.filter(person=paulproteus).count(),
                0,
                "Pre-condition: "
                "No tasks for paulproteus.")
        client = self.login_with_client()
        response = client.post(
                reverse(mysite.profile.views.prepare_data_import_attempts_do),\
                        input)
        # FIXME: We should also check that we call this function
        # once for each data source.
        self.assert_(mock_do_what_it_says_on_the_tin.called)

        self.assertEqual(response.content, "1",
                "Post-condition: "
                "profile.views.start_importing sent a success message via JSON.")

        for identifier in input.values():
            for (source_key, _) in DataImportAttempt.SOURCE_CHOICES:
                self.assertEqual(
                        DataImportAttempt.objects.filter(
                            person=paulproteus, source=source_key, query=identifier).count(),
                        1,
                        "Post-condition: "
                        "paulproteus has a task recorded in the DB "
                        "for source %s." % source_key)

    def _test_get_import_status(self, client, but_first=None, must_find_nothing=False):
        "Just make sure that the JSON returned by the view is "
        "appropriate considering what's in the database."
        ####################################################
        ################# LOAD DATA ########################
        ####################################################
        paulproteus = Person.objects.get(user__username='paulproteus')

        citation = Citation(
                portfolio_entry=PortfolioEntry.objects.get_or_create(
                    project=Project.objects.get_or_create(name='project name')[0],
                    person=paulproteus)[0],
                distinct_months=1,
                languages='Python',
                data_import_attempt=DataImportAttempt.objects.get_or_create(
                    source='rs', query='paulproteus', completed=True, person=paulproteus)[0]
                )
        citation.save()

        finished_dia = citation.data_import_attempt
        unfinished_dia = DataImportAttempt(source='rs', query='foo',
                completed=False, person=paulproteus)
        unfinished_dia.save()

        if but_first is not None:
            but_first()

        response = client.get(
                reverse(mysite.profile.views.gimme_json_for_portfolio))
        
        # Response consists of JSON like:
        # {'dias': ..., 'citations': ..., 'summaries': ...}
        response = simplejson.loads(response.content)

        # Check we got a summary for each Citation.
        for citation_in_response in response['citations']:
            self.assert_(str(citation_in_response['pk']) in response['summaries'].keys(),
                    "Expected that this Citation's pk would have a summary.")
         
        ###########################################################
        # Are the DIAs and citations in the response
        # exactly what we expected?
        ###########################################################

        # What we expect:
        expected_list = serializers.serialize('python', [finished_dia, unfinished_dia, citation])

        # What we got:
        dias_and_citations_in_response = response['dias'] + response['citations']

        # We don't care about the "fields" in either, just the pk and model.
        for object in (dias_and_citations_in_response + expected_list):
            del object['fields']

        # Check that each thing we got was expected.
        for object in dias_and_citations_in_response:
            object_is_expected = (object in expected_list)
            if must_find_nothing:
                self.assertFalse(object_is_expected)
            else:
                self.assert_(object_is_expected)

        # Check the reverse: that each thing we expected we got.
        for object in expected_list:
            object_is_expected = (object in dias_and_citations_in_response)
            if must_find_nothing:
                self.assertFalse(object_is_expected)
            else:
                self.assert_(object_is_expected)

    def test_paulproteus_can_get_his_import_status(self):
        self._test_get_import_status(client=self.login_with_client(), must_find_nothing=False)

    def test_barry_cannot_get_paulproteuss_import_status(self):
        self._test_get_import_status(
                client=self.login_with_client_as_barry(),
                must_find_nothing=True)

    def test_paulproteus_gets_no_deleted_projects(self):
        ####################################################
        ################# LOAD DATA ########################
        ####################################################
        paulproteus = Person.objects.get(user__username='paulproteus')

        citation = Citation(
                portfolio_entry=PortfolioEntry.objects.get_or_create(
                    project=Project.objects.get_or_create(name='project name')[0],
                    person=paulproteus)[0],
                distinct_months=1,
                languages='Python',
                data_import_attempt=DataImportAttempt.objects.get_or_create(
                    source='rs', query='paulproteus', completed=True, person=paulproteus)[0]
                )
        citation.save()

        finished_dia = citation.data_import_attempt
        unfinished_dia = DataImportAttempt(source='rs', query='foo',
                completed=False, person=paulproteus)
        unfinished_dia.save()

        # Delete the projects
        portfolio_entries = PortfolioEntry.objects.all()
        for portfolio_entry in portfolio_entries:
            portfolio_entry.is_deleted = True
            portfolio_entry.save()
            
        # Get the JSON

        response = self.login_with_client().get(
                reverse(mysite.profile.views.gimme_json_for_portfolio))
        response_decoded = simplejson.loads(response.content)

        self.assertEqual(len(response_decoded['projects']), 0,
                         "Expected no projects back.")
        
        self.assertEqual(len(response_decoded['citations']), 0,
                         "Expected no citations back.")
        # Who cares about DIAS.

    # }}}

class ImporterPublishCitation(TwillTests):
    fixtures = ['user-paulproteus', 'user-barry', 'person-barry', 'person-paulproteus']

    def test_publish_citation(self):
        citation = Citation(
                portfolio_entry=PortfolioEntry.objects.get_or_create(
                    project=Project.objects.get_or_create(name='project name')[0],
                    person=Person.objects.get(user__username='paulproteus'))[0],
                data_import_attempt=DataImportAttempt.objects.get_or_create(
                    source='rs', query='paulproteus', completed=True,
                    person=Person.objects.get(user__username='paulproteus'))[0]
                )
        citation.save()

        self.assertFalse(citation.is_published)

        view = mysite.profile.views.publish_citation_do
        response = self.login_with_client().post(reverse(view), {'pk': citation.pk})

        self.assertEqual(response.content, "1")
        self.assert_(Citation.untrashed.get(pk=citation.pk).is_published)

    def test_publish_citation_fails_when_citation_doesnt_exist(self):
        failing_pk = 0
        self.assertEqual(Citation.untrashed.filter(pk=failing_pk).count(), 0)

        view = mysite.profile.views.publish_citation_do
        response = self.login_with_client().post(reverse(view), {'pk': failing_pk})
        self.assertEqual(response.content, "0")

    def test_publish_citation_fails_when_citation_not_given(self):
        view = mysite.profile.views.publish_citation_do
        response = self.login_with_client().post(reverse(view))
        self.assertEqual(response.content, "0")

    def test_publish_citation_fails_when_citation_not_yours(self):
        citation = Citation(
                portfolio_entry=PortfolioEntry.objects.get_or_create(
                    project=Project.objects.get_or_create(name='project name')[0],
                    person=Person.objects.get(user__username='paulproteus'))[0],
                data_import_attempt=DataImportAttempt.objects.get_or_create(
                    source='rs', query='paulproteus', completed=True,
                    person=Person.objects.get(user__username='paulproteus'))[0]
                )
        citation.save()

        self.assertFalse(citation.is_published)
        view = mysite.profile.views.publish_citation_do
        response = self.login_with_client_as_barry().post(reverse(view))

        self.assertEqual(response.content, "0")

class ImporterDeleteCitation(TwillTests):
    fixtures = ['user-paulproteus', 'user-barry', 'person-barry', 'person-paulproteus']

    def test_delete_citation(self):
        citation = Citation(
                portfolio_entry=PortfolioEntry.objects.get_or_create(
                    project=Project.objects.get_or_create(name='project name')[0],
                    person=Person.objects.get(user__username='paulproteus'))[0],
                data_import_attempt=DataImportAttempt.objects.get_or_create(
                    source='rs', query='paulproteus', completed=True,
                    person=Person.objects.get(user__username='paulproteus'))[0]
                )
        citation.save()

        self.assertFalse(citation.is_deleted)

        view = mysite.profile.views.delete_citation_do
        response = self.login_with_client().post(reverse(view), {'citation__pk': citation.pk})

        self.assertEqual(response.content, "1")
        self.assert_(Citation.objects.get(pk=citation.pk).is_deleted)

    def test_delete_citation_fails_when_citation_doesnt_exist(self):
        failing_pk = 0
        self.assertEqual(Citation.objects.filter(pk=failing_pk).count(), 0)

        view = mysite.profile.views.delete_citation_do
        response = self.login_with_client().post(reverse(view), {'pk': failing_pk})
        self.assertEqual(response.content, "0")

    def test_delete_citation_fails_when_citation_not_given(self):
        view = mysite.profile.views.delete_citation_do
        response = self.login_with_client().post(reverse(view))
        self.assertEqual(response.content, "0")

    def test_delete_citation_fails_when_citation_not_yours(self):
        citation = Citation(
                portfolio_entry=PortfolioEntry.objects.get_or_create(
                    project=Project.objects.get_or_create(name='project name')[0],
                    person=Person.objects.get(user__username='paulproteus'))[0],
                data_import_attempt=DataImportAttempt.objects.get_or_create(
                    source='rs', query='paulproteus', completed=True,
                    person=Person.objects.get(user__username='paulproteus'))[0]
                )
        citation.save()

        self.assertFalse(citation.is_deleted)
        view = mysite.profile.views.delete_citation_do
        response = self.login_with_client_as_barry().post(reverse(view))

        self.assertEqual(response.content, "0")

class UserCanShowEmailAddress(TwillTests):
    fixtures = ['user-paulproteus', 'person-paulproteus']
    # {{{
    def test_show_email(self):
        """This test: (a) verifies my@ema.il does not appear on paulproteus's profile page, then goes to his account settings and opts in to showing it, and then verifies it does appear."""
        # {{{
        self.login_with_twill()

        tc.go('/people/paulproteus/')
        tc.notfind('my@ema.il')

        tc.follow('settings')
        tc.follow('Contact')
        tc.fv("a_settings_tab_form", 'show_email', '1')
        tc.submit()

        tc.go('/people/paulproteus/')
        tc.find('my@ema.il')
        # }}}
    # }}}

class BugsAreRecommended(TwillTests):
    fixtures = ['user-paulproteus', 'person-paulproteus',
               'bugs-for-two-projects.json']

    def test_recommendations_found(self):
        # Recommendations defined like this:
        # the first N bugs matching the various "recommended searches" (N=5?)

        # It's round-robin across the searches.
        # So if we create two Python bugs and one C# bug, and we set N to 2,
        # and paulproteus ought to get hits from Python and C#, we should see
        # only one Python bug.
        recommended = list(mysite.profile.controllers.recommend_bugs(['Python', 'C#'], n=2))
        python_bugs = [ bug for bug in recommended if bug.project.language == 'Python']
        self.assertEqual(len(python_bugs), 1)
        csharp_bugs = [ bug for bug in recommended if bug.project.language == 'C#']
        self.assertEqual(len(csharp_bugs), 1)
        
    def test_recommendations_not_duplicated(self):
        """ Run two equivalent searches in parallel, and discover that they weed out duplicates."""
        recommended = list(mysite.profile.controllers.recommend_bugs(['Python', 'Python'], n=2))
        self.assertNotEqual(recommended[0], recommended[1])

class PersonInfoLinksToSearch(TwillTests):
    fixtures = ['user-paulproteus', 'person-paulproteus']
    
    def test_whatever(self):
        '''
        * Have a user, say that he understands+wantstolearn+currentlylearns+canmentor something
        * Go to his user page, and click those various links
        * Find yourself on some search page that mentions the user.
        '''
        tags = {
            'understands': ['thing1'],
            'understands_not': ['thing2'],
            'seeking': ['thing3'],
            'studying': ['thing4'],
            'can_mentor': ['thing5'],
            }

        # Log in as paulproteus
        
        self.login_with_twill()

        # Update paulproteus's tags
        tc.go(reverse(mysite.profile.views.edit_info))
        for tag_type_name in tags:
            tc.fv('edit-tags', 'edit-tags-' + tag_type_name, ", ".join(tags[tag_type_name]))
        tc.submit()

        # Now, click on "thing1"
        tc.follow("thing1")

        # Now find ourself there
        tc.find('Asheesh Laroia')

class Widget(TwillTests):
    fixtures = ['user-paulproteus', 'person-paulproteus']

    def test_widget_display(self):
        widget_url = reverse(mysite.profile.views.widget_display,
                kwargs={'user_to_display__username': 'paulproteus'})
        client = self.login_with_client()
        response = client.get(widget_url)

    def test_widget_display_js(self):
        widget_js_url = reverse(mysite.profile.views.widget_display_js,
                kwargs={'user_to_display__username': 'paulproteus'})
        client = self.login_with_client()
        response = client.get(widget_js_url)

class PersonalData(TwillTests):
    fixtures = ['user-paulproteus', 'user-barry', 'person-barry',
            'person-paulproteus', 'cchost-data-imported-from-ohloh']

    def test_all_views_that_call_get_personal_data(self):
        # Views where you can look at somebody else.
        stalking_view2args = {
                mysite.profile.views.display_person_web: {
                    'user_to_display__username': 'paulproteus'},
                }

        # Views where you look only at yourself.
        navelgazing_view2args = {
                mysite.profile.views.importer: {},
                mysite.profile.views.display_person_edit_name: {},
                }

        for view in stalking_view2args:
            self.client.login(username='barry', password='parallelism')
            kwargs = stalking_view2args[view]
            url = reverse(view, kwargs=kwargs)
            response = self.client.get(url)
            self.assertEqual(response.context[0]['person'].user.username, 'paulproteus')
            self.client.logout()

        for view in navelgazing_view2args:
            client = self.login_with_client()
            kwargs = navelgazing_view2args[view]
            url = reverse(view, kwargs=kwargs)
            response = client.get(url)
            self.assertEqual(response.context[0]['person'].user.username, 'paulproteus')
            client.logout()

class DeletePortfolioEntry(TwillTests):
    fixtures = ['user-paulproteus', 'user-barry', 'person-barry', 'person-paulproteus']

    def test_delete_portfolio_entry(self):
        portfolio_entry = PortfolioEntry.objects.get_or_create(
                    project=Project.objects.get_or_create(name='project name')[0],
                    person=Person.objects.get(user__username='paulproteus'))[0]

        citation = Citation(
                portfolio_entry=portfolio_entry,
                data_import_attempt=DataImportAttempt.objects.get_or_create(
                    source='rs', query='paulproteus', completed=True,
                    person=Person.objects.get(user__username='paulproteus'))[0]
                )
        citation.save()

        self.assertFalse(portfolio_entry.is_deleted)

        view = mysite.profile.views.delete_portfolio_entry_do
        response = self.login_with_client().post(reverse(view),
                {'portfolio_entry__pk': portfolio_entry.pk})

        response_decoded = simplejson.loads(response.content)

        expected_output = {
            'success': True,
            'portfolio_entry__pk': portfolio_entry.pk
        }

        self.assertEqual(response_decoded, expected_output)
        self.assert_(PortfolioEntry.objects.get(pk=portfolio_entry.pk).is_deleted)

    def test_delete_portfolio_entry_fails_when_portfolio_entry_doesnt_exist(self):
        failing_pk = 0
        self.assertEqual(PortfolioEntry.objects.filter(pk=failing_pk).count(), 0)

        view = mysite.profile.views.delete_portfolio_entry_do
        response = self.login_with_client().post(reverse(view), {'portfolio_entry__pk': failing_pk})
        self.assertEqual(simplejson.loads(response.content), 
                         {'success': False})

    def test_delete_portfolio_entry_fails_when_portfolio_entry_not_given(self):
        view = mysite.profile.views.delete_portfolio_entry_do
        response = self.login_with_client().post(reverse(view))
        self.assertEqual(simplejson.loads(response.content), 
                         {'success': False})

    def test_delete_portfolio_entry_fails_when_portfolio_entry_not_yours(self):
        citation = Citation(
                portfolio_entry=PortfolioEntry.objects.get_or_create(
                    project=Project.objects.get_or_create(name='project name')[0],
                    person=Person.objects.get(user__username='paulproteus'))[0],
                data_import_attempt=DataImportAttempt.objects.get_or_create(
                    source='rs', query='paulproteus', completed=True,
                    person=Person.objects.get(user__username='paulproteus'))[0]
                )
        citation.save()

        portfolio_entry_not_mine = citation.portfolio_entry;

        self.assertFalse(portfolio_entry_not_mine.is_deleted)
        view = mysite.profile.views.delete_portfolio_entry_do
        response = self.login_with_client_as_barry().post(reverse(view))

        self.assertEqual(simplejson.loads(response.content), 
                         {'success': False})

        # Still there betch.
        self.assertFalse(portfolio_entry_not_mine.is_deleted)

class AddCitationManually(TwillTests):
    fixtures = ['user-paulproteus', 'user-barry', 'person-barry', 'person-paulproteus']

    def test_add_citation_manually(self):
        portfolio_entry, _ = PortfolioEntry.objects.get_or_create(
            project=Project.objects.get_or_create(name='project name')[0],
            person=Person.objects.get(user__username='paulproteus'))

        input_data = {
                'portfolio_entry': portfolio_entry.pk,
                'form_container_element_id': 'form_container_%d' % 0,
                'url': 'http://google.ca/' # Needs this trailing slash to work.
                }

        # Send this data to the appropriate view.
        url = reverse(mysite.profile.views.add_citation_manually_do)
        response = self.login_with_client().post(url, input_data)

        # Check that a citation was created.
        c = Citation.untrashed.get(url=input_data['url'])
        self.assertEqual(c.portfolio_entry, portfolio_entry,
                "The portfolio entry for the new citation is the exactly "
                "the one whose id we POST'd to "
                "profile.views.add_citation_manually.")

        self.assert_(c.is_published, "Manually added citations are published by default.")

    def test_add_citation_manually_with_bad_portfolio_entry(self):
        not_your_portfolio_entry, _ = PortfolioEntry.objects.get_or_create(
            project=Project.objects.get_or_create(name='project name')[0],
            person=Person.objects.get(user__username='barry'))

        input_data = {
                'portfolio_entry': not_your_portfolio_entry.pk,
                'form_container_element_id': 'form_container_%d' % 0,
                'url': 'http://google.ca/' # Needs this trailing slash to work.
                }

        # Send this data to the appropriate view.
        url = reverse(mysite.profile.views.add_citation_manually_do)
        response = self.login_with_client().post(url, input_data)

        # Check that no citation was created.
        self.assertEqual(Citation.untrashed.filter(url=input_data['url']).count(), 0,
                "Expected no citation to be created when you try "
                "to add one for someone else.")
        
        # Check that an error is reported in the response.
        self.assert_(len(simplejson.loads(response.content)['error_msgs']) == 1)

class ReplaceIconWithDefault(TwillTests):
    fixtures = ['user-paulproteus', 'user-barry', 'person-barry', 'person-paulproteus']

    def test_view(self):
        portfolio_entry = PortfolioEntry.objects.get_or_create(
                    project=Project.objects.get_or_create(name='project name')[0],
                    person=Person.objects.get(user__username='paulproteus'))[0]
        url = reverse(mysite.profile.views.replace_icon_with_default)
        data = {
                'portfolio_entry__pk': portfolio_entry.pk
                };

        image_data = open(mysite.account.tests.photo('static/sample-photo.png')).read()
        portfolio_entry.project.icon_raw.save('', ContentFile(image_data))
        self.assert_(portfolio_entry.project.icon_raw,
                "Expected precondition: project has a nongeneric icon.")

        response = self.login_with_client().post(url, data)

        # Check output
        response_obj = simplejson.loads(response.content)
        """response obj will look something like this:
        {
            'success': true,
                'portfolio_entry__pk': 0,
            }
                """
        self.assert_(response_obj['success'])
        self.assertEqual(response_obj['portfolio_entry__pk'], portfolio_entry.pk)

        # Check side-effect
        portfolio_entry = PortfolioEntry.objects.get(pk=portfolio_entry.pk)
        self.assertFalse(portfolio_entry.project.icon_raw,
                "Expected postcondition: portfolio entry's icon evaluates to False "
                "because it is generic.")

class SavePortfolioEntry(TwillTests):
    fixtures = ['user-paulproteus', 'user-barry', 'person-barry', 'person-paulproteus']

    def test_save_portfolio_entry(self):
        url = reverse(mysite.profile.views.save_portfolio_entry_do)

        # setup
        portfolio_entry = PortfolioEntry.objects.get_or_create(
                    project=Project.objects.get_or_create(name='project name')[0],
                    person=Person.objects.get(user__username='paulproteus'))[0]
        citation = Citation(
                portfolio_entry=portfolio_entry,
                data_import_attempt=DataImportAttempt.objects.get_or_create(
                    source='rs', query='paulproteus', completed=True,
                    person=Person.objects.get(user__username='paulproteus'))[0]
                )
        citation.is_published = False
        citation.save()

        input = {
            'portfolio_entry__pk': portfolio_entry.pk,
            'pf_entry_element_id': 'blargle', # this can be whatever
            'project_description': "project description",
            'experience_description': "experience description",
        }

        expected_output = {
            'success': True,
            'pf_entry_element_id': 'blargle', 
            'portfolio_entry__pk': portfolio_entry.pk
        }

        # call view and check output
        self.assertEqual(
                simplejson.loads(self.login_with_client().post(url, input).content),
                expected_output)

        # postcondition
        portfolio_entry = PortfolioEntry.objects.get(pk=portfolio_entry.pk)
        self.assertEqual(portfolio_entry.project_description,
                input['project_description'])
        self.assertEqual(portfolio_entry.experience_description,
                input['experience_description'])
        self.assert_(portfolio_entry.is_published, "pf entry is published.")

        citations = Citation.untrashed.filter(portfolio_entry=portfolio_entry)
        for c in citations:
            self.assert_(c.is_published)

class GimmeJsonTellsAboutImport(TwillTests):
    fixtures = ['user-paulproteus', 'user-barry', 'person-barry', 'person-paulproteus']

    def gimme_json(self):
        url = reverse(mysite.profile.views.gimme_json_for_portfolio)
        response = self.login_with_client().get(url)
        return simplejson.loads(response.content)

    def get_paulproteus(self):
        return mysite.profile.models.Person.objects.get(user__username='paulproteus')

    def get_barry(self):
        return mysite.profile.models.Person.objects.get(user__username='barry')

    def get_n_min_ago(self, n):
        return datetime.datetime.utcnow() - datetime.timedelta(minutes=n)

    def test_import_running_false(self):
        "When there are no dias from the past five minutes, import.running = False"
        # Create a DIA for paulproteus that is from ten minutes ago (but curiously is still in progress)
        my_dia_but_not_recent = DataImportAttempt(date_created=self.get_n_min_ago(10),
                query="bananas", person=self.get_paulproteus())
        my_dia_but_not_recent.save()

        # Create a DIA for Barry that is in progress, but ought not be
        # included in the calculation by gimme_json_for_portfolio
        not_my_dia = DataImportAttempt(date_created=self.get_n_min_ago(1),
                                query="banans", person=self.get_barry())
        not_my_dia.save()
        
        # Verify that the JSON reports import running is False
        self.assertFalse(self.gimme_json()['import']['running'])
                                                      
    def test_for_running_import(self):
        "When there are dias from the past five minutes, import.running = True "
        "and progress percentage is accurate"
        # Create a DIA for paulproteus that is from one minutes ago (but curiously is still in progress)
        my_incomplete_recent_dia = DataImportAttempt(date_created=self.get_n_min_ago(1),
                query="bananas", person=self.get_paulproteus(), completed=False)
        my_incomplete_recent_dia.save()

        my_completed_recent_dia = DataImportAttempt(date_created=self.get_n_min_ago(1),
                query="bananas", person=self.get_paulproteus(), completed=True)
        my_completed_recent_dia.save()

        # Create a DIA that is in progress, but ought not be
        # included in the calculation by gimme_json_for_portfolio
        # because it doesn't belong to the logged-in user
        not_my_dia = DataImportAttempt(date_created=self.get_n_min_ago(1), person=self.get_barry(),
                query="bananas")
        not_my_dia.save()
        
        self.assert_(self.gimme_json()['import']['running'],
                "Expected that the JSON reports that an import is running")
        self.assertEqual(self.gimme_json()['import']['progress_percentage'], 50,
                "Expected that the JSON reports that the import is at 50% progress")

        # Now let's make them all completed
        my_incomplete_recent_dia.completed = True
        my_incomplete_recent_dia.save()

        self.assertFalse(self.gimme_json()['import']['running'],
                "After all DIAs are completed, expected that the JSON reports that no import is running.")

class PortfolioEntryAdd(TwillTests):
    fixtures = ['user-paulproteus', 'person-paulproteus']

    def test_portfolio_entry_add(self):
        # preconditions
        self.assertEqual(
                Project.objects.filter(name='new project name').count(),
                0, "expected precondition: there's no project named 'new project name'")
        self.assertEqual(
                PortfolioEntry.objects.filter(project__name='new project name').count(),
                0, "expected precondition: there's no portfolio entry for a project "
                "named 'new project name'")

        # Here is what the JavaScript seems to POST.
        post_data = {
                'portfolio_entry__pk': 'undefined',
                'project_name': 'new project name',
                'project_description': 'new project description',
                'experience_description': 'new experience description',
                'pf_entry_element_id': 'element_18', 
                }
        url = reverse(mysite.profile.views.save_portfolio_entry_do)
        response = self.login_with_client().post(url, post_data)
        # Check side-effects

        self.assertEqual(
                Project.objects.filter(name='new project name').count(),
                1, "expected: after POSTing to view, there's a project named 'new project name'")
        self.assertEqual(
                PortfolioEntry.objects.filter(person__user__username='paulproteus',
                    project__name='new project name').count(),
                1, "expected: after POSTing to view, there's a portfolio entry for paulproteus"
                "for a project named 'new project name'")

        new_pk = PortfolioEntry.objects.get(person__user__username='paulproteus',
                project__name='new project name').pk

        # Check response

        expected_response_obj = {
            'success': True,
            'pf_entry_element_id': 'element_18',
            'portfolio_entry__pk': new_pk, 
        }
        self.assertEqual(simplejson.loads(response.content), expected_response_obj)

class OtherContributors(TwillTests):
    fixtures = ['user-paulproteus', 'user-barry', 'person-barry', 'person-paulproteus']

    def test_list_other_contributors(self):
        paulproteus = Person.objects.get(user__username='paulproteus')
        barry = Person.objects.get(user__username='barry')
        project = Project(name='project', icon_raw="static/no-project-icon-w=40.png")
        project.save()
        PortfolioEntry(project=project, person=paulproteus, is_published=True).save()
        PortfolioEntry(project=project, person=barry, is_published=True).save()
        self.assertEqual(
                project.get_n_other_contributors_than(5, paulproteus),
                [barry]
                )
        self.assertEqual(
                project.get_n_other_contributors_than(5, barry),
                [paulproteus]
                )

class UserGetsHisQueuedMessages(TwillTests):
    fixtures = ['user-paulproteus', 'person-paulproteus']
    
    def gimme_json(self):
        url = reverse(mysite.profile.views.gimme_json_for_portfolio)
        response = self.login_with_client().get(url)
        return simplejson.loads(response.content)

    def test_user_gets_his_queued_messages(self):
        paulproteus = Person.objects.get(user__username='paulproteus')
        # Verify the first time, the gimme_json has no messages
        self.assertEqual(self.gimme_json()['messages'], [])

        # Queue a message for paulproteus
        paulproteus.user.message_set.create(message="MSG'd!")

        # Verify that the gimme_json now has that message
        self.assertEqual(self.gimme_json()['messages'], ["MSG'd!"])

class IgnoreNewDuplicateCitations(TwillTests):
    fixtures = ['user-paulproteus', 'person-paulproteus']

    def test_old_citations_supersede_their_new_duplicates(self):
        paulproteus = Person.objects.get(user__username='paulproteus')
        project1 = Project.create_dummy(name='1')
        project2 = Project.create_dummy(name='2') 
        repo_search = DataImportAttempt.objects.get_or_create(
                    source='rs', query='paulproteus', completed=True, person=paulproteus)[0]
        citation = Citation(
                portfolio_entry=PortfolioEntry.objects.get_or_create(
                    project=project1,
                    is_published=True,
                    person=paulproteus)[0],
                distinct_months=1,
                languages='Python',
                data_import_attempt=repo_search
                )
        citation.save_and_check_for_duplicates()

        citation_of_different_project = Citation(
                portfolio_entry=PortfolioEntry.objects.get_or_create(
                    project=project2,
                    is_published=True,
                    person=paulproteus)[0],
                distinct_months=1,
                languages='Python',
                data_import_attempt=DataImportAttempt.objects.get_or_create(
                    source='rs', query='paulproteus', completed=True, person=paulproteus)[0]
                )
        citation_of_different_project.save_and_check_for_duplicates() 

        # This is the normal case: citations of different projects
        # do not supersede one another.
        self.assertEqual(
                list(Citation.untrashed.all().order_by('pk')), 
                [citation, citation_of_different_project])

        # Create a second citation with all the same attributes as the first.
        # We will test that this one is superseded by its predecessor.
        username_search = DataImportAttempt.objects.get_or_create(
                    source='ou', query='paulproteus', completed=True, person=paulproteus)[0]
        # As is realistic, this citation comes from an
        # Ohloh username search with the same results.
        citation2 = Citation(
                portfolio_entry=citation.portfolio_entry,
                distinct_months=citation.distinct_months,
                languages=citation.languages,
                data_import_attempt=username_search
                )
        citation2.save_and_check_for_duplicates()

        # The second citation is ignored.
        self.assert_(citation2.ignored_due_to_duplicate)

        # The 'untrashed' manager picks up only the first two distinct citations,
        # not the third (duplicate) citation
        self.assertEqual(
                list(Citation.untrashed.all().order_by('pk')),
                [citation, citation_of_different_project])

class PersonGetTagsForRecommendations(TwillTests):
    fixtures = ['user-paulproteus', 'person-paulproteus']

    def test_get_tags(self):
        pp = Person.objects.get(user__username='paulproteus')

        understands_not = TagType(name='understands_not')
        understands_not.save()
        understands = TagType(name='understands')
        understands.save()

        tag_i_understand = Tag(tag_type=understands, text='something I understand')
        tag_i_understand.save()
        tag_i_dont = Tag(tag_type=understands_not, text='something I dont get')
        tag_i_dont.save()
        link_one = Link_Person_Tag(person=pp, tag=tag_i_understand)
        link_one.save()
        link_two = Link_Person_Tag(person=pp, tag=tag_i_dont)
        link_two.save()

        # This is the functionality we're testing
        self.assertEqual([tag_i_understand], pp.get_tags_for_recommendations())

class ProjectGetMentors(TwillTests):
    fixtures = ['user-paulproteus', 'user-barry', 'person-barry', 'person-paulproteus']

    def test(self):
        '''This test creates:
        * one person who is listed as able to mentor in Banshee
        * one person who is not
        and asks the Banshee project to list its available mentors.'''
        banshee = Project.create_dummy(name='Banshee')
        can_mentor, _ = TagType.objects.get_or_create(name='can_mentor')
        
        willing_to_mentor_banshee, _ = Tag.objects.get_or_create(
            tag_type=can_mentor,
            text='Banshee')
        link = Link_Person_Tag(person=Person.objects.get(user__username='paulproteus'),
                               tag=willing_to_mentor_banshee)
        link.save()

<<<<<<< HEAD
        banshee_mentors = mysite.profile.controllers.people_matching(
            'can_mentor',
            'Banshee')
        self.assertEqual(list(banshee_mentors), [Person.objects.get(user__username='paulproteus')])

class GithubProfileImporting(TwillTests):
    fixtures = ['user-paulproteus', 'person-paulproteus']

    def test_create_citation_from_github_data(self):
        # This is a fake copy of the data we get from Github
        github_repo_object=ObjectFromDict({'name': 'project_name',
                                           'fork': True})

        # So there's no such project in the DB yet...
        self.assertEqual(Project.objects.filter(name='project_name').count(),
                         0)

        p_e = mysite.profile.models.Citation.create_from_github_result(
            github_repo_object=github_repo_object,
            person=Person.get_by_username('paulproteus'),
            repo_primary_language='')

        # But getting data back from Github shows that we create it.
        self.assertEqual(Project.objects.filter(name='project_name').count(),
                         1)

    def test_create_citation_from_github_data_on_nonfork(self):
        nonfork = ObjectFromDict({'name': 'project_i_started',
                                  'fork': False})
        fork = ObjectFromDict({'name': 'project_i_forked',
                               'fork': True})
        fork_p_e = mysite.profile.models.Citation.create_from_github_result(
            github_repo_object=fork,
            person=Person.get_by_username('paulproteus'),
            repo_primary_language='')
        self.assertEqual(fork_p_e.contributor_role, 'Forked')

        nonfork_p_e = mysite.profile.models.Citation.create_from_github_result(
            github_repo_object=nonfork,
            person=Person.get_by_username('paulproteus'),
            repo_primary_language='')
        self.assertEqual(nonfork_p_e.contributor_role, 'Started')

    def test_create_citation_from_github_data_the_second_time(self):
        pass

    def test_github_importer_fills_in_project_langauge(self):
        pass

    def test_github_importer_saves_project_homepage(self):
        pass
        
=======
        banshee_mentors = mysite.profile.controllers.people_matching('can_mentor',
                                                               'Banshee')
        self.assertEqual(list(banshee_mentors), [Person.objects.get(user__username='paulproteus')])

class SuggestLocation(TwillTests):
    fixtures = ['user-paulproteus', 'user-barry', 'person-barry', 'person-paulproteus']

    def test(self):
        data = {}
        data['geoip_has_suggestion'], data['geoip_guess'] = mysite.profile.controllers.get_geoip_guess_for_ip("128.151.2.1")
        self.assertEqual(data['geoip_has_suggestion'], True)
        self.assertEqual(data['geoip_guess'], "Rochester, NY, United States")


class EditLocation(TwillTests):
    fixtures = ['user-paulproteus', 'user-barry', 'person-barry', 'person-paulproteus']

    def test(self):
        '''
        * Goes to paulproteus's profile
        * checks that he is not in Timbuktu
        * clicks "edit or hide"
        * sets the location to Timbuktu
        * saves
        * checks his location is Timbuktu'''
        self.login_with_twill()
        tc.go(make_twill_url('http://openhatch.org/people/paulproteus/'))
        # not in Timbuktu!
        tc.notfind('Timbuktu')

        # Now go edit my "contact info"
        tc.go(make_twill_url('http://openhatch.org/account/settings/location/'))
        # set the location in ze form
        tc.fv("a_settings_tab_form", 'location_display_name', 'Timbuktu')
        tc.submit()
        # Timbuktu!
        tc.go(make_twill_url('http://openhatch.org/people/paulproteus/'))
        tc.find('Timbuktu')
>>>>>>> 81754b27

# vim: set ai et ts=4 sw=4 nu:<|MERGE_RESOLUTION|>--- conflicted
+++ resolved
@@ -1259,12 +1259,6 @@
                                tag=willing_to_mentor_banshee)
         link.save()
 
-<<<<<<< HEAD
-        banshee_mentors = mysite.profile.controllers.people_matching(
-            'can_mentor',
-            'Banshee')
-        self.assertEqual(list(banshee_mentors), [Person.objects.get(user__username='paulproteus')])
-
 class GithubProfileImporting(TwillTests):
     fixtures = ['user-paulproteus', 'person-paulproteus']
 
@@ -1311,11 +1305,6 @@
 
     def test_github_importer_saves_project_homepage(self):
         pass
-        
-=======
-        banshee_mentors = mysite.profile.controllers.people_matching('can_mentor',
-                                                               'Banshee')
-        self.assertEqual(list(banshee_mentors), [Person.objects.get(user__username='paulproteus')])
 
 class SuggestLocation(TwillTests):
     fixtures = ['user-paulproteus', 'user-barry', 'person-barry', 'person-paulproteus']
@@ -1351,6 +1340,5 @@
         # Timbuktu!
         tc.go(make_twill_url('http://openhatch.org/people/paulproteus/'))
         tc.find('Timbuktu')
->>>>>>> 81754b27
 
 # vim: set ai et ts=4 sw=4 nu: