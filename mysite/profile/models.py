# vim: set ai ts=4 sw=4 et:

from django.db import models
from mysite.search.models import Project, Bug
import datetime

class Person(models.Model):
    """ A human bean. """
    # {{{
    name = models.CharField(max_length=200)
    username = models.CharField(max_length=200)
    password_hash_md5 = models.CharField(
            max_length=200)
    #FIXME: Get specific length of hash
    time_record_was_created = models.DateTimeField(
            default=datetime.datetime.now())
    last_polled = models.DateTimeField(
            blank=True, null=True)
    last_touched = models.DateTimeField()
    poll_on_next_web_view = models.BooleanField(
            default=True)

    def save(self, *args, **kwargs):
        if self.time_record_was_created is None:
            self.time_record_was_created = datetime.datetime.now()
        self.last_touched = datetime.datetime.now()
        super(Person, self).save(*args, **kwargs)

    def fetch_contrib_data_from_ohloh(self):
        # self has to be saved, otherwise person_id becomes null
        self.save()
        import ohloh
        oh = ohloh.get_ohloh()
        ohloh_contrib_info_list = oh.get_contribution_info_by_username(
                self.username)
        for ohloh_contrib_info in ohloh_contrib_info_list:
            p2p_rel = ProjectExp()
            p2p_rel.person = self
            p2p_rel.from_ohloh_contrib_info(ohloh_contrib_info)
            p2p_rel.save()
        self.last_polled = datetime.datetime.now()
        self.save()
        
    def __unicode__(self):
        return "username: %s, name: %s" % (self.username, self.name)
    # }}}

class ProjectExp(models.Model):
    "Many-to-one relation between projects and people."
    # {{{
    person = models.ForeignKey(Person)
    project = models.ForeignKey(Project)
    person_role = models.CharField(max_length=200)
    time_record_was_created = models.DateTimeField(null=True)
    last_touched = models.DateTimeField()
    description = models.TextField()
<<<<<<< HEAD
    url = models.URLField(max_length=200, null=True)
    time_start = models.DateTimeField(null=True)
    time_finish = models.DateTimeField(null=True)
    man_months = models.PositiveIntegerField(null=True)
    primary_language = models.CharField(max_length=200, null=True)
    source = models.CharField(max_length=100, null=True)
=======
    man_months = models.PositiveIntegerField()
    primary_language = models.CharField(max_length=200)
>>>>>>> 0c4069d5

    def save(self, *args, **kwargs):
        self.last_touched = datetime.datetime.now()
        super(ProjectExp, self).save(*args, **kwargs)

    def from_ohloh_contrib_info(self, ohloh_contrib_info):
        if not self.person:
            self.person = Person.objects.get_or_create(
                    username=ohloh_contrib_info['username'])
        else:
            pass # Don't overwrite.

        self.project, bool_created = Project.objects.get_or_create(
                name=ohloh_contrib_info['project'])
        # FIXME: Automatically populate project url here.
        self.man_months = ohloh_contrib_info['man_months']
        self.primary_language = ohloh_contrib_info['primary_language']
        self.source = "Ohloh"
        self.time_gathered_from_source = datetime.date.today()

    def save(self, *args, **kwargs):
        if self.time_record_was_created is None:
            self.time_record_was_created = datetime.datetime.now()
        super(ProjectExp, self).save(*args, **kwargs)



    # }}}

class TagType(models.Model):
    # {{{
    name = models.CharField(max_length=100)
    prefix = models.CharField(max_length=20)
    # }}}

class Tag(models.Model):
    # {{{
    text = models.CharField(max_length=50)
    type = models.ForeignKey(TagType)
    # }}}

class Link_ProjectExp_Tag(models.Model):
    "Many-to-many relation between ProjectExps and Tags."
    # {{{
    tag = models.ForeignKey(Tag)
    project_exp = models.ForeignKey(ProjectExp)
    time_record_was_created = models.DateTimeField(
            default=datetime.datetime.now())
    source = models.CharField(max_length=200)
    # }}}<|MERGE_RESOLUTION|>--- conflicted
+++ resolved
@@ -54,17 +54,12 @@
     time_record_was_created = models.DateTimeField(null=True)
     last_touched = models.DateTimeField()
     description = models.TextField()
-<<<<<<< HEAD
     url = models.URLField(max_length=200, null=True)
     time_start = models.DateTimeField(null=True)
     time_finish = models.DateTimeField(null=True)
     man_months = models.PositiveIntegerField(null=True)
     primary_language = models.CharField(max_length=200, null=True)
     source = models.CharField(max_length=100, null=True)
-=======
-    man_months = models.PositiveIntegerField()
-    primary_language = models.CharField(max_length=200)
->>>>>>> 0c4069d5
 
     def save(self, *args, **kwargs):
         self.last_touched = datetime.datetime.now()
