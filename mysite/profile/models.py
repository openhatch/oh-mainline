# This file is part of OpenHatch.
# Copyright (C) 2010 Parker Phinney
# Copyright (C) 2009, 2010 OpenHatch, Inc.
# Copyright (C) 2010 Mark Freeman
#
# This program is free software: you can redistribute it and/or modify
# it under the terms of the GNU Affero General Public License as published by
# the Free Software Foundation, either version 3 of the License, or
# (at your option) any later version.
#
# This program is distributed in the hope that it will be useful,
# but WITHOUT ANY WARRANTY; without even the implied warranty of
# MERCHANTABILITY or FITNESS FOR A PARTICULAR PURPOSE.  See the
# GNU Affero General Public License for more details.
#
# You should have received a copy of the GNU Affero General Public License
# along with this program.  If not, see <http://www.gnu.org/licenses/>.

# vim: set ai ts=4 sw=4 et:

import os.path
import shutil

from mysite.search.models import Project, get_image_data_scaled
import mysite.customs.models
import mysite.profile.view_helpers
import mysite.base.models
import mysite.base.unicode_sanity

from django.db import models
from django.contrib.auth.models import User
from django.core.files.base import ContentFile
from django.conf import settings
from django.contrib.auth import SESSION_KEY, BACKEND_SESSION_KEY, load_backend
from django.core.urlresolvers import reverse
from django.db.models import Q

import datetime
import uuid
import urllib
import random
import collections
import re
import cgi
import logging
import hashlib

DEFAULT_LOCATION = 'Inaccessible Island'
DEFAULT_LATITUDE = -37.3049962
DEFAULT_LONGITUDE = -12.6790445


def url2printably_short(url, CUTOFF=50):
    short_enough_pieces_so_far = []
    die_next = False
    wrappable_characters = "/"
    for url_piece in url.split(wrappable_characters):
        if die_next:
            return '/'.join(short_enough_pieces_so_far)

        # Logic: If this URL piece is longer than CUTOFF, then stop appending
        # and return.
        if len(url_piece) > CUTOFF:
            url_piece = url_piece[:CUTOFF - 3] + '...'
            die_next = True
        # always append
        short_enough_pieces_so_far.append(url_piece)
    return '/'.join(short_enough_pieces_so_far)


def generate_person_photo_path(instance, filename, suffix=""):
    random_uuid = uuid.uuid4()
    return random_uuid.hex + suffix


class RepositoryCommitter(models.Model):

    """Ok, so we need to keep track of repository committers, e.g.
        paulproteus@fspot
    That's because when a user says, 'oy, this data you guys imported isn't
    mine', what she or he is typically saying is something like
    'Don't give me any more data from Ohloh pertaining to this dude named
    mickey.mouse@strange.ly checking code into F-Spot.'"""
    project = models.ForeignKey(Project)
    data_import_attempt = models.ForeignKey('DataImportAttempt')

    def committer_identifier(self):
        return self.data_import_attempt.committer_identifier

    def source(self):
        return self.data_import_attempt.source

    class Meta:
        unique_together = ('project', 'data_import_attempt')


class Person(models.Model):

    """ A human bean. """
    # {{{
    homepage_url = models.URLField(default="", blank=True)
    user = models.ForeignKey(User, unique=True)
    gotten_name_from_ohloh = models.BooleanField(default=False)
    last_polled = models.DateTimeField(default=datetime.datetime(1970, 1, 1))
    show_email = models.BooleanField(default=False)
    bio = models.TextField(blank=True)
    contact_blurb = models.TextField(blank=True)
    expand_next_steps = models.BooleanField(default=True)
    photo = models.ImageField(upload_to=
                              lambda a, b: 'static/photos/profile-photos/' +
                              generate_person_photo_path(a, b),
                              default='')
    photo_thumbnail = models.ImageField(upload_to=
                                        lambda a, b: 'static/photos/profile-photos/' +
                                        generate_person_photo_path(
                                            a, b, suffix="-thumbnail"),
                                        default='',
                                        null=True)

    photo_thumbnail_30px_wide = models.ImageField(upload_to=
                                                  lambda a, b: 'static/photos/profile-photos/' +
                                                  generate_person_photo_path(
                                                      a, b, suffix="-thumbnail-30px-wide"),
                                                  default='', null=True)

    photo_thumbnail_20px_wide = models.ImageField(upload_to=
                                                  lambda a, b: 'static/photos/profile-photos/' +
                                                  generate_person_photo_path(
                                                      a, b, suffix="-thumbnail-20px-wide"),
                                                  default='', null=True)

    blacklisted_repository_committers = models.ManyToManyField(
        RepositoryCommitter)
    dont_guess_my_location = models.BooleanField(default=False)
    location_confirmed = models.BooleanField(default=False)
    location_display_name = models.CharField(max_length=255, blank=True,
                                             default=DEFAULT_LOCATION,
                                             verbose_name='Location')
    latitude = models.FloatField(null=False, default=-37.3049962)
    longitude = models.FloatField(null=False, default=-12.6790445)
    email_me_re_projects = models.BooleanField(default=True,
                                               verbose_name='Email me periodically about activity in my projects')

    irc_nick = models.CharField(max_length=30, blank=True, null=True)

    @staticmethod
    def create_dummy(first_name="", email=None, **kwargs):

        # Generate a random string to use as a username. Keep it short
        # so that it doesn't overflow the username field!
        username = uuid.uuid4().hex[:16]

        if email is None:
            email = "%s@example.com" % username
        user = User(username=username, first_name=first_name, email=email)
        data = {'user': user}

        # If the caller of create_dummy passes in a user, then we won't use the
        # user defined above
        data.update(kwargs)

        # Save the user after the update, so we don't save a new user if one
        # was never needed
        user = data['user']
        user.save()
        person = user.get_profile()

        for key, value in data.items():
            setattr(person, key, value)
        person.save()

        return person

    def location_is_public(self):
        # If you change this method, change the method immediately below this
        # one (Person.inaccessible_islanders)
        return self.location_confirmed and self.location_display_name

    @staticmethod
    def inaccessible_islanders():
        # If you change this method, change the method immediately above this
        # one (location_is_public)
        return Person.objects.filter(Q(location_confirmed=False) | Q(location_display_name=''))

    def get_public_location_or_default(self):
        if self.location_is_public():
            return self.location_display_name
        else:
            return DEFAULT_LOCATION

    def get_public_latitude_or_default(self):
        if self.location_is_public():
            return self.latitude
        else:
            return DEFAULT_LATITUDE

    def get_public_longitude_or_default(self):
        if self.location_is_public():
            return self.longitude
        else:
            return DEFAULT_LONGITUDE

    def __unicode__(self):
        return "username: %s, name: %s %s" % (self.user.username,
                                              self.user.first_name, self.user.last_name)

    def get_photo_url_or_default(self):
        try:
            return self.photo.url
        except (IOError, ValueError):
            return '/static/images/profile-photos/penguin.png'

    @staticmethod
    def get_from_session_key(session_key):
        '''Based almost entirely on
        http://www.djangosnippets.org/snippets/1276/
        Thanks jdunck!'''

        session_engine = __import__(settings.SESSION_ENGINE, {}, {}, [''])
        session_wrapper = session_engine.SessionStore(session_key)
        user_id = session_wrapper.get(SESSION_KEY)
        auth_backend = load_backend(
            session_wrapper.get(BACKEND_SESSION_KEY))

        if user_id and auth_backend:
            return Person.objects.get(user=auth_backend.get_user(user_id))
        else:
            return None

    def get_photo_thumbnail_url_or_default(self):
        try:
            return self.photo_thumbnail.url
        except (IOError, ValueError):
            return '/static/images/profile-photos/penguin-40px.png'

    def get_photo_thumbnail_width(self):
        try:
            return self.photo_thumbnail.width
        except (IOError, ValueError):
            return 40

    def get_photo_thumbnail_height(self):
        try:
            return self.photo_thumbnail.height
        except (IOError, ValueError):
            return 51

    def get_photo_thumbnail_30px_wide_url_or_default(self):
        try:
            return self.photo_thumbnail_30px_wide.url
        except (IOError, ValueError):
            return '/static/images/profile-photos/penguin-30px.png'

    def get_photo_thumbnail_20px_wide_url_or_default(self):
        try:
            return self.photo_thumbnail_20px_wide.url
        except (IOError, ValueError):
            return '/static/images/profile-photos/penguin-20px.png'

    def get_photo_thumbnail_width_20px(self):
        try:
            return self.photo_thumbnail_20px_wide.width
        except (IOError, ValueError):
            return 20

    def get_photo_thumbnail_height_20px(self):
        try:
            return self.photo_thumbnail_20px_wide.height
        except (IOError, ValueError):
            return 20

    def get_published_portfolio_entries(self):
        return PortfolioEntry.published_ones.filter(person=self)

    def get_nonarchived_published_portfolio_entries(self):
        return PortfolioEntry.published_ones.filter(person=self, is_archived=False)

    def get_maintainer_portfolio_entries(self):
        """
        Return the PortfolioEntries for which this person wants to receive
        maintainer updates.
        """
        return PortfolioEntry.published_ones.filter(person=self,
                                                    receive_maintainer_updates=True)

    def get_list_of_all_published_projects(self):
        # This method looks familiar but testing -- jl

        return self.get_published_portfolio_entries()

    def get_list_of_all_project_names(self):
        # if you change this method, be sure to increment the version number in
        # the cache key above
        return list(self.get_published_portfolio_entries().values_list(
            'project__name', flat=True).distinct())

    def get_cache_key_for_projects(self):
        return 'projects_for_person_with_pk_%d_v4' % self.pk

    @mysite.base.decorators.cache_method('get_cache_key_for_projects')
    def get_display_names_of_nonarchived_projects(self):
        return list(self.get_nonarchived_published_portfolio_entries().values_list(
            'project__display_name', flat=True).distinct())

    @staticmethod
    def only_terms_with_results(terms):
        # Remove terms whose hit counts are zero.
        terms_with_results = []
        for term in terms:
            query = mysite.search.view_helpers.Query(terms=[term])
            hit_count = query.get_or_create_cached_hit_count()
            if hit_count != 0:
                terms_with_results.append(term)
        return terms_with_results

    def get_recommended_search_terms(self):
        if settings.RECOMMEND_BUGS:
            return self._get_recommended_search_terms()
        return []

    def _get_recommended_search_terms(self):
        # {{{
        terms = []

        # Add terms based on languages in citations
        citations = self.get_published_citations_flat()
        for c in citations:
            terms.extend(c.get_languages_as_list())

        # Add terms based on projects in citations
        terms.extend(
            [pfe.project.name for pfe in self.get_published_portfolio_entries()
             if pfe.project.name and pfe.project.name.strip()])

        # Add terms based on tags
        terms.extend([tag.text for tag in self.get_tags_for_recommendations()])

        # Remove duplicates
        terms = sorted(set(terms), key=lambda s: s.lower())

        return Person.only_terms_with_results(terms)

        # FIXME: Add support for recommended projects.
        # FIXME: Add support for recommended project tags.

        # }}}

    def get_published_citations_flat(self):
        return sum([list(pfe.get_published_citations())
                    for pfe in self.get_published_portfolio_entries()], [])

    def get_tag_texts_cache_key(self):
        return 'tag_texts_for_person_with_pk_%d_v2' % self.pk

    @mysite.base.decorators.cache_method('get_tag_texts_cache_key')
    def get_tag_texts_for_map(self):
        """Return a list of Tags linked to this Person.  Tags that would be useful from the map view of the people list"""
        my_tag_texts = Tag.objects.filter(link_person_tag__person=self).extra(
            select={'lowername': 'LOWER(text)'})
        without_irrelevant_tags = my_tag_texts.exclude(
            tag_type__name__in=['understands_not', 'studying'])
        just_distinct_lowername = without_irrelevant_tags.values(
            'lowername').distinct().order_by('lowername')
        text_and_lower = just_distinct_lowername.values_list(
            'lowername', 'text')
        lower_set_so_far = set()
        ret = []
        for (lower, text) in text_and_lower:
            if lower in lower_set_so_far:
                continue
            ret.append(text)
            lower_set_so_far.add(lower)
        return ret

    def get_tags_as_dict(self):
        ret = collections.defaultdict(set)
        for link in self.link_person_tag_set.all():
            ret[link.tag.tag_type.name].add(link.tag.text.lower())
        return ret

    def get_tag_descriptions_for_keyword(self, keyword):
        keyword = keyword.lower()
        d = self.get_tags_as_dict()
        return sorted([TagType.short_name2long_name[short]
                       for short in [key for key in d if (keyword in d[key])]])

    def get_tags_for_recommendations(self):
        """Return a list of Tags linked to this Person.  For use with bug recommendations."""
        exclude_me = TagType.objects.filter(name='understands_not')
        return [link.tag for link in self.link_person_tag_set.all() if link.tag.tag_type not in exclude_me]

    def get_full_name(self):
        # {{{
        name = self.user.first_name
        if self.user.first_name and self.user.last_name:
            name += " "
        name += self.user.last_name
        return name
        # }}}

    def get_full_name_with_nbsps(self):
        full_name = self.get_full_name()
        full_name_escaped = cgi.escape(full_name)
        full_name_escaped_with_nbsps = re.sub(
            "\s+", "&nbsp;", full_name_escaped)
        return full_name_escaped_with_nbsps

    def get_full_name_or_username(self):
        return self.get_full_name() or self.user.username

    def get_full_name_and_username(self):
        full_name_start = ("%s (" % self.get_full_name()
                           if self.user.first_name or self.user.last_name
                           else "")
        full_name_end = (
            ")" if self.user.first_name or self.user.last_name else "")
        return "%s%s%s" % (full_name_start, self.user.username, full_name_end)

    def generate_thumbnail_from_photo(self):
        if self.photo:
            width = 40
            self.photo.file.seek(0)
            scaled_down = get_image_data_scaled(self.photo.file.read(), width)
            self.photo_thumbnail.save('', ContentFile(scaled_down))

            width = 30
            self.photo.file.seek(0)
            scaled_down = get_image_data_scaled(self.photo.file.read(), width)
            self.photo_thumbnail_30px_wide.save('', ContentFile(scaled_down))

            width = 20
            self.photo.file.seek(0)
            scaled_down = get_image_data_scaled(self.photo.file.read(), width)
            self.photo_thumbnail_20px_wide.save('', ContentFile(scaled_down))

    def get_collaborators_for_landing_page(self, n=9):
        projects = set(
            [e.project for e in self.get_published_portfolio_entries()])
        infinity = 10000
        collaborator_lists = []
        for project in projects:
            people = project.get_n_other_contributors_than(
                n=infinity, person=self)
            people = random.sample(people, min(n, len(people)))
            collaborator_lists.append(people)
        round_robin = mysite.profile.view_helpers.roundrobin(
            *collaborator_lists)
        collaborators = set()
        while len(collaborators) < n:
            try:
                collaborators.add(round_robin.next())
            except StopIteration:
                break
        collaborators = list(collaborators)
        # don't forget, this has a side effect and returns None
        random.shuffle(collaborators)
        return collaborators

    @property
    def profile_url(self):
        return reverse(mysite.profile.views.display_person_web,
                       kwargs={'user_to_display__username': self.user.username})

    @staticmethod
    def get_by_username(username):
        return Person.objects.get(user__username=username)

    def should_be_nudged_about_location(self):
        return not self.location_confirmed and not self.dont_guess_my_location

    def get_coolness_factor(self, unhashed_tiebreaker):
        '''This function's output is used as the sort order in (at least) the periodic emails.
        You can be more cool if you:
           * Have projects
           * Have a picture
           * Have user tags set
           * Are a wannahelper of something
        and finally we break ties by get_full_name_or_username(), just so that
        we have a predictable sort.
        .'''
        hashed_tiebreaker = hashlib.sha1(unhashed_tiebreaker).hexdigest()
        factor = (bool(self.get_list_of_all_project_names()),
                  bool(self.get_tags_as_dict()),
                  bool(self.photo),
                  bool(self.projects_i_wanna_help),
                  hashed_tiebreaker)
        return factor

    def generate_new_unsubscribe_token(self):
        token = UnsubscribeToken(string=uuid.uuid4().hex, owner=self)
        token.save()
        return token

    # }}}


def create_profile_when_user_created(instance, created, raw, *args, **kwargs):
    """Post-save hook for Users. raw is populated from kwargs.
    See Django docs on Signals:
    https://docs.djangoproject.com/en/dev/ref/signals/#post-save"""
    if created and not raw:
        person, p_created = Person.objects.get_or_create(user=instance)

models.signals.post_save.connect(create_profile_when_user_created, User)


class DataImportAttempt(models.Model):
    # {{{
    SOURCE_CHOICES = (
        ('rs', "Ohloh"),
        ('ou', "Ohloh"),
        ('lp', "Launchpad"),
        ('gh', "Github"),
        ('ga', "Github"),
        ('db', "Debian"),
        ('bb', "Bitbucket")
    )
    completed = models.BooleanField(default=False)
    failed = models.BooleanField(default=False)
    source = models.CharField(max_length=2,
                              choices=SOURCE_CHOICES)
    person = models.ForeignKey(Person)
    query = models.CharField(max_length=200)
    date_created = models.DateTimeField(default=datetime.datetime.utcnow)
    web_response = models.ForeignKey(mysite.customs.models.WebResponse,
                                     null=True)  # null=True for
    # now, so the migration doesn't cause data validation errors

    def get_formatted_source_description(self):
        return self.get_source_display() % self.query

    def __unicode__(self):
        return "Attempt to import data, source = %s, person = <%s>, query = %s" % (self.get_source_display(), self.person, self.query)

    # }}}

'''
Scenario A.
* Dia creates background job.
* User marks Dia "I want it"
* Background job finishes.
* Background job asks, Does anybody want this?
* Background job realizes, "yes, User wants this"
* Background job attaches the projects to the user

Scenario B.
* Dia creates background job.
* Background job finishes.
* Background job asks, Does anybody want this?
* Background job realizes, "Nobody has claimed this yet. I'll just sit tight."
* User marks Dia "I want it"
* The marking method attaches the projects to the user
'''


def reject_when_query_is_only_whitespace(sender, instance, **kwargs):
    if not instance.query.strip():
        raise ValueError, "You tried to save a DataImportAttempt whose query was only whitespace, and we rejected it."


def update_the_project_cached_contributor_count(sender, instance, **kwargs):
    instance.project.update_cached_contributor_count_and_save()

models.signals.pre_save.connect(
    reject_when_query_is_only_whitespace, sender=DataImportAttempt)


class TagType(models.Model):
    # {{{
    short_name2long_name = {'understands': 'understands',
                            'can_mentor': 'can mentor in',
                            'can_pitch_in': 'can pitch in with',
                            'understands_not': 'will never understand',
                            'studying': 'currently studying'}
    name = models.CharField(max_length=100)

    def __unicode__(self):
        return self.name

    # }}}


class Tag(models.Model):
    # {{{
    text = models.CharField(null=False, max_length=255)
    tag_type = models.ForeignKey(TagType)

    @property
    def name(self):
        return self.text

    def save(self, *args, **kwargs):
        if self.text:
            return super(Tag, self).save(*args, **kwargs)
        raise ValueError

    def __unicode__(self):
        return "%s: %s" % (self.tag_type.name, self.text)
    # }}}


class Link_Project_Tag(models.Model):

    "Many-to-many relation between Projects and Tags."
    # {{{
    tag = models.ForeignKey(Tag)
    project = models.ForeignKey(Project)
    source = models.CharField(max_length=200)
    # }}}


class Link_Person_Tag(models.Model):

    "Many-to-many relation between Person and Tags."
    # {{{
    tag = models.ForeignKey(Tag)
    person = models.ForeignKey(Person)
    source = models.CharField(max_length=200)
    # }}}


class SourceForgePerson(models.Model):

    '''A person in SourceForge.'''
    # FIXME: Make this unique
    username = models.CharField(max_length=200)


class SourceForgeProject(models.Model):

    '''A project in SourceForge.'''
    # FIXME: Make this unique
    unixname = models.CharField(max_length=200)


class Link_SF_Proj_Dude_FM(models.Model):

    '''Link from SourceForge Project to Person, via FlossMOLE'''
    person = models.ForeignKey(SourceForgePerson)
    project = models.ForeignKey(SourceForgeProject)
    is_admin = models.BooleanField(default=False)
    position = models.CharField(max_length=200)
    date_collected = models.DateTimeField()

    class Meta:
        unique_together = [
            ('person', 'project'), ]

    @staticmethod
    def create_from_flossmole_row_data(dev_loginname, proj_unixname, is_admin,
                                       position, date_collected):
        """Given:
        {'dev_loginname': x, 'proj_unixname': y, is_admin: z,
        'position': a, 'date_collected': b}, return a
        SourceForgeProjectMembershipFromFlossMole instance."""
        person, _ = SourceForgePerson.objects.get_or_create(username=
                                                            dev_loginname)
        project, _ = SourceForgeProject.objects.get_or_create(unixname=
                                                              proj_unixname)
        is_admin = bool(int(is_admin))
        date_collected = datetime.datetime.strptime(
            date_collected, '%Y-%m-%d %H:%M:%S')  # no time zone
        return Link_SF_Proj_Dude_FM.objects.get_or_create(
            person=person, project=project, is_admin=is_admin,
            position=position, date_collected=date_collected)

    @staticmethod
    def create_from_flossmole_row_string(row):
        row = row.strip()
        if row.startswith('#'):
            return None
        if row.startswith('dev_loginname'):
            return None
        person, proj_unixname, is_admin, position, date_collected = row.split(
            '\t')
        return Link_SF_Proj_Dude_FM.create_from_flossmole_row_data(person,
                                                                   proj_unixname,
                                                                   is_admin, position,
                                                                   date_collected)


class PublishedPortfolioEntries(models.Manager):

    def get_query_set(self):
        return super(PublishedPortfolioEntries, self).get_query_set().filter(
            is_deleted=False, is_published=True)


class PortfolioEntry(models.Model):
    # Managers
    objects = models.Manager()
    published_ones = PublishedPortfolioEntries()

    # FIXME: Constrain this so (person, project) pair uniquely finds a
    # PortfolioEntry
    person = models.ForeignKey(Person)
    project = models.ForeignKey(Project)
    project_description = models.TextField(blank=True)
    experience_description = models.TextField(blank=True)
    date_created = models.DateTimeField(default=datetime.datetime.utcnow)
    is_published = models.BooleanField(default=False)
    is_deleted = models.BooleanField(default=False)
    is_archived = models.BooleanField(default=False)
    sort_order = models.IntegerField(default=0)
    use_my_description = models.BooleanField(default=True, verbose_name='')
    receive_maintainer_updates = models.BooleanField(default=True)

    def get_published_citations(self):
        return Citation.untrashed.filter(portfolio_entry=self,
                                         is_published=True)

    @staticmethod
    def create_dummy(**kwargs):
        data = {'project_description':
                "DESCRIPTION-----------------------------" + uuid.uuid4().hex}
        data.update(kwargs)
        ret = PortfolioEntry(**data)
        ret.save()
        return ret

    @staticmethod
    def create_dummy_with_project(**kwargs):
        data = {'project': Project.create_dummy()}
        data.update(kwargs)
        return PortfolioEntry.create_dummy(**data)

    class Meta:
        ordering = ('-sort_order', '-id')

# FIXME: Add a DataSource class to DataImportAttempt.


class UntrashedCitationManager(models.Manager):

    def get_query_set(self):
        return super(UntrashedCitationManager, self).get_query_set().filter(

            # Was the citation superseded by a previously imported
            # equivalent?
            ignored_due_to_duplicate=False,

            # Was the citation deleted?
            is_deleted=False,

            # Was its portfolio entry deleted?
            portfolio_entry__is_deleted=False)


class Citation(models.Model):
    portfolio_entry = models.ForeignKey(PortfolioEntry)  # [0]
    url = models.URLField(null=True, verbose_name="URL")
    contributor_role = models.CharField(max_length=200, null=True)
    data_import_attempt = models.ForeignKey(DataImportAttempt, null=True)
    distinct_months = models.IntegerField(null=True)
    languages = models.CharField(max_length=200, null=True)
    first_commit_time = models.DateTimeField(null=True)
    date_created = models.DateTimeField(default=datetime.datetime.utcnow)
    is_published = models.BooleanField(default=False)  # unpublished == Unread
    is_deleted = models.BooleanField(default=False)
    ignored_due_to_duplicate = models.BooleanField(default=False)
    old_summary = models.TextField(null=True, default=None)

    objects = models.Manager()
    untrashed = UntrashedCitationManager()

    @property
    def summary(self):
        # FIXME: Pluralize correctly.
        # FIXME: Use "since year_started"

        if self.distinct_months != 1:
            suffix = 's'
        else:
            suffix = ''

        if self.data_import_attempt:
            if self.data_import_attempt.source == 'db' and (
                    self.contributor_role == 'Maintainer'):
                return 'Maintain a package in Debian.'
            if self.data_import_attempt.source == 'db' and (
                    self.contributor_role.startswith('Maintainer of')):
                return self.contributor_role
            if self.data_import_attempt.source in ('gh', 'ga'):
                return '%s a repository on Github.' % self.contributor_role
            if self.data_import_attempt.source in ['rs', 'ou']:
                if not self.languages:
                    return "Committed to codebase (%s)" % (
                        self.data_import_attempt.get_source_display(),
                    )
                if self.distinct_months is None:
                    raise ValueError, "Er, Ohloh always gives us a # of months."
                return "Coded for %d month%s in %s (%s)" % (
                    self.distinct_months,
                    suffix,
                    self.languages,
                    self.data_import_attempt.get_source_display(),
                )
            elif self.data_import_attempt.source == 'lp':
                return "Participated in %s (%s)" % (
                    self.contributor_role,
                    self.data_import_attempt.get_source_display()
                )
            elif self.data_import_attempt.source == 'bb':
                    return "Created a repository on Bitbucket."
            else:
                raise ValueError, "There's a DIA of a kind I don't know how to summarize."
        elif self.url is not None:
            return url2printably_short(self.url, CUTOFF=38)
        elif self.distinct_months is not None and self.languages is not None:
            return "Coded for %d month%s in %s." % (
                self.distinct_months,
                suffix,
                self.languages,
            )

        raise ValueError(
            "There's no DIA and I don't know how to summarize this.")

    def get_languages_as_list(self):
        if self.languages is None:
            return []
        return [lang.strip() for lang in self.languages.split(",") if lang.strip()]

    def get_url_or_guess(self):
        if self.url:
            return self.url
        else:
            if self.data_import_attempt:
                if self.data_import_attempt.source in ['rs', 'ou']:
                    try:
                        project_name = unicode(
                            self.portfolio_entry.project.name, 'utf-8')
                        return "http://www.ohloh.net/search?%s" % mysite.base.unicode_sanity.urlencode(
                            {u'q': project_name})
                    except:
                        logging.warn(
                            "During Citation.get_url_or_guess, we failed to encode the project name correctly.")
                        # This is just a temporary workaround since the above
                        # line was causing errors.
                        return "http://www.ohloh.net/search?q=%s" % self.portfolio_entry.project.name
                elif self.data_import_attempt.source == 'lp':
                    return "https://launchpad.net/~%s" % urllib.quote(
                        self.data_import_attempt.query)

    def save_and_check_for_duplicates(self):
        # FIXME: Cache summaries in the DB so this query is faster.
        duplicates = [citation for citation in
                      Citation.objects.filter(
                          portfolio_entry=self.portfolio_entry)
                      if (citation.pk != self.pk) and (citation.summary == self.summary)]

        if duplicates:
            self.ignored_due_to_duplicate = True
        return self.save()

    # [0]: FIXME: Let's learn how to use Django's ManyToManyField etc.

    def __unicode__(self):
        if self.pk is not None:
            pk = self.pk
        else:
            pk = 'unassigned'
        return "pk=%s, summary=%s" % (pk, self.summary)


class Forwarder(models.Model):
    user = models.ForeignKey(User)
    address = models.TextField()
    expires_on = models.DateTimeField(default=datetime.datetime(1970, 1, 1))
    stops_being_listed_on = models.DateTimeField(
        default=datetime.datetime(1970, 1, 1))
    # note about the above: for 3 days, 2 forwarders for the same user work.
    # at worst, you visit someone's profile and find a forwarder that works for 3 more days
    # at best, you visit someone's profile and find a forwarder that works for 5 more days
<<<<<<< HEAD
=======
    # at worst, we run a postfixifying celery job once every two days for each
    # user

>>>>>>> 3c32634f
    def generate_table_line(self):
        line = '%s %s' % (self.get_email_address(), self.user.email)
        return line

    def get_email_address(self):
        return self.address + "@" + settings.FORWARDER_DOMAIN

    @staticmethod
    def garbage_collect():
        made_any_changes = False

        # First, delete any Forwarders that ought to be destroyed.
        now = datetime.datetime.utcnow()
        expirable = Forwarder.objects.filter(expires_on__lt=now)
        if expirable:
            made_any_changes = True
            expirable.delete()

        # Second, for users who have '$fwd' in their blurb, if they have no
        # corresonding Forwarder object that we can list on the site, give
        # them one.
        user_ids_that_need_forwarders = Person.objects.filter(
            contact_blurb__contains='$fwd').values_list('user_id', flat=True)

        user_ids_with_up_to_date_forwarders = Forwarder.objects.filter(
            user__id__in=user_ids_that_need_forwarders,
            stops_being_listed_on__gt=now).values_list('user__id', flat=True)

        user_ids_needing_regeneration = (set(
            user_ids_that_need_forwarders).difference(
            set(user_ids_with_up_to_date_forwarders)))
        users_needing_regeneration = [User.objects.get(pk=pk)
                                      for pk in user_ids_needing_regeneration]
        for user in users_needing_regeneration:
            mysite.base.view_helpers.generate_forwarder(user)
            made_any_changes = True

        return made_any_changes

    @staticmethod
    def generate_list_of_lines_for_postfix_table():
        lines = []
        for live_forwarder in Forwarder.objects.all():
            if live_forwarder.user.email:
                line = live_forwarder.generate_table_line()
                lines.append(line)
        return lines


class UnsubscribeToken(mysite.search.models.OpenHatchModel):
    string = models.CharField(
        null=False, blank=False, unique=True, max_length=255)
    owner = models.ForeignKey(Person)

    @staticmethod
    def whose_token_string_is_this(string):
        try:
            expiry_date = datetime.datetime.utcnow() - \
                datetime.timedelta(days=90)
            return UnsubscribeToken.objects.get(string=string, created_date__gte=expiry_date).owner
        except UnsubscribeToken.DoesNotExist:
            return None

<<<<<<< HEAD
=======

def update_link_person_tag_cache(sender, instance, **kwargs):
    from mysite.profile.tasks import update_person_tag_cache
    try:
        person__pk = instance.person.pk
    except Person.DoesNotExist:
        return
    update_person_tag_cache.delay(person__pk=person__pk)
    mysite.base.models.Timestamp.update_timestamp_for_string(
        str(Link_Person_Tag))


def update_pf_cache(sender, instance, **kwargs):
    from mysite.profile.tasks import update_someones_pf_cache
    update_someones_pf_cache.delay(instance.person.pk)


>>>>>>> 3c32634f
def make_forwarder_actually_work(sender, instance, **kwargs):
    from mysite.profile.tasks import RegeneratePostfixAliasesForForwarder
    RegeneratePostfixAliasesForForwarder().run()

<<<<<<< HEAD
models.signals.post_save.connect(update_the_project_cached_contributor_count, sender=PortfolioEntry)
models.signals.post_save.connect(make_forwarder_actually_work, sender=Forwarder)
=======
models.signals.post_save.connect(
    update_the_project_cached_contributor_count, sender=PortfolioEntry)
models.signals.post_save.connect(
    make_forwarder_actually_work, sender=Forwarder)
models.signals.post_save.connect(
    update_link_person_tag_cache, sender=Link_Person_Tag)
models.signals.post_delete.connect(
    update_link_person_tag_cache, sender=Link_Person_Tag)

models.signals.post_save.connect(update_pf_cache, sender=PortfolioEntry)
models.signals.post_delete.connect(update_pf_cache, sender=PortfolioEntry)
>>>>>>> 3c32634f

# The following signals are here so that we clear the cached list
# of people for the map whenever Person, PortfolioEntry, or LinkPersonTag
# change.


def flush_map_json_cache(*args, **kwargs):
    path = os.path.join(settings.WEB_ROOT, '+cacheable')
    shutil.rmtree(path, ignore_errors=True)

models.signals.post_save.connect(flush_map_json_cache, sender=PortfolioEntry)
models.signals.post_save.connect(flush_map_json_cache, sender=Person)
models.signals.post_save.connect(flush_map_json_cache, sender=Link_Person_Tag)


# vim: set nu:<|MERGE_RESOLUTION|>--- conflicted
+++ resolved
@@ -872,12 +872,7 @@
     # note about the above: for 3 days, 2 forwarders for the same user work.
     # at worst, you visit someone's profile and find a forwarder that works for 3 more days
     # at best, you visit someone's profile and find a forwarder that works for 5 more days
-<<<<<<< HEAD
-=======
-    # at worst, we run a postfixifying celery job once every two days for each
-    # user
-
->>>>>>> 3c32634f
+
     def generate_table_line(self):
         line = '%s %s' % (self.get_email_address(), self.user.email)
         return line
@@ -941,46 +936,15 @@
         except UnsubscribeToken.DoesNotExist:
             return None
 
-<<<<<<< HEAD
-=======
-
-def update_link_person_tag_cache(sender, instance, **kwargs):
-    from mysite.profile.tasks import update_person_tag_cache
-    try:
-        person__pk = instance.person.pk
-    except Person.DoesNotExist:
-        return
-    update_person_tag_cache.delay(person__pk=person__pk)
-    mysite.base.models.Timestamp.update_timestamp_for_string(
-        str(Link_Person_Tag))
-
-
-def update_pf_cache(sender, instance, **kwargs):
-    from mysite.profile.tasks import update_someones_pf_cache
-    update_someones_pf_cache.delay(instance.person.pk)
-
-
->>>>>>> 3c32634f
+
 def make_forwarder_actually_work(sender, instance, **kwargs):
     from mysite.profile.tasks import RegeneratePostfixAliasesForForwarder
     RegeneratePostfixAliasesForForwarder().run()
 
-<<<<<<< HEAD
-models.signals.post_save.connect(update_the_project_cached_contributor_count, sender=PortfolioEntry)
-models.signals.post_save.connect(make_forwarder_actually_work, sender=Forwarder)
-=======
 models.signals.post_save.connect(
     update_the_project_cached_contributor_count, sender=PortfolioEntry)
 models.signals.post_save.connect(
     make_forwarder_actually_work, sender=Forwarder)
-models.signals.post_save.connect(
-    update_link_person_tag_cache, sender=Link_Person_Tag)
-models.signals.post_delete.connect(
-    update_link_person_tag_cache, sender=Link_Person_Tag)
-
-models.signals.post_save.connect(update_pf_cache, sender=PortfolioEntry)
-models.signals.post_delete.connect(update_pf_cache, sender=PortfolioEntry)
->>>>>>> 3c32634f
 
 # The following signals are here so that we clear the cached list
 # of people for the map whenever Person, PortfolioEntry, or LinkPersonTag
