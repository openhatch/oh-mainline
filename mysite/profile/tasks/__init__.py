import sys
import os
import datetime
from mysite.customs import ohloh
import urllib2
import urllib
from mysite.customs import lp_grabber
import mysite.customs.github
import mysite.customs.debianqa
import mysite.profile.models
from mysite.search.models import Project
from celery.task import Task
import celery.registry
import time
import random
import traceback
import mysite.profile.search_indexes

from django.conf import settings
import django.core.cache

def create_citations_from_ohloh_contributor_facts(dia_id, ohloh_results):
    '''Input: A sequence of Ohloh ContributionFact dicts
    and the id of the DataImport they came from.

    Side-effect: Create matching structures in the DB
    and mark our success in the database.'''
    # {{{
    dia = mysite.profile.models.DataImportAttempt.objects.get(id=dia_id)
    person = dia.person
    for ohloh_contrib_info in ohloh_results:
        (project, _) = Project.objects.get_or_create(
                name=ohloh_contrib_info['project'])
        # FIXME: don't import if blacklisted
        (portfolio_entry, _) = mysite.profile.models.PortfolioEntry.objects.get_or_create(
                person=person, project=project)
        citation = mysite.profile.models.Citation.create_from_ohloh_contrib_info(ohloh_contrib_info)
        citation.portfolio_entry = portfolio_entry
        citation.data_import_attempt = dia 
        citation.save_and_check_for_duplicates()

    person.last_polled = datetime.datetime.now()
    dia.completed = True
    dia.save()
    person.save()
    # }}}

def create_citations_from_launchpad_results(dia_id, lp_results):
    "Input: A dictionary that maps from a project name to information "
    "about that project, e.g. "
    """
         {
             'F-Spot': {
                 'url': 'http://launchpad.net/f-spot',
                 'involvement_types': ['Bug Management', 'Bazaar Branches'],
                 'languages': ['python', 'ruby'],
                 'citation_url': "https://launchpad.net/~paulproteus",
             }
         }
    and the id of the DataImportAttempt they came from.

    Side-effect: Create matching structures in the DB
    and mark our success in the database."""
    # {{{
    dia = mysite.profile.models.DataImportAttempt.objects.get(id=dia_id)
    person = dia.person
    for project_name in lp_results:
        result = lp_results[project_name]
        for involvement_type in result['involvement_types']:

            (project, _) = Project.objects.get_or_create(name=project_name)

            # This works like a 'get_first_or_create'.
            # Sometimes there are more than one existing PortfolioEntry
            # with the details in question.
            # FIXME: This is untested.
            if mysite.profile.models.PortfolioEntry.objects.filter(person=person, project=project).count() == 0:
                portfolio_entry = mysite.profile.models.PortfolioEntry(person=person, project=project)
                portfolio_entry.save()
            portfolio_entry = mysite.profile.models.PortfolioEntry.objects.filter(person=person, project=project)[0]

            citation = mysite.profile.models.Citation()
            citation.languages = ", ".join(result['languages'])
            citation.contributor_role = involvement_type
            citation.portfolio_entry = portfolio_entry
            citation.data_import_attempt = dia
            citation.url = result['citation_url']
            citation.save_and_check_for_duplicates()

    person.last_polled = datetime.datetime.now()
    person.save()

    dia.completed = True
    dia.save()
    # }}}

def create_citations_from_github_activity_feed_results(dia_id, results):
    return create_citations_from_github_results(dia_id, results,
                                                override_contrib='Collaborated on')

def create_citations_from_github_results(dia_id, results,
                                         override_contrib=None):
    repos, dict_mapping_repos_to_languages = results
    dia = mysite.profile.models.DataImportAttempt.objects.get(id=dia_id)
    person = dia.person
    
    for repo in repos:
        (project, _) = Project.objects.get_or_create(name=repo.name)

        # FIXME: Populate project description, name, etc.

        if mysite.profile.models.PortfolioEntry.objects.filter(person=person, project=project).count() == 0:
            portfolio_entry = mysite.profile.models.PortfolioEntry(person=person,
                                             project=project,
                                             project_description=repo.description)
            portfolio_entry.save()
        portfolio_entry = mysite.profile.models.PortfolioEntry.objects.filter(person=person, project=project)[0]
            
        citation = mysite.profile.models.Citation()
        citation.languages = "" # FIXME ", ".join(result['languages'])
        if repo.fork:
            citation.contributor_role = 'Forked'
        else:
            citation.contributor_role = 'Started'
        if override_contrib:
            citation.contributor_role = override_contrib
        citation.portfolio_entry = portfolio_entry
        citation.data_import_attempt = dia
        citation.url = 'http://github.com/%s/%s/' % (urllib.quote_plus(repo.owner),
                                                     urllib.quote_plus(repo.name))
        citation.save_and_check_for_duplicates()

    person.last_polled = datetime.datetime.now()
    person.save()

    dia.completed = True
    dia.save()

def create_citations_from_debianqa_results(dia_id, results):
    dia = mysite.profile.models.DataImportAttempt.objects.get(id=dia_id)
    person = dia.person

    for package_name, package_description in results:
        (project, _) = Project.objects.get_or_create(name=package_name)

        package_link = 'http://packages.debian.org/src:' + urllib.quote(
            package_name)

        if mysite.profile.models.PortfolioEntry.objects.filter(person=person, project=project).count() == 0:
            portfolio_entry = mysite.profile.models.PortfolioEntry(person=person,
                                             project=project,
                                             project_description=package_description)
            portfolio_entry.save()
        portfolio_entry = mysite.profile.models.PortfolioEntry.objects.filter(person=person, project=project)[0]
            
        citation = mysite.profile.models.Citation()
        citation.languages = "" # FIXME ", ".join(result['languages'])
        citation.contributor_role='Maintainer'
        citation.portfolio_entry = portfolio_entry
        citation.data_import_attempt = dia
        citation.url = package_link
        citation.save_and_check_for_duplicates()

        # And add a citation to the Debian portfolio entry
        (project, _) = Project.objects.get_or_create(name='Debian GNU/Linux')
        if mysite.profile.models.PortfolioEntry.objects.filter(person=person, project=project).count() == 0:
            portfolio_entry = mysite.profile.models.PortfolioEntry(person=person,
                                             project=project,
                                             project_description=
                                             'The universal operating system')
            portfolio_entry.save()
        portfolio_entry = mysite.profile.models.PortfolioEntry.objects.filter(person=person, project=project)[0]
        citation = mysite.profile.models.Citation()
        citation.languages = '' # FIXME: ?
        citation.contributor_role='Maintainer of %s' % package_name
        citation.portfolio_entry = portfolio_entry
        citation.data_import_attempt = dia
        citation.url = package_link
        citation.save_and_check_for_duplicates()

    person.last_polled = datetime.datetime.now()
    person.save()

    dia.completed = True
    dia.save()

def rs_action(dia):
    oh = ohloh.get_ohloh()
    data, web_response = oh.get_contribution_info_by_username(
            dia.query, person=dia.person)
    dia.web_response = web_response
    dia.save()
    return data

def ou_action(dia):
    oh = ohloh.get_ohloh()
    data, web_response = oh.get_contribution_info_by_ohloh_username(
            dia.query, person=dia.person)
    dia.web_response = web_response
    dia.save()
    return data

def gh_action(dia):
    # FIXME: We should add a person parameter so that, in the
    # case of "You should retry soon..." messages from the Github
    # API, we notify the user.

    # FIXME: Make web_response objects have a DIA attribute.
    # The way we're doing it now is basically backwards.
    repos = list(mysite.customs.github.repos_by_username(dia.query))
    dict_mapping_repos_to_languages = {}
    for repo in repos:
        key = (repo.owner, repo.name)
        dict_mapping_repos_to_languages[
            key] = '' # mysite.customs.github.find_primary_language_of_repo(
            #github_username=repo.owner,
            #github_reponame=repo.name)
        
    return (repos, dict_mapping_repos_to_languages)

def db_action(dia):
    # Given a dia with a username, check if there are any source packages
    # maintained by that person.
    return list(mysite.customs.debianqa.source_packages_maintained_by(
        dia.query))

def ga_action(dia):
    # FIXME: We should add a person parameter so that, in the
    # case of "You should retry soon..." messages from the Github
    # API, we notify the user.

    # FIXME: Make web_response objects have a DIA attribute.
    # The way we're doing it now is basically backwards.
    repos = list(mysite.customs.github.repos_user_collaborates_on(
                 github_username=dia.query))
    return (repos, {})
    
def lp_action(dia):
    # NB: Don't change the way this is called, because calling it this way
    # permits this function to be mocked when we test it.
    return lp_grabber.get_info_for_launchpad_username(dia.query)

source2actual_action = {
        'rs': rs_action,
        'ou': ou_action,
        'gh': gh_action,
        'ga': ga_action,
        'db': db_action,
        'lp': lp_action
        }

source2result_handler = {
        'rs': create_citations_from_ohloh_contributor_facts,
        'ou': create_citations_from_ohloh_contributor_facts,
        'gh': create_citations_from_github_results,
        'ga': create_citations_from_github_activity_feed_results,
        'db': create_citations_from_debianqa_results,
        'lp': create_citations_from_launchpad_results,
        }

class ReindexPerson(Task):
    def run(self, person_id, **kwargs):
        person = mysite.profile.models.Person.objects.get(id=person_id)
        pi = mysite.profile.search_indexes.PersonIndex(person)
        pi.update_object(person)

class RegeneratePostfixAliasesForForwarder(Task):
    def run(self, **kwargs):
        # Generate the table...
        lines = mysite.profile.models.Forwarder.generate_list_of_lines_for_postfix_table()
        # Save it where Postfix expects it...
        fd = open(settings.POSTFIX_FORWARDER_TABLE_PATH, 'w')
        fd.write('\n'.join(lines))
        fd.close()
        # Update the Postfix forwarder database. Note that we do not need
        # to ask Postfix to reload. Yay!
        # FIXME stop using os.system()
        os.system('/usr/sbin/postmap /etc/postfix/virtual_alias_maps') 

class FetchPersonDataFromOhloh(Task):
    name = "profile.FetchPersonDataFromOhloh"

    def run(self, dia_id, **kwargs):
        """"""
        dia = mysite.profile.models.DataImportAttempt.objects.get(id=dia_id)
        try:
            logger = self.get_logger(**kwargs)
            logger.info("Starting job for <%s>" % dia)
            if dia.completed:
                logger.info("Bailing out job for <%s>" % dia)
                return
            results = source2actual_action[dia.source](dia)
            source2result_handler[dia.source](dia.id, results)
            logger.info("Results: %s" % repr(results))

        except Exception, e:
            # if the task is in debugging mode, bubble-up the exception
            if getattr(self, 'debugging', None):
                raise
            logger.error("Traceback: ")
            logger.error(traceback.format_exc())

            # else let the exception be logged but not bubble up
            dia.completed = True
            dia.failed = True
            dia.save()
            if hasattr(e, 'code'):
                code = str(e.code)
            else:
                code = 'UNKNOWN'
            if hasattr(e, 'geturl'):
                url = str(e.geturl())
            else:
                raise
            logger.error('Dying: ' + code + ' getting ' + url)
            raise ValueError, {'code': code, 'url': url}

try:
    celery.registry.tasks.register(RegeneratePostfixAliasesForForwarder)
    celery.registry.tasks.register(FetchPersonDataFromOhloh)
    celery.registry.tasks.register(ReindexPerson)
except celery.registry.AlreadyRegistered:
    pass

from celery.decorators import task

<<<<<<< HEAD
@task
def update_person_tag_cache(person__pk):
    person = mysite.profile.models.Person.objects.get(pk=person__pk)
    cache_key = person.get_tag_texts_cache_key()
    django.core.cache.cache.delete(cache_key)
    
    # This getter will populate the cache
    return person.get_tag_texts_for_map()
=======
        # This getter will populate the cache
        _ = person.get_tag_texts_for_map()

class UpdateSomeonesPFCache(Task):
    def run(self, person__pk, **kwargs):
        person = mysite.profile.models.Person.objects.get(pk=person__pk)
        cache_key = person.get_cache_key_for_projects()
        cache.remove(cache_key)

        # This getter will populate the cache
        _ = person.get_list_of_project_names()
>>>>>>> a2cb59da
<|MERGE_RESOLUTION|>--- conflicted
+++ resolved
@@ -324,7 +324,6 @@
 
 from celery.decorators import task
 
-<<<<<<< HEAD
 @task
 def update_person_tag_cache(person__pk):
     person = mysite.profile.models.Person.objects.get(pk=person__pk)
@@ -333,9 +332,6 @@
     
     # This getter will populate the cache
     return person.get_tag_texts_for_map()
-=======
-        # This getter will populate the cache
-        _ = person.get_tag_texts_for_map()
 
 class UpdateSomeonesPFCache(Task):
     def run(self, person__pk, **kwargs):
@@ -344,5 +340,4 @@
         cache.remove(cache_key)
 
         # This getter will populate the cache
-        _ = person.get_list_of_project_names()
->>>>>>> a2cb59da
+        _ = person.get_list_of_project_names()