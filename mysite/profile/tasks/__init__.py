--- conflicted
+++ resolved
@@ -53,31 +53,17 @@
 }
 
 
-<<<<<<< HEAD
 class GarbageCollectForwarders:
-=======
-class GarbageCollectForwarders(Task):
 
->>>>>>> 3c32634f
     def run(self, **kwargs):
         logger = self.get_logger(**kwargs)
         logger.info("Started garbage collecting profile email forwarders")
         deleted_any = mysite.profile.models.Forwarder.garbage_collect()
-<<<<<<< HEAD
-        return deleted_any
-
-class RegeneratePostfixAliasesForForwarder:
-=======
-        if deleted_any:
-            # Well, in that case, we should purge the staticgenerator-generated
-            # cache of the people pages.
-            clear_people_page_cache()
         return deleted_any
 
 
-class RegeneratePostfixAliasesForForwarder(Task):
+class RegeneratePostfixAliasesForForwarder:
 
->>>>>>> 3c32634f
     def run(self, **kwargs):
         if django.conf.settings.POSTFIX_FORWARDER_TABLE_PATH:
             self.update_table()
@@ -96,12 +82,8 @@
         if mysite.base.depends.postmap_available():
             os.system('/usr/sbin/postmap /etc/postfix/virtual_alias_maps')
 
-<<<<<<< HEAD
+
 class FetchPersonDataFromOhloh:
-=======
-
-class FetchPersonDataFromOhloh(Task):
->>>>>>> 3c32634f
     name = "profile.FetchPersonDataFromOhloh"
 
     def run(self, dia_id, **kwargs):
@@ -138,18 +120,7 @@
             logger.error('Dying: ' + code + ' getting ' + url)
             raise ValueError, {'code': code, 'url': url}
 
-<<<<<<< HEAD
-=======
-try:
-    celery.registry.tasks.register(RegeneratePostfixAliasesForForwarder)
-    celery.registry.tasks.register(FetchPersonDataFromOhloh)
-    celery.registry.tasks.register(GarbageCollectForwarders)
-except celery.registry.AlreadyRegistered:
-    pass
 
-
-@task
->>>>>>> 3c32634f
 def update_person_tag_cache(person__pk):
     try:
         person = mysite.profile.models.Person.objects.get(pk=person__pk)
@@ -161,31 +132,14 @@
     # This getter will populate the cache
     return person.get_tag_texts_for_map()
 
-<<<<<<< HEAD
-=======
 
-@task
-def update_someones_pf_cache(person__pk):
-    person = mysite.profile.models.Person.objects.get(pk=person__pk)
-    cache_key = person.get_cache_key_for_projects()
-    django.core.cache.cache.delete(cache_key)
-
-    # This getter will populate the cache
-    return person.get_display_names_of_nonarchived_projects()
-
-
->>>>>>> 3c32634f
 def fill_recommended_bugs_cache():
     logging.info("Filling recommended bugs cache for all people.")
     for person in mysite.profile.models.Person.objects.all():
         fill_one_person_recommend_bugs_cache.apply(person_id=person.id)
     logging.info("Finished filling recommended bugs cache for all people.")
 
-<<<<<<< HEAD
-=======
 
-@task
->>>>>>> 3c32634f
 def fill_one_person_recommend_bugs_cache(person_id):
     p = mysite.profile.models.Person.objects.get(id=person_id)
     logging.info("Recommending bugs for %s" % p)
@@ -210,33 +164,4 @@
             str(mysite.search.models.Bug))
         logging.info("Whee! Bumped the timestamp. Guess I'll fill the cache.")
         fill_recommended_bugs_cache()
-<<<<<<< HEAD
-    logging.info("Done syncing bug timestamp.")
-=======
-    logging.info("Done syncing bug timestamp.")
-
-
-@task
-def clear_people_page_cache():
-    shutil.rmtree(os.path.join(django.conf.settings.WEB_ROOT,
-                               'people'),
-                  ignore_errors=True)
-
-
-def clear_people_page_cache_task(*args, **kwargs):
-    return clear_people_page_cache.delay()
-
-
-def fill_people_page_cache():
-    staticgenerator.quick_publish('/people/')
-
-for model in [mysite.profile.models.PortfolioEntry,
-              mysite.profile.models.Person,
-              mysite.profile.models.Link_Person_Tag]:
-    for signal_to_hook in [
-        django.db.models.signals.post_save,
-            django.db.models.signals.post_delete]:
-        signal_to_hook.connect(
-            clear_people_page_cache_task,
-            sender=model)
->>>>>>> 3c32634f
+    logging.info("Done syncing bug timestamp.")