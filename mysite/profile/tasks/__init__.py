--- conflicted
+++ resolved
@@ -126,11 +126,7 @@
 def fill_recommended_bugs_cache():
     logging.info("Filling recommended bugs cache for all people.")
     for person in mysite.profile.models.Person.objects.all():
-<<<<<<< HEAD
         fill_one_person_recommend_bugs_cache(person_id=person.id)
-=======
-        fill_one_person_recommend_bugs_cache(person.id)
->>>>>>> 7b627dad
     logging.info("Finished filling recommended bugs cache for all people.")
 
 
