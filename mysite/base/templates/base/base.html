<!doctype html>
<html>
    <head>
        <title>
            {% block whole_title %}
            OpenHatch - {% block title %}{% endblock %}
            {% endblock whole_title %}
        </title>

        <meta http-equiv='Content-Type' content='text/html; charset=UTF-8' />
        <meta http-equiv='Content-Language' content='en-us' />
        <meta name='Description' content=''>

        <style type='text/css'> /*<![CDATA[*/
            {% block css %}
            @import url('/static/css/base/base.css');
            {% endblock css %}
            /*]]>*/
        </style>

	<!--[if lt IE 8]>
	<script src="http://ie7-js.googlecode.com/svn/version/2.0(beta3)/IE8.js"
	type="text/javascript"></script>
	<![endif]-->

        <script type='text/javascript' src='/static/js/base.js'></script>
        {% block js_in_head %}
        {% endblock js_in_head %}

    </head>
    <body>
        <div id='outermost'>
            <div id='penoutermost'>
                {% block nav %}
                <div class='section' id='nav'>
                    <div class='center'>
                        <div class='float'>
                            <h2>
                                <a href='/'>
                                    <img src='/static/images/the-logo-bluegreen-125px.png' alt='openhatch' />
                                </a>
                            </h2>
                            <ul id='account-links'>
                                {% if the_user.is_authenticated %}
                                <!-- user.is_authenticated indeed -->
                                <li><a href='{% url mysite.account.views.logout %}'>log out</a></li>
                                <li><a href='{% url mysite.account.views.settings %}'>settings</a></li>
                                <li><a href='{% url mysite.search.views.fetch_bugs %}'>volunteer opportunities</a></li>
                                <li><a href='{% url mysite.profile.views.display_list_of_people %}'>people</a></li>
                                <li><a href='{% url mysite.profile.views.display_person_web the_user.username %}'>profile</a></li>
                                <li><a href='{% url mysite.base.views.homepage %}'>home</a></li>
                                <li id='username'><a href='/people/{{ the_user.username }}/'>{{ the_user.username }}</a></li>
                                {% else %}
                                <li><a href='/account/login'>log in / sign up</a></li>
                                {% endif %}
                            </ul>
                        </div>

                        {% if notification_id %}
                        <!-- notification_id: {{ notification_id }} -->
                        {% endif %}
                        {% if notification %}
                        <div class='section'>
                            <div class='center'>
                                <div class='alert'>
                                    {{ notification }}
                                </div>
                            </div>
                        </div>
                        {% endif %}

                    </div>
                </div>
                {% endblock nav %}
                {% if notifications %}
                <ul id='notifications'>
                    {% block notifications %}
                    {% for notification in notifications %}
                    <li class='alert' id='{{ notification.id }}'><div>{{ notification.text|safe }}</div></li>
                    {% endfor %}
                    {% endblock %}
                </ul>
                {% endif %}
                <div id='page-top'>
                    {% block pagetop %}
                    {% endblock pagetop %}
                </div>
                <div id='content'>
                    {% block content %}
                    {% endblock content %}
                </div><!-- /#content -->
            </div><!-- /#penoutermost -->
        </div><!-- /#outermost -->
        <div id='footer-wrapper'>
            <div id='footer'>
                {% block footer %}
                <ul>
                    <li><a href='/'>home</a></li>
                    <li><a href="/blog/">blog</a></li>
                    <li><a href="/about/">about</a></li>
                    <li><a href="/people/">people</a></li>
                    <li><a href="/search/">volunteer opportunities</a></li>
                    <li><a href="/contact/">contact</a></li>
                </ul>
                {% endblock footer %}
            </div>
        </div>

        {% block jquery %}
        <script type='text/javascript' src='/static/js/jquery.js'></script>
        <script type='text/javascript' src='/static/js/jquery.query.js'></script>
        {% endblock jquery %}

        {% block js %}
        {% endblock js %}

        {% if test_js %}
        {% block js_tests %}
        {% endblock js_tests %}
        {% endif %}
<<<<<<< HEAD
=======

        {% block piwik_js %}
<script type="text/javascript">
if (document.location.hostname == 'openhatch.org') {
var pkBaseURL = (("https:" == document.location.protocol) ? "https://openhatch.org/piwik/" : "http://openhatch.org/piwik/");
document.write(unescape("%3Cscript src='" + pkBaseURL + "piwik.js' type='text/javascript'%3E%3C/script%3E"));
}
</script><script type="text/javascript">
  if (document.location.hostname == 'openhatch.org') {
  try {
  var piwikTracker = Piwik.getTracker(pkBaseURL + "piwik.php", 1);
  piwikTracker.trackPageView();
  piwikTracker.enableLinkTracking();
  } catch( err ) {}
}
</script><noscript><p><img src="http://openhatch.org/piwik/piwik.php?idsite=1" style="border:0" alt=""/></p></noscript>
        {% endblock %}

>>>>>>> 72cde10a
    </body>
</html><|MERGE_RESOLUTION|>--- conflicted
+++ resolved
@@ -118,9 +118,6 @@
         {% block js_tests %}
         {% endblock js_tests %}
         {% endif %}
-<<<<<<< HEAD
-=======
-
         {% block piwik_js %}
 <script type="text/javascript">
 if (document.location.hostname == 'openhatch.org') {
@@ -138,6 +135,5 @@
 </script><noscript><p><img src="http://openhatch.org/piwik/piwik.php?idsite=1" style="border:0" alt=""/></p></noscript>
         {% endblock %}
 
->>>>>>> 72cde10a
     </body>
 </html>