--- conflicted
+++ resolved
@@ -61,8 +61,5 @@
                     </a>
                 </div>
 
-<<<<<<< HEAD
-=======
 
->>>>>>> 8abae26c
 {# vim: set filetype=htmldjango: #}