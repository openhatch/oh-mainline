{% extends 'base/base.html' %}
{% load base_extras %}
{% load profile_extras %}

{% block title %}
Home
{% endblock title %}

{% block body_id %}landing{% endblock body_id %}

{% block css %}
{{ block.super }}
body#landing .column { float: left; width: 32%; margin-right: 0; margin-left: 2%; }
body#landing .column:first-child { margin-left: 0; }
body#landing .module .body { background: #fff; padding: 3%; width: 94%; }
body#landing .module .head { width: 94%; }
body#landing .module { width: 100%; }
{% endblock css %}

<<<<<<< HEAD
{% block content %}

<div id='left' class='column'>
{% with the_user.get_profile.get_collaborators_for_landing_page as collaborators %}
<div class='module' id='people'>
    <div class='head'>
        {% if collaborators %}
        <h3>Collaborators</h3>
        {% else %}
        <h3>Five random profiles</h3>
=======
{% block main %}

<div class='module' id='bugs'>
    <div class='head'>
        {% if recommended_bugs %}
            <h3>Recommended bug categories</h3>
        {% else %}
            <h3>Popular bug categories</h3>
        {% endif %}
    </div>
    <div class='body'>
        Discover new ways that you can contribute to free and open source software.
        {% if recommended_bugs %}
        <p>Based on the projects you've worked on
        and the languages you know, we recommend
        you check out these bugs.</p>
        <ul>
            {% for bug in recommended_bugs %}
            <li style="list-style-image: url('{{ bug.project.get_url_of_search_result_icon_or_generic }}');">
            <span>
                <a style='font-weight: bold;'
                    href='{{ bug.canonical_bug_link }}'>
                    {{ bug.title }}</a>
                in&nbsp;{{ bug.project.name }}
                {% if bug.project.language %}
                (project&nbsp;language:&nbsp;{{ bug.project.language }})
                {% endif %}
            </span></li>
            {% endfor %}
        </ul>
        <p><a href='/search/' style='float: right;'>Find more opportunities <strong>&raquo;</strong></a></p>
        {% else %}
        {# If no recommended bugs: #}
        <style type='text/css'>
            #bugs ul { list-style: none; }
            #bugs li { }
        </style>
        <ul>
            {% comment %}
            {% for category in popular_bug_categories %}
                <li><a href='{{ category.url }}'>{{ category.name }}</a></li>
            {% endfor %}
            {% endcomment %}
            <li><a href='#'><strong> Bitesize </strong> bugs whose main project language is <strong> Python </strong> (137)</a></li>
            <li><a href='#'><strong> Bitesize </strong> bugs matching <strong> music player </strong> (22)</a></li> <li><a href='#'>Requests for <strong> documentation writing/editing</strong> (318)</a></li>
        </ul>
>>>>>>> 44d3993d
        {% endif %}
    </div>
    <div class='body'>
        <ul id='people-list'>
            {% if collaborators %}
                {% for person in collaborators %}
                    {% include 'profile/person-summary-li.html' %}
                {% endfor %}
            {% else %}
                {% for person in random_profiles %}
                    {% include 'profile/person-summary-li.html' %}
                {% endfor %}
            {% endif %}
        </ul>
    </div>
</div>
{% endwith %}
</div>

<div id='middle' class='column'>

    <div class='module' id='todo'>
        <div class='head'>
            <h3>Things to do around here</h3>
        </div>
        <div class='body'>
            <ul class='nudgebuttons'>
                <li>Create a profile</li>
                <li>Save some bugs</li>
                <li>Find similar people</li>
                <li>Find nearby people</li>
                <li>Find a mentor</li>

                (logged-in users see:)
                <li>Add projects (list your open source contributions)</li>
                    and we'll find interesting people and projects to check out
                <li>Add interests</li>
                    and we'll recommend cool things to do
                <li>Add a location</li>
                    and find FLOSS supporters near you
            </ul>
        </div>
    </div>

    <div class='module' id='bugs'>
        <div class='head'>
            <h3>Recommended bugs</h3>
        </div>
        <div class='body'>
            {% if recommended_bugs %}
            <p>Based on the projects you've worked on
            and the languages you know, we recommend
            you check out these bugs.</p>
            <ul>
                {% for bug in recommended_bugs %}
                <li style="list-style-image: url('{{ bug.project.get_url_of_search_result_icon_or_generic }}');">
                <span>
                    <a style='font-weight: bold;'
                        href='{{ bug.canonical_bug_link }}'>
                        {{ bug.title }}</a>
                    in&nbsp;{{ bug.project.name }}
                    {% if bug.project.language %}
                    (project&nbsp;language:&nbsp;{{ bug.project.language }})
                    {% endif %}
                </span></li>
                {% endfor %}
            </ul>
            <p><a href='/search/' style='float: right;'>Find more opportunities <strong>&raquo;</strong></a></p>
            {% else %}
            To receive recommendations, start your profile:
            <ul>
                <li>
                    <a href='{% url mysite.profile.views.portfolio_editor %}'>Add projects</a>
                </li>
                <li>
                    <a href='{% url mysite.profile.views.edit_info %}'>
                        Tell us a little bit about you
                    </a>
                </li>
            </ul>
            {% endif %}
        </div>
    </div>
</div>

<div id='right' class='column'>

    <div class='module' id='meta'>
        <div class='head'>
            <h3>
                <a style='color: inherit;' href='/blog/'>
                    OpenHatch news
                </a>
            </h3> 
            <a class='blog-feed' title='RSS feed' href='/blog/feed/'>
                <span class='alt-text'>RSS feed</span>
            </a>
        </div>
        <div class='body'>
            <ul>
                {% for entry in entries %}
                <li>
                <a style='font-weight: bold;' href="{{ entry.link }}">{{ entry.title }}</a>
                <div class='byline'>by {{ entry.author }} &bull; {{ entry.published_parsed|timesince_terse }} ago</div>
                <div class="entry">
                    {{ entry.unicode_text|truncatewords:15 }}
                </div>
                </li>
                {% endfor %}
            </ul>
            <a style='float: right;' href='/blog/'>Get the whole blog &raquo;</a>
        </div>
    </div>

    <div class='module'>
        <div class='head'>
            <h3><a href='/account/settings/widget/'>Widgetize yourself &rarr;</a></h3>
        </div>
    </div>

</div>
{% endblock content %}<|MERGE_RESOLUTION|>--- conflicted
+++ resolved
@@ -17,9 +17,7 @@
 body#landing .module { width: 100%; }
 {% endblock css %}
 
-<<<<<<< HEAD
 {% block content %}
-
 <div id='left' class='column'>
 {% with the_user.get_profile.get_collaborators_for_landing_page as collaborators %}
 <div class='module' id='people'>
@@ -28,54 +26,6 @@
         <h3>Collaborators</h3>
         {% else %}
         <h3>Five random profiles</h3>
-=======
-{% block main %}
-
-<div class='module' id='bugs'>
-    <div class='head'>
-        {% if recommended_bugs %}
-            <h3>Recommended bug categories</h3>
-        {% else %}
-            <h3>Popular bug categories</h3>
-        {% endif %}
-    </div>
-    <div class='body'>
-        Discover new ways that you can contribute to free and open source software.
-        {% if recommended_bugs %}
-        <p>Based on the projects you've worked on
-        and the languages you know, we recommend
-        you check out these bugs.</p>
-        <ul>
-            {% for bug in recommended_bugs %}
-            <li style="list-style-image: url('{{ bug.project.get_url_of_search_result_icon_or_generic }}');">
-            <span>
-                <a style='font-weight: bold;'
-                    href='{{ bug.canonical_bug_link }}'>
-                    {{ bug.title }}</a>
-                in&nbsp;{{ bug.project.name }}
-                {% if bug.project.language %}
-                (project&nbsp;language:&nbsp;{{ bug.project.language }})
-                {% endif %}
-            </span></li>
-            {% endfor %}
-        </ul>
-        <p><a href='/search/' style='float: right;'>Find more opportunities <strong>&raquo;</strong></a></p>
-        {% else %}
-        {# If no recommended bugs: #}
-        <style type='text/css'>
-            #bugs ul { list-style: none; }
-            #bugs li { }
-        </style>
-        <ul>
-            {% comment %}
-            {% for category in popular_bug_categories %}
-                <li><a href='{{ category.url }}'>{{ category.name }}</a></li>
-            {% endfor %}
-            {% endcomment %}
-            <li><a href='#'><strong> Bitesize </strong> bugs whose main project language is <strong> Python </strong> (137)</a></li>
-            <li><a href='#'><strong> Bitesize </strong> bugs matching <strong> music player </strong> (22)</a></li> <li><a href='#'>Requests for <strong> documentation writing/editing</strong> (318)</a></li>
-        </ul>
->>>>>>> 44d3993d
         {% endif %}
     </div>
     <div class='body'>
@@ -94,9 +44,7 @@
 </div>
 {% endwith %}
 </div>
-
 <div id='middle' class='column'>
-
     <div class='module' id='todo'>
         <div class='head'>
             <h3>Things to do around here</h3>
@@ -122,9 +70,14 @@
 
     <div class='module' id='bugs'>
         <div class='head'>
-            <h3>Recommended bugs</h3>
+        {% if recommended_bugs %}
+            <h3>Recommended bug categories</h3>
+        {% else %}
+            <h3>Popular bug categories</h3>
+        {% endif %}
         </div>
         <div class='body'>
+        Discover new ways that you can contribute to free and open source software.
             {% if recommended_bugs %}
             <p>Based on the projects you've worked on
             and the languages you know, we recommend
@@ -145,16 +98,19 @@
             </ul>
             <p><a href='/search/' style='float: right;'>Find more opportunities <strong>&raquo;</strong></a></p>
             {% else %}
-            To receive recommendations, start your profile:
+        {# If no recommended bugs: #}
+        <style type='text/css'>
+            #bugs ul { list-style: none; }
+            #bugs li { }
+        </style>
             <ul>
-                <li>
-                    <a href='{% url mysite.profile.views.portfolio_editor %}'>Add projects</a>
-                </li>
-                <li>
-                    <a href='{% url mysite.profile.views.edit_info %}'>
-                        Tell us a little bit about you
-                    </a>
-                </li>
+            {% comment %}
+            {% for category in popular_bug_categories %}
+                <li><a href='{{ category.url }}'>{{ category.name }}</a></li>
+            {% endfor %}
+            {% endcomment %}
+            <li><a href='#'><strong> Bitesize </strong> bugs whose main project language is <strong> Python </strong> (137)</a></li>
+            <li><a href='#'><strong> Bitesize </strong> bugs matching <strong> music player </strong> (22)</a></li> <li><a href='#'>Requests for <strong> documentation writing/editing</strong> (318)</a></li>
             </ul>
             {% endif %}
         </div>
