# -*- coding: utf-8 -*-

from django.http import HttpResponse, \
        HttpResponseRedirect, HttpResponseServerError
from django.shortcuts import render_to_response
from django_authopenid.forms import OpenidSigninForm
import simplejson
from django.template import RequestContext, loader, Context
from django.core.urlresolvers import reverse

import mysite.profile as profile
import mysite.account
import mysite.profile.controllers
import mysite.account.forms
from mysite.profile.views import display_person_web
from mysite.base.decorators import view

import feedparser
import lxml.html
import mysite.customs.feed

from django.contrib.auth.decorators import login_required

def homepage(request, signup_form=None,
        invitation_request_form=None, initial_tab_open='request_invitation'):

    if request.user.is_authenticated():
        return landing_page(request)

    openid_signin_form = OpenidSigninForm()

    signup_notification = login_notification = notification_id = None
    if request.GET.get('msg', None) == 'ciao':
        login_notification = "You've been logged out. Thanks for dropping in!"
        notification_id = 'ciao'
    # FIXME: I think the control block below is dead.
    elif request.GET.get('msg', None) == 'username_taken':
        signup_notification = "Your chosen username is already taken. Try another one."
        notification_id = 'username_taken'

    if not signup_form:
        signup_form = mysite.account.forms.UserCreationFormWithEmail()

    if not invitation_request_form:
        invitation_request_form = mysite.account.forms.InvitationRequestForm()

    data = {
            'notification_id': notification_id,
            'login_notification': login_notification,
            'signup_notification': signup_notification,
            'openid_signin_form': openid_signin_form,
            'signup_form': signup_form,
            'invitation_request_form': invitation_request_form,
            }

    data['initial_tab_open'] = initial_tab_open
    data['interrogative_grunt'] = [u'Hm?', u'Huh?', u'Quoi?', u'¿Que?', u'What‽']

    invitation_requested_for = request.GET.get("invitation_requested_for", None)
    if invitation_requested_for:
        data['invitation_requested_for'] = invitation_requested_for
        data['invitation_success'] = True
        data['initial_tab_open'] = "request_invitation"

    return render_to_response('base/homepage.html', data, context_instance=RequestContext(request))

@login_required
@view
def landing_page(request):

    data = {}
    data['entries'] = mysite.customs.feed.cached_blog_entries()

<<<<<<< HEAD
    suggested_searches = request.user.get_profile().get_recommended_search_terms()
    recommended_bugs = mysite.profile.controllers.recommend_bugs(suggested_searches, n=5)

    data['recommended_bugs'] = recommended_bugs

    return render_to_response('base/landing.html', data)
=======
    return (request, 'base/landing.html', data)
>>>>>>> 63ed28d8

def page_to_js(request):
    # FIXME: In the future, use:
    # from django.template.loader import render_to_string
    # to generate html_doc
    html_doc = "<strong>zomg</strong>"
    encoded_for_js = simplejson.dumps(html_doc)
    # Note: using application/javascript as suggested by
    # http://www.ietf.org/rfc/rfc4329.txt
    return render_to_response('base/append_ourselves.js',
                              {'in_string': encoded_for_js},
                              mimetype='application/javascript')

def page_not_found(request):
    return render_to_response('404.html', {'the_user': request.user })<|MERGE_RESOLUTION|>--- conflicted
+++ resolved
@@ -71,16 +71,12 @@
     data = {}
     data['entries'] = mysite.customs.feed.cached_blog_entries()
 
-<<<<<<< HEAD
     suggested_searches = request.user.get_profile().get_recommended_search_terms()
     recommended_bugs = mysite.profile.controllers.recommend_bugs(suggested_searches, n=5)
 
     data['recommended_bugs'] = recommended_bugs
 
-    return render_to_response('base/landing.html', data)
-=======
     return (request, 'base/landing.html', data)
->>>>>>> 63ed28d8
 
 def page_to_js(request):
     # FIXME: In the future, use:
