import django.test
import twill
from twill import commands as tc
from django.core.handlers.wsgi import WSGIHandler
from django.core.servers.basehttp import AdminMediaHandler 
from StringIO import StringIO
from django.test.client import Client
import mysite.base.helpers
<<<<<<< HEAD
import mysite.base.controllers
=======
import mock
>>>>>>> 17f3eda4

def twill_setup():
    app = AdminMediaHandler(WSGIHandler())
    twill.add_wsgi_intercept("127.0.0.1", 8080, lambda: app)

def twill_teardown():
    twill.remove_wsgi_intercept('127.0.0.1', 8080)
    tc.reset_browser()

def make_twill_url(url):
    # modify this
    return url.replace("http://openhatch.org/",
            "http://127.0.0.1:8080/")

def twill_quiet():
    # suppress normal output of twill.. You don't want to
    # call this if you want an interactive session
    twill.set_output(StringIO())

class TwillTests(django.test.TestCase):
    '''Some basic methods needed by other testing classes.'''
    # {{{
    def setUp(self):
        from django.conf import settings
        self.old_dbe = settings.DEBUG_PROPAGATE_EXCEPTIONS
        settings.DEBUG_PROPAGATE_EXCEPTIONS = True
        twill_setup()
        twill_quiet()

    def tearDown(self):
        # If you get an error on one of these lines,
        # maybe you didn't run base.TwillTests.setUp?
        from django.conf import settings
        settings.DEBUG_PROPAGATE_EXCEPTIONS = self.old_dbe
        twill_teardown()

    def login_with_twill(self):
        # Visit login page
        login_url = 'http://openhatch.org/account/login/old'
        tc.go(make_twill_url(login_url))

        # Log in
        username = "paulproteus"
        password = "paulproteus's unbreakable password"
        tc.fv('login', 'username', username)
        tc.fv('login', 'password', password)
        tc.submit()

    def login_with_client(self, username='paulproteus',
            password="paulproteus's unbreakable password"):
        client = Client()
        success = client.login(username=username,
                     password=password)
        self.assert_(success)
        return client

    def login_with_client_as_barry(self):
        return self.login_with_client(username='barry', password='parallelism')

    def signup_with_twill(self, username, email, password):
        """ Used by account.tests.Signup, which is omitted while we use invite codes. """
        pass

class MySQLRegex(TwillTests):
    def test_escape(self):
        before2after = {
                'n': '[n]',
                ']': ']',
                '[n': '[[][n]'
                }
        for before, after in before2after.items():
            self.assertEqual(
                    mysite.base.controllers.mysql_regex_escape(before), 
                    after)

class TestUriDataHelper(TwillTests):
    def test(self):
        request = mysite.base.helpers.ObjectFromDict({
            'is_secure': lambda : True,
            'META': {'SERVER_PORT': '443',
                     'SERVER_NAME': 'name'}})
        data = mysite.base.controllers.get_uri_metadata_for_generating_absolute_links(request)
        self.assertEqual(data, {'uri_scheme': 'https',
                                'url_prefix': 'name'})

class Geocoder(TwillTests):

    def get_geocoding_in_json_for_unicode_string(self):
        unicode_str = u'Bark\xe5ker, T\xf8nsberg, Vestfold, Norway'

        # Just exercise the geocoder and ensure it doesn't blow up.
        return mysite.base.controllers.cached_geocoding_in_json(unicode_str)

    def test_unicode_string(self):
        self.get_geocoding_in_json_for_unicode_string()

    mock_geocoder = mock.Mock()
    @mock.patch("mysite.base.controllers._geocode", mock_geocoder)
    def test_unicode_strings_get_cached(self):
        # When the geocoder's results are being cached properly, 
        # the base controller named '_geocode' will not run more than once.
        original_json = "{'key': 'original value'}"
        different_json = "{'key': 'if caching works we should never get this value'}"
        self.mock_geocoder.return_value = original_json 
        self.assert_('original value' in self.get_geocoding_in_json_for_unicode_string()) 
        self.mock_geocoder.return_value = different_json
        try:
            json = self.get_geocoding_in_json_for_unicode_string()
            self.assert_('original value' in json) 
        except AssertionError:
            raise AssertionError, "Geocoded location in json was not cached; it now equals " + json

# vim: set ai et ts=4 sw=4 nu:<|MERGE_RESOLUTION|>--- conflicted
+++ resolved
@@ -5,12 +5,10 @@
 from django.core.servers.basehttp import AdminMediaHandler 
 from StringIO import StringIO
 from django.test.client import Client
+import mock
+
+import mysite.base.controllers
 import mysite.base.helpers
-<<<<<<< HEAD
-import mysite.base.controllers
-=======
-import mock
->>>>>>> 17f3eda4
 
 def twill_setup():
     app = AdminMediaHandler(WSGIHandler())
