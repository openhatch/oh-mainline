import django.test
import twill
from twill import commands as tc
from django.core.handlers.wsgi import WSGIHandler
from django.core.servers.basehttp import AdminMediaHandler 
from StringIO import StringIO
from django.test.client import Client
import mock

import mysite.base.controllers
<<<<<<< HEAD
import mysite.base.helpers
=======
import mock
>>>>>>> 288b13af

def twill_setup():
    app = AdminMediaHandler(WSGIHandler())
    twill.add_wsgi_intercept("127.0.0.1", 8080, lambda: app)

def twill_teardown():
    twill.remove_wsgi_intercept('127.0.0.1', 8080)
    tc.reset_browser()

def make_twill_url(url):
    # modify this
    return url.replace("http://openhatch.org/",
            "http://127.0.0.1:8080/")

def twill_quiet():
    # suppress normal output of twill.. You don't want to
    # call this if you want an interactive session
    twill.set_output(StringIO())

class TwillTests(django.test.TestCase):
    '''Some basic methods needed by other testing classes.'''
    # {{{
    def setUp(self):
        from django.conf import settings
        self.old_dbe = settings.DEBUG_PROPAGATE_EXCEPTIONS
        settings.DEBUG_PROPAGATE_EXCEPTIONS = True
        twill_setup()
        twill_quiet()

    def tearDown(self):
        # If you get an error on one of these lines,
        # maybe you didn't run base.TwillTests.setUp?
        from django.conf import settings
        settings.DEBUG_PROPAGATE_EXCEPTIONS = self.old_dbe
        twill_teardown()

    def login_with_twill(self):
        # Visit login page
        login_url = 'http://openhatch.org/account/login/old'
        tc.go(make_twill_url(login_url))

        # Log in
        username = "paulproteus"
        password = "paulproteus's unbreakable password"
        tc.fv('login', 'username', username)
        tc.fv('login', 'password', password)
        tc.submit()

    def login_with_client(self, username='paulproteus',
            password="paulproteus's unbreakable password"):
        client = Client()
        success = client.login(username=username,
                     password=password)
        self.assert_(success)
        return client

    def login_with_client_as_barry(self):
        return self.login_with_client(username='barry', password='parallelism')

    def signup_with_twill(self, username, email, password):
        """ Used by account.tests.Signup, which is omitted while we use invite codes. """
        pass

class MySQLRegex(TwillTests):
    def test_escape(self):
        before2after = {
                'n': '[n]',
                ']': ']',
                '[n': '[[][n]'
                }
        for before, after in before2after.items():
            self.assertEqual(
                    mysite.base.controllers.mysql_regex_escape(before), 
                    after)

class TestUriDataHelper(TwillTests):
    def test(self):
        request = mysite.base.helpers.ObjectFromDict({
            'is_secure': lambda : True,
            'META': {'SERVER_PORT': '443',
                     'SERVER_NAME': 'name'}})
        data = mysite.base.controllers.get_uri_metadata_for_generating_absolute_links(request)
        self.assertEqual(data, {'uri_scheme': 'https',
                                'url_prefix': 'name'})

class Geocoder(TwillTests):

    def get_geocoding_in_json_for_unicode_string(self):
        unicode_str = u'Bark\xe5ker, T\xf8nsberg, Vestfold, Norway'

        # Just exercise the geocoder and ensure it doesn't blow up.
        return mysite.base.controllers.cached_geocoding_in_json(unicode_str)

    def test_unicode_string(self):
        self.get_geocoding_in_json_for_unicode_string()

    mock_geocoder = mock.Mock()
    @mock.patch("mysite.base.controllers._geocode", mock_geocoder)
    def test_unicode_strings_get_cached(self):
        # When the geocoder's results are being cached properly, 
        # the base controller named '_geocode' will not run more than once.
        original_json = "{'key': 'original value'}"
        different_json = "{'key': 'if caching works we should never get this value'}"
        self.mock_geocoder.return_value = original_json 
        self.assert_('original value' in self.get_geocoding_in_json_for_unicode_string()) 
        self.mock_geocoder.return_value = different_json
        try:
            json = self.get_geocoding_in_json_for_unicode_string()
            self.assert_('original value' in json) 
        except AssertionError:
            raise AssertionError, "Geocoded location in json was not cached; it now equals " + json

<<<<<<< HEAD
class TestUnicodifyDecorator(TwillTests):
    def test(self):
        utf8_data = u'\xc3\xa9'.encode('utf-8') # &eacute;

        @mysite.base.decorators.unicodify_strings_when_inputted
        def sample_thing(arg):
            self.assertEqual(type(arg), unicode)

        sample_thing(utf8_data)

=======
>>>>>>> 288b13af
# vim: set ai et ts=4 sw=4 nu:<|MERGE_RESOLUTION|>--- conflicted
+++ resolved
@@ -5,14 +5,10 @@
 from django.core.servers.basehttp import AdminMediaHandler 
 from StringIO import StringIO
 from django.test.client import Client
+import mysite.base.helpers
 import mock
 
 import mysite.base.controllers
-<<<<<<< HEAD
-import mysite.base.helpers
-=======
-import mock
->>>>>>> 288b13af
 
 def twill_setup():
     app = AdminMediaHandler(WSGIHandler())
@@ -125,7 +121,6 @@
         except AssertionError:
             raise AssertionError, "Geocoded location in json was not cached; it now equals " + json
 
-<<<<<<< HEAD
 class TestUnicodifyDecorator(TwillTests):
     def test(self):
         utf8_data = u'\xc3\xa9'.encode('utf-8') # &eacute;
@@ -136,6 +131,4 @@
 
         sample_thing(utf8_data)
 
-=======
->>>>>>> 288b13af
 # vim: set ai et ts=4 sw=4 nu: