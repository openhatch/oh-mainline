--- conflicted
+++ resolved
@@ -30,10 +30,7 @@
 import django.conf
 
 logger = logging.getLogger(__name__)
-<<<<<<< HEAD
 
-=======
->>>>>>> f3a6306c
 
 class nothing(object):
     """ Used if a module (i.e. lxml, PIL, SVN, postmap) does not not exist """
@@ -53,13 +50,7 @@
     lxml.html = None
 
 if lxml.html is None:
-<<<<<<< HEAD
-    logger.info("Some parts of the OpenHatch site may fail because the "
-                 "lxml library is not installed. Look in "
-                 "ADVANCED_INSTALLATION.mkd for information about lxml.")
-=======
     logger.info("Some parts of the OpenHatch site may fail because the lxml library is not installed. Look in ADVANCED_INSTALLATION.md for information about lxml.")
->>>>>>> f3a6306c
 
 """
 PIL, Pillow - Images
@@ -100,12 +91,6 @@
             pass
         else:
             already_emitted_warning.append(True)
-<<<<<<< HEAD
-            logger.warn('postmap binary not found at {0}. Look in '
-                         'ADVANCED_INSTALLATION for the section about '
-                         'postfix for more information.'.format(POSTMAP_PATH))
-=======
             logger.warn('postmap binary not found at {0}. Look in ADVANCED_INSTALLATION for the section about postfix for more information.'.format(POSTMAP_PATH))
->>>>>>> f3a6306c
         return False
     return True