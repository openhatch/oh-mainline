{% extends 'base/base.html' %}
{% comment %}
# This file is part of OpenHatch.
# Copyright (C) 2010 Parker Phinney
# Copyright (C) 2010 OpenHatch, Inc.
#
# This program is free software: you can redistribute it and/or modify
# it under the terms of the GNU Affero General Public License as published by
# the Free Software Foundation, either version 3 of the License, or
# (at your option) any later version.
#
# This program is distributed in the hope that it will be useful,
# but WITHOUT ANY WARRANTY; without even the implied warranty of
# MERCHANTABILITY or FITNESS FOR A PARTICULAR PURPOSE.  See the
# GNU Affero General Public License for more details.
#
# You should have received a copy of the GNU Affero General Public License
# along with this program.  If not, see <http://www.gnu.org/licenses/>.
{% endcomment %}
{% load base_extras %}

{% block title %}
Editing project - {{ project.display_name }} 
{% endblock title %}

{% block body_id %}edit_project{% endblock body_id %}
{% block body_class %}{{ block.super }} nice_form{% endblock %}

{% block content %}
    <div class='module'>
        <div class='module-head'>
            <h3>Settings for <strong>{{ project.display_name }}</strong></h3>
        </div>
        <div class='module-body'>
            <div id='tabbed_container'>

                <ul class='tab_nav'>
                    <li><a href='#info'>Project info</a></li>
                    <li>&middot;</li>
                    <li><a href='#control_descriptions'>Project descriptions</a></li>
                    <li>&middot;</li>
                    <li><a href='#edit_bug_trackers'>Bug trackers</a></li>
                </ul>

                <div id='info' class='tab'>
                    <form enctype='multipart/form-data' method='POST' action=''>{% csrf_token %}
                        {% for field in form %}
                            {% ifequal field.name 'icon_raw' %}
                                <div style='clear: left; margin-top: 10px; 
                                        margin-right: 15px; text-align: center; width: 100px; float: left;'>
                                    <div style='text-align: center; float: left; width: 100%; height: 64px;' id="project_icon">
                                        <img id='icon' src='{% if project.icon_for_profile %}/static/{{ project.icon_for_profile }}{% endif %}' />
                                        {% if not project.icon_for_profile %}
                                            <div style='width: 100%; height: 38px;border:1px solid' id='icon_loading_message' style='text-align: center;' class='example'>
                                                Add project icon here!</div>
                                        {% endif %}

                                    </div>
                                    
                                </div>
                            {% endifequal %}
                            <p style='float: left; width: 70%;'>
                                {% if not field.is_hidden %}
                                    <label for='id_{{ field.name }}'>
                                        {{ field.label }}
                                    </label>
                                {% endif %}
                                {{ field.errors }}
                                {{ field }}
                                {{ field.help_text|safe }}
                            </p>
                        {% endfor %}

                        <input type='submit' value='Save &raquo;' />
                    </form>
                </div>

                <div id='control_descriptions' class='tab'>
                    <form action='{% url "mysite.profile.views.set_pfentries_dot_use_my_description_do" %}'
                            method='POST'>{% csrf_token %}
                        <input type='hidden' name='project_pk' value='{{ project.pk}}' />

                        <p>
                            Project pages display a randomly chosen user-submitted description.
                            {% if i_am_a_contributor %}
                                {% if i_described_this_project %}
                                    To edit your description for this project,
                                {% else %}
                                    To submit a description,
                                {% endif %}
                                <a target=_new href='{% url "mysite.profile.views.importer" %}'>
                                    edit your profile</a>.
                            {% else %}
                                To submit a description,
                                <a target=_new href='{% url "mysite.profile.views.importer" %}?add_project_name={{ project.name|urlencode }}'>
                                    add it to your profile</a>.
                            {% endif %}
                        </p>

                        <p>
                            You can use this widget to control which descriptions can
                            appear on the project page. If you are thrilled by
                            the idea of an edit war, this can be your playground.
                        </p>

                        <table>
                            <tr>
                                <th>Use?</th>
                                <th>Contributor</th>
                                <th>Description</th>
                            </tr>
                            {% for form in pfentry_forms %}
                                <tr>
                                    <td>
                                        {{ form.as_p }}
                                    </td>
                                    <td>
                                        {{ form.instance.person.user.username }}
                                    </td>
                                    <td>
                                        {{ form.instance.project_description }}
                                    </td>
                                </tr>
                            {% empty %}
                            <tr>
                                <td colspan='3'>
                                    No one has described this project yet.
                                </td>
                            </tr>
                            {% endfor %}
                        </table>
                        <input type='submit' value='Save description settings'>
                    </form>
                </div>

		<div id="edit_bug_trackers" class="tab">
		  {% if trackers %}
		  <h3 style="float: none;">Currently-registered bug trackers</h3>
		  <p>We know about {{ trackers|length }} tracker{{trackers|pluralize}} that
		    stores bugs for your project:</p>
		  <ul class="raquo_bullets">
		    {% for tracker in trackers %}
		    <li><a href="{{ tracker.get_edit_url }}">
			{{ tracker.tracker_name }}
		    </a></li>
		    {% endfor %}
		  </ul>
		    {% else %}
		  <p>If you register bug trackers with OpenHatch, we will crawl them
		    for bugs.
		   Those bugs will appear on the <a href="{% url "mysite.search.views.search_index" %}">volunteer opportunity finder</a>; we'll highlight the ones that are <em>bitesize</em> (meaning, good for newcomers)
		    and those related to non-code tasks (e.g., documentation, graphic design, outreach).
		  </p>
		  <p>What sort of bug tracker does your project use?</p>
		  <ul class="raquo_bullets">
<<<<<<< HEAD
		    <li><a href="{% url mysite.customs.views.add_tracker bugzilla %}bugzilla?project_id={{ project.id }}">Bugzilla</a></li>
		    <li><a href="{% url mysite.customs.views.add_tracker github %}github?project_id={{ project.id }}">GitHub</a></li>
		    <li><a href="{% url mysite.customs.views.add_tracker google %}google?project_id={{ project.id }}">Google Code</a></li>
		    <li><a href="{% url mysite.customs.views.add_tracker jira %}jira?project_id={{ project.id }}">Jira</a></li>
		    <li><a href="{% url mysite.customs.views.add_tracker launchpad %}launchpad?project_id={{ project.id }}">Launchpad</a></li>
		    <li><a href="{% url mysite.customs.views.add_tracker roundup %}roundup?project_id={{ project.id }}">Roundup</a></li>
		    <li><a href="{% url mysite.customs.views.add_tracker trac %}trac?project_id={{ project.id }}">Trac</a></li>
		    <li><a href="{% url mysite.customs.views.add_tracker tigris %}tigris?project_id={{ project.id }}">Tigris</a></li>
=======
		    <li><a href="{% url "mysite.customs.views.add_tracker" bugzilla %}bugzilla?project_id={{ project.id }}">Bugzilla</a></li>
		    <li><a href="{% url "mysite.customs.views.add_tracker" github %}github?project_id={{ project.id }}">GitHub</a></li>
		    <li><a href="{% url "mysite.customs.views.add_tracker" google %}google?project_id={{ project.id }}">Google Code</a></li>
		    <li><a href="{% url "mysite.customs.views.add_tracker" jira %}jira?project_id={{ project.id }}">Jira</a></li>
		    <li><a href="{% url "mysite.customs.views.add_tracker" launchpad %}launchpad?project_id={{ project.id }}">Launchpad</a></li>
		    <li><a href="{% url "mysite.customs.views.add_tracker" roundup %}roundup?project_id={{ project.id }}">Roundup</a></li>
		    <li><a href="{% url "mysite.customs.views.add_tracker" trac %}trac?project_id={{ project.id }}">Trac</a></li>
>>>>>>> 2913bbee
		    </ul>
		  {% endif %}
		</div>
            </div>
        </div>
    </div>
{% endblock %}

{% block js %}
    <script type='text/javascript'>
        $(function () { 
            $('#tabbed_container').tabs();
        });
    </script>
    {% if not project.icon_for_profile %}
    <script type='text/javascript'>
        $(function () {
            // Grab the icon using an Ajax loop
            var askForIcon = function () {
                $.get(
                    '/+project_icon_poll/{{ project.name|urlencode }}',
                    function (url) {
                        if (url == 'keep polling') {
                            window.setTimeout(askForIcon, 1500);
                        }
                        else {
                            $('#icon').attr('src', url);
                            $('#icon_loading_message').html('');
                        }
                    }
                );
            };
            window.setTimeout(askForIcon, 1500);

        });
    </script>
    {% endif %}
{% endblock js %}<|MERGE_RESOLUTION|>--- conflicted
+++ resolved
@@ -153,16 +153,6 @@
 		  </p>
 		  <p>What sort of bug tracker does your project use?</p>
 		  <ul class="raquo_bullets">
-<<<<<<< HEAD
-		    <li><a href="{% url mysite.customs.views.add_tracker bugzilla %}bugzilla?project_id={{ project.id }}">Bugzilla</a></li>
-		    <li><a href="{% url mysite.customs.views.add_tracker github %}github?project_id={{ project.id }}">GitHub</a></li>
-		    <li><a href="{% url mysite.customs.views.add_tracker google %}google?project_id={{ project.id }}">Google Code</a></li>
-		    <li><a href="{% url mysite.customs.views.add_tracker jira %}jira?project_id={{ project.id }}">Jira</a></li>
-		    <li><a href="{% url mysite.customs.views.add_tracker launchpad %}launchpad?project_id={{ project.id }}">Launchpad</a></li>
-		    <li><a href="{% url mysite.customs.views.add_tracker roundup %}roundup?project_id={{ project.id }}">Roundup</a></li>
-		    <li><a href="{% url mysite.customs.views.add_tracker trac %}trac?project_id={{ project.id }}">Trac</a></li>
-		    <li><a href="{% url mysite.customs.views.add_tracker tigris %}tigris?project_id={{ project.id }}">Tigris</a></li>
-=======
 		    <li><a href="{% url "mysite.customs.views.add_tracker" bugzilla %}bugzilla?project_id={{ project.id }}">Bugzilla</a></li>
 		    <li><a href="{% url "mysite.customs.views.add_tracker" github %}github?project_id={{ project.id }}">GitHub</a></li>
 		    <li><a href="{% url "mysite.customs.views.add_tracker" google %}google?project_id={{ project.id }}">Google Code</a></li>
@@ -170,8 +160,8 @@
 		    <li><a href="{% url "mysite.customs.views.add_tracker" launchpad %}launchpad?project_id={{ project.id }}">Launchpad</a></li>
 		    <li><a href="{% url "mysite.customs.views.add_tracker" roundup %}roundup?project_id={{ project.id }}">Roundup</a></li>
 		    <li><a href="{% url "mysite.customs.views.add_tracker" trac %}trac?project_id={{ project.id }}">Trac</a></li>
->>>>>>> 2913bbee
-		    </ul>
+        <li><a href="{% url "mysite.customs.views.add_tracker" tigris %}tigris?project_id={{ project.id }}">Tigris</a></li>
+		  </ul>
 		  {% endif %}
 		</div>
             </div>
