--- conflicted
+++ resolved
@@ -149,14 +149,9 @@
     {% endif %}
 
     <div class='module' id='wannahelp'>
-<<<<<<< HEAD
-        <a href='#' id='wannahelp-button'>I want to help make {{ project.name }} better</a>
-      </form> <!-- submit the v
-=======
         <form>
             <input type='submit' id='wannahelp-button' rel='tipsy' title='Newbies and old-bies are welcome!' value='I want to help make {{ project.name }} better'>
         </form>
->>>>>>> fb473a7e
     </div>
 
     <div class='module' id='bugs'>
