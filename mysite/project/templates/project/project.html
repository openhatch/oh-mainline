{% extends 'base/two_columns.html' %}
{% load profile_extras %}

{% block title %}
Projects - {{ project.name }} 
{% endblock title %}

{% block body_id %}project{% endblock body_id %}

{% block description_for_anonymous_users %}
<strong>Learn below</strong>
about our members who support {{ project.name }}
{% endblock %}

{% block pagetop %}

    <h3 class='supertitle'><a href='{% url mysite.project.views.projects %}'>Projects</a></h3>
    <a href='{{ project.get_url }}'>
    </a>
    <h1>{{ project.name }}</h1>

{% endblock pagetop %}

{% block left %}
    <div class='module contains_questions'>
        <div class='head'>
            <h3>How can people make {{ project.name }} better?</h3>
        </div>
        <div class='body'>
            <ul id='paragraph_questions' class='questions'>
                {% for question, answers in question2answer %}
                    <li>
                        <h3><strong>Q:</strong>
<<<<<<< HEAD
                            {% include 'question_text.html' %}
=======
                            {% ifequal question.key_string 'where_to_start' %}
                                I'd like to participate. How do I begin?
                            {% endifequal %}

                            {% ifequal question.key_string 'stress' %}
                                What is a bug or issue with {{ project.name }}
                                that you've been putting off, neglecting, or
                                just plain avoiding?
                            {% endifequal %}

                            {% ifequal question.key_string 'newcomers' %}
                                What's a good bug for a newcomer to tackle?
                            {% endifequal %}

                            {% ifequal question.key_string 'non_code_participation' %}
                                Other than writing code, how can I contribute?

                            {% endifequal %}
>>>>>>> 046c6220
                        </h3>
                        <ul class='answers'>
                            {% for answer in answers %}
                                <li>
                                    {% include 'project/voting_controls.html' %}
                                    {% if not question.is_bug_style %}

                                        {% ifequal the_user answer.author %}
                                            {% with 1 as edit_form %}
                                            {% include 'project/forms/paragraph.html' %}
                                        {% endwith %}
                                    {% endifequal %}

                                    <span class="answer" id="answer_{{answer.pk}}">
                                        {{ answer.text|urlize }}
                                        <br/>
                                        {% include 'project/byline.html' %}
                                    </span>

                                {% else %}

                                    {% ifequal the_user answer.author %}
                                        {% with 1 as edit_form %}
                                        {% include 'project/forms/bug.html' %}
                                    {% endwith %}
                                {% endifequal %}
                                <span class="answer" id="answer_{{answer.pk}}">

                                    <div class="bug_answer_title">
                                        {% ifequal the_user answer.author %}
                                        {% endifequal %}
                                        <strong>{{answer.title}}</strong>
                                    </div>
                                    {{answer.text|urlize|linebreaksbr}}
                                    <br/>
                                    {% include 'project/byline.html' %}
                                </span>

                            {% endif %}

                        </span>
                    {% endfor %}

                    <li>
                        {% if question.is_bug_style %}
                            {% include 'project/forms/bug.html' %}
                        {% else %}
                            {% include 'project/forms/paragraph.html' %}
                        {% endif %}

                    </li>
                </ul>
            </li>
        {% endfor %}
    </ul>
    <strong id="other-questions">
        <a href="{% url mysite.project.views.suggest_question %}?project__pk={{project.pk}}">
            What else do you want to talk about?
        </a>
    </strong>
    </div>
</div><!-- /.module #requests -->

{% endblock left %}

{% block main %}
    {% if random_pfentry %}
    <div class='module' id='bugs'>
        <div class='head'>
            <h3>About {{ project.name }}</h3>
        </div>
        <div class='body'>
            {% if project.icon_for_profile %}
            <div class='project_icon' 
                    style="float: left; width: 64px; margin-right: 20px; background-image: url('{{ project.icon_for_profile.url }}')"
                    ><span class='alt-text'>
                        (logo)
                    </span></div>
            {% endif %}
            <div style='float: left; width: {% if not project.icon_for_profile %}100%{% else %}70%{% endif %};'>
                    <h2 style='font-size: 1.3em; font-weight: normal;'>
                        {% spaceless %}
                            <span>{{ random_pfentry.project_description|urlize|linebreaksbr}}</span>
                        {% endspaceless %}
                    </h2>
                    <p style='font-size: .9em; text-align: right; margin: 5px 0 0 0;'>
                    from
                    <a href='{{ random_pfentry.person.profile_url }}'>
                        {{ random_pfentry.person.get_full_name_or_username }}'s
                        {% spaceless %}
                        <span>profile</span>
                        {% endspaceless %}
                    </a>
                </p>
                </div>
        </div>
    </div>
    {% endif %}

    <div class='module' id='bugs'>
        <div class='head'>
            <h3>Relatedly</h3>
        </div>
        <div class='body'>
            {% if project.get_open_bugs %}
                <p>
                    Browse {{ project.get_open_bugs|length }}+
                    <a href='/search/?q={{ project.name_with_quotes_if_necessary|urlencode }}'>
                        volunteer opportunit{{ project.get_open_bugs|pluralize:"y,ies"}}
                        matching
                        <strong>{{ project.name }}</strong>.
                    </a>
            {% else %}
                No volunteer opportunities in {{project.name}} indexed here yet. 
                <a href='/wiki/Bug_trackers'>
                    To add a bug tracker, 
                    visit our wiki</a>.

            </p>
        {% endif %}
      
      {% with mentors as mentors %}
      {% with project.name as topic %}
      {% with 0 as explain_language %}
      {% include 'project/mentor_summary.html' %}
      {% endwith %}
      {% endwith %}
      {% endwith %}

      {% if project.language %}
      {% with language_mentors as mentors %}
      {% with project.language as topic %}
      {% with 1 as explain_language %}
      {% include 'project/mentor_summary.html' %}
      {% endwith %}
      {% endwith %}
      {% endwith %}
      {% endif %}

    </div>
</div><!-- /.module #bugs -->

<div class='module' id='contributors'>
    <div class='head'>
        <h3>Registered contributors ({% firstof project.cached_contributor_count "none yet" %})</h3>
            <ul>
                <li>
                <a href='{% url mysite.profile.views.people %}?q=project:"{{project.name|urlencode}}"' style='float: right; font-weight: normal;'>See all <strong>&raquo;</strong></a>
                </li>
            </ul>
    </div>
    <div class='body'>
        <ul id='people-list'>
            {% for person in contributors %}
                {% include 'profile/person-summary-li.html' %}
            {% empty %}
                No registered contributors yet.  
            {% endfor %}
        </ul>
        <div style='width: 100%; float: left; text-align: right; margin-top: 20px; font-size: 8pt;'>
        To be listed here,
            <a href='{% url mysite.profile.views.portfolio_editor %}'>
                add {{ project.name }} to your
                profile</a>.
        </div>
    </div>
</div>

{% endblock main %}

{% block js %}
    <script type='text/javascript'>
        $(function() {
            $('.add_an_answer')
                .focus(function() {
                    $form = $(this).parent();
                    $form.addClass('active');
                    $form.find('input:text, textarea').unbind('blur');
                });

            $('input:text, textarea').hint();
            // Bind a function to the 'x' on input forms.  this function collapses the form
            $('.collapse_answer_form').click(function(){
                $form = $(this).parent().parent();
                $form.removeClass('active');
                $form.find('input:text, textarea').hint();
                if($form.hasClass('is_edit_form')){
                    $form.hide();
                    answer_id = $(this).attr('id').split('_')[3];
                    console.debug(answer_id);
                    $answer = $("#answer_" + answer_id);
                    $answer.show();
                    $delete_form = $("#delete_form_" + answer_id);
                    $delete_form.show();
                    $edit_link = $("#edit_link_"  + answer_id);
                    $edit_link.show();
                }
                return false;
            });
            $('.edit_link').click(function(){
                answer_id = this.id.split('_')[2];
                $form = $("#edit_form_"  + answer_id);
                $form.show();
                $form.find('input:text, textarea').unbind('blur');
                $answer = $("#answer_"  + answer_id);
                $answer.hide();
                $delete_form = $("#delete_form_"  + answer_id);
                $delete_form.hide();
                $(this).hide();
                $form.find('input:text, textarea').focus();
                return false;
            });
            $("form.delete input").click(function(){
                return confirm('are you sure?');
            });
            ourJacker = new VoteHijacker();
            ourJacker.initialize();
            
        });


var VoteHijacker = function() {};

VoteHijacker.prototype =
{
    initialize: function()
    {
        this.registerEventHandlers();
    },

    registerEventHandlers: function()
    {
        $('form.answervote').each(function() {
            var form = this;
            var answer__pk = /(\d+)$/.exec(form.id)[1];
            var action = /(up|down|clear)vote/.exec(form.action)[1];
            var prefix = 'answer';
            var options = {
                'dataType': 'json',
                'error': function(){
                    alert("Error voting: " + response.error_message);
                },
                'success': function createCallback(answer__pk, form) {
                    return function callback(response) {
                        if(!response.success){
                            if(response.error_message == "Not authenticated."){
                                alert("Please log in to vote.");
                            }
                            else{
                                alert("Error voting: " + response.error_message);
                            }
                            return;
                        }
                        var action = /(up|down|clear)vote/.exec(form.action)[1];
                        var upArrowType = "grey";
                        var upFormAction = "up";
                        var downArrowType = "grey";
                        var downFormAction = "down";

                        if (action == "up")
                        {
                            var upArrowType = "mod";
                            var upFormAction = "clear";
                        }
                        else if (action == "down")
                        {
                            var downArrowType = "mod";
                            var downFormAction = "clear";
                        }

                        VoteHijacker.updateArrow("up", prefix, answer__pk, upArrowType);
                        VoteHijacker.updateArrow("down", prefix, answer__pk, downArrowType);
                        VoteHijacker.updateFormAction("up", prefix, answer__pk, upFormAction);
                        VoteHijacker.updateFormAction("down", prefix, answer__pk, downFormAction);
                        VoteHijacker.updateScore(prefix, answer__pk, response.score);
                    };
                }(answer__pk, form)
            };
            $(this).ajaxForm(options);
        });
    }
};

VoteHijacker.updateArrow = function(arrowType, prefix, id, state)
{
    var img = $('#' + prefix + arrowType + "arrow" + id).get(0);
    var re = new RegExp(arrowType + "(?:mod|grey)\\.png");
    img.src = img.src.replace(re, arrowType + state + ".png");
};

VoteHijacker.updateFormAction = function(formType, prefix, id, action)
{
    var form = $('#' + prefix + formType + id).get(0);
    form.action = form.action.replace(/(?:up|down|clear)vote/, action + "vote");
};

VoteHijacker.updateScore = function(prefix, id, score)
{
    var scoreElement = $('#' + prefix + "score" + id).get(0);
    scoreElement.innerHTML = score.score;
    scoreElement.title = "after " + score.num_votes + " vote" + VoteHijacker.pluralize(score.num_votes);
};

VoteHijacker.pluralize = function(value)
{
    if (value != 1)
    {
        return "s";
    }
    return "";
};
    </script>

{% endblock js %}

{% comment %}
vim: set ai et ts=4 sw=4 nu:
{% endcomment %}<|MERGE_RESOLUTION|>--- conflicted
+++ resolved
@@ -31,28 +31,7 @@
                 {% for question, answers in question2answer %}
                     <li>
                         <h3><strong>Q:</strong>
-<<<<<<< HEAD
                             {% include 'question_text.html' %}
-=======
-                            {% ifequal question.key_string 'where_to_start' %}
-                                I'd like to participate. How do I begin?
-                            {% endifequal %}
-
-                            {% ifequal question.key_string 'stress' %}
-                                What is a bug or issue with {{ project.name }}
-                                that you've been putting off, neglecting, or
-                                just plain avoiding?
-                            {% endifequal %}
-
-                            {% ifequal question.key_string 'newcomers' %}
-                                What's a good bug for a newcomer to tackle?
-                            {% endifequal %}
-
-                            {% ifequal question.key_string 'non_code_participation' %}
-                                Other than writing code, how can I contribute?
-
-                            {% endifequal %}
->>>>>>> 046c6220
                         </h3>
                         <ul class='answers'>
                             {% for answer in answers %}
