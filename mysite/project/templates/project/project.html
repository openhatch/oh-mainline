{% extends 'base/two_columns.html' %}
{% comment %}
# This file is part of OpenHatch.
# Copyright (C) 2010 Parker Phinney
# Copyright (C) 2011 Jack Grigg
# Copyright (C) 2009, 2010, 2011 OpenHatch, Inc.
# Copyright (C) 2010 Jessica McKellar
#
# This program is free software: you can redistribute it and/or modify
# it under the terms of the GNU Affero General Public License as published by
# the Free Software Foundation, either version 3 of the License, or
# (at your option) any later version.
#
# This program is distributed in the hope that it will be useful,
# but WITHOUT ANY WARRANTY; without even the implied warranty of
# MERCHANTABILITY or FITNESS FOR A PARTICULAR PURPOSE.  See the
# GNU Affero General Public License for more details.
#
# You should have received a copy of the GNU Affero General Public License
# along with this program.  If not, see <http://www.gnu.org/licenses/>.
{% endcomment %}

{% load profile_extras %}
{% load base_extras %}

{% block title %}
Projects - {{ project.display_name }} 
{% endblock title %}

{% block body_id %}project{% endblock body_id %}

{% block description_for_anonymous_users %}
<strong>Learn below</strong>
about how you can help {{ project.display_name }}
{% endblock %}

{% block css %}
{{ block.super }}
{% comment %} CSSTODO {% endcomment %}
#big-project-list form p label{ text-align: left; display: block; width: 100%;}
#big-project-list form input[type='text'] { font-family: sans-serif; float: left; width: 20em; font-size: 1.5em; padding: 4px; }
#big-project-list form input[type='submit'] { font-family: sans-serif; float: left; font-weight: normal; font-size: 1.5em; padding: 4px 8px 3px 8px; position: relative; top: -1px; }
#big-project-list .note { margin-left: 2em; font-weight: normal; }
{% endblock css %}

{% block pagetop %}

    <noscript>
        <style type='text/css'>
            li form * { display: inherit ! important; }
            li form strong { display: inline ! important; }
            li form.answer_question { float: left; background-color: #ffc; }
            body#project li form a.collapse_answer_form { display: none ! important; }
        </style>
    </noscript>

    <h3 class='supertitle'><a href='{% url mysite.project.views.projects %}'>&laquo; Projects</a></h3>
    <h1>{{ project.display_name }}</h1>

    <div class='next_steps_for_helpers contains_just_the_head {% if user.get_profile.expand_next_steps %}expanded{% else %}collapsed{% endif %} module' style='background-image: url({% version '/static/images/bg-translucent-green.png' %}); {% if not user_wants_to_help %}display: none;{% endif %}'> {% comment %} CSSTODO {% endcomment %}
        <div class='module-head'>
            <h3>Next steps for helpers
                <a id='show' style='font-weight: normal;' href='#'>(show)</a>
		<form style="display: none;" id="show_form" method='POST' action="{% url mysite.profile.views.set_expand_next_steps_do %}">
		  <input type="hidden" name="value" value="True" />
		</form>
                <a id='hide' style='font-weight: normal;' href='#'>(hide)</a>
		<form style="display: none;" id="hide_form" method='POST' action="{% url mysite.profile.views.set_expand_next_steps_do %}">
		  <input type="hidden" name="value" value="False" />
		</form>
            </h3>
        </div>
    </div>

    <div class='next_steps_for_helpers contains_just_the_body {% if user.get_profile.expand_next_steps %}expanded{% else %}collapsed{% endif %} module' style='{% if not user_wants_to_help %}display: none;{% endif %}'>
        <div class='module-body'>
                <ul class='raquo_bullets'>
                    <li><a href='{% url mysite.profile.views.edit_info %}'>
                            Talk about your skills and interests on your profile</a></li>
                    <li><a href='{% url mysite.search.views.fetch_bugs %}?q={{ project.name|urlencode }}&toughness=bitesize'>
                            Find a bite-size bug in {{ project.display_name }}
                        </a></li>
                    <li><a href='{% url mysite.profile.views.edit_info %}#contact_blurb'>
                                Make sure your contact info is up to date</a></li>
                </ul>
            </span>
        </div>
    </div>

{% endblock pagetop %}

{% block left %}
    <div id='project-tab-container' class='module contains_questions'>
            <ul class='module-head tab_nav'>
                    <li class='ui-state-active'>
                        <h3><a href='#chatter'>Q&A</a></h3>
                    </li>
                    {% if buildhelper_steps %}
                    <li >
                        <h3><a href='#buildhelper'>Buildhelper</a></h3>
                    </li>
                    {% endif %}
                     {% if settings.ENABLE_NEW_IWH_HANDLER and people_to_show%}
                        <li >
                            <h3><a href='#iwh_handler'>IWH Handler</a></h3>
                        </li>
                    {% endif %}
            </ul>
        <div id="chatter" class='module-body tab'>
            <div style="font-size: 1.3em" class="you-are-missing-things">
            {% if cookies_disabled %}
            <div>Please enable cookies in order to post answers.</div>
            {% endif %}
            <noscript><div>Please enable javascript in order to post answers.</div></noscript>
            </div>
            <ul id='paragraph_questions' class='questions'>
                {% for question, answers in question2answer %}
                    <li>
                        <h3><strong>Q:</strong>
                            {% include 'question_text.html' %}
                        </h3>
                        <ul class='answers'>
                            {% for answer in answers %}
                                <li id='answer_whose_pk_is_{{ answer.pk }}'>
                                    {% include 'project/voting_controls.html' %}
                                    {% if not question.is_bug_style %}

                                        {% ifequal user answer.author %}
                                            {% with 1 as edit_form %}
                                                {% include 'project/forms/paragraph.html' %}
                                            {% endwith %}
                                        {% endifequal %}

                                        <span class="answer" id="answer_{{answer.pk}}">
                                            {{ answer.text|bleach_urlize|linebreaks }}
                                            <br/>
                                            {% include 'project/byline.html' %}
                                        </span>

                                    {% else %}

                                        {% ifequal user answer.author %}
                                            {% with 1 as edit_form %}
                                                {% include 'project/forms/bug.html' %}
                                            {% endwith %}
                                        {% endifequal %}

                                        <span class="answer" id="answer_{{answer.pk}}">

                                            <div class="bug_answer_title">
                                                {% ifequal user answer.author %}
                                                {% endifequal %}
                                                <strong>{{answer.title}}</strong>
                                            </div>
                                            {{answer.text|urlize_without_escaping_percent_signs|safe|linebreaks}}
                                            <br/>
                                            {% include 'project/byline.html' %}
                                        </span>

                                    {% endif %}

                            </span>
                            </li>
                        {% endfor %}

                    {# this li allows you to add an answer #}
                    <li>
                        {% if question.is_bug_style %}
                            {% include 'project/forms/bug.html' %}
                        {% else %}
                            {% include 'project/forms/paragraph.html' %}
                        {% endif %}
                    </li>
                </ul>
            </li>
        {% endfor %}
    </ul>
    <strong id="other-questions">
        <a href="{% url mysite.project.views.suggest_question %}?project__pk={{project.pk}}">
            What else do you want to talk about?
        </a>
    </strong>
    </div>
    {% if buildhelper_steps %}
        <div id="buildhelper" class='module-body tab invisible_if_js'>
            <div class="explanation">
                <p>This is the buildhelper for the {{ project.display_name }} project. It should help you get a working {{ project.display_name }} developer environment up and running on your computer. Click the checkboxes to track your progress!</p> 
                <p>If you run into trouble with a certain step, look for a <span class="hint">hint</span> link for more information, or if you're stumped, a <span class="frustration">frustration</span> link to get help from {{ project.display_name }} volunteers.</p>
            </div>
            <ul>
            {% for step in buildhelper_steps %}
            <li class="step {% if step.is_prerequisite %}prereq{% endif %}">
                <h3 class="step-name">{% if step.is_checked %}<a href="" class="step-checkbox step-checkbox-unchecked">&nbsp;</a>{% else %}<a href="" class="step-checkbox step-checkbox-unchecked">&nbsp;</a>{% endif %}<span class="step-name-text">{% if step.is_prerequisite %}<b>Prerequisite:</b> {% endif %}{{ step.name }}</span></h3>
                {% if step.command.strip %}
                <code class="step-commands">
                {{ step.command|linebreaks }}
                </code>
                {% endif %}
                {% if step.description %}
                <div class="step-description">
                {{ step.description|linebreaks }}
                </div>
                {% endif %}
                <div class="step-icon-holder">
                    <span class="step-icons">
                    <div class="step-button">
                    <img src="/static/images/buildhelper/time.png" height="35" /> {{ step.time }} min{{ step.time|pluralize }}
                    </div>
                    {% if step.hint %}
                        <a href="{{ step.hint }}" class="step-button step-button-hint" title="Want a hint?"><img src="/static/images/buildhelper/tutorial-button.png" height="40" /></a>
                    {% endif %}
                    {% if step.frustration_handler %}
                        <a href="{{ step.frustration_handler }}" class="step-button step-button-frustration" title="Frustrated?"><img src="/static/images/buildhelper/frustration-handler.png" height="40" /></a>
                    {% endif %}
                    </span>
                </div>
            </li>
            {% endfor %}
            </ul>
        </div>
    {% endif %}
</div><!-- /.module #requests -->

{% endblock left %}

{% block main %}
    <div class='module' id='about'>
        <div class='module-head'>
            <h3>About {{ project.display_name }}</h3>
            <ul>
                <li>
                    <a href='{{ project.get_edit_page_url }}'>Edit project settings</a>
                </li>
            </ul>
        </div>
        <div class='module-body'>
            <div class='project_icon' 
                    style="float: left; width: 64px; margin-right: 20px;
                    background-image: url({% version project.get_url_of_icon_or_generic %})"
                    ><span class='alt-text'>
                        (logo)
                    </span></div>
            <div style='float: left; width: 70%;'>
                {% if random_pfentry %}
                    <h2 style='font-size: 1.3em; font-weight: normal;'>
                        {% spaceless %}
                            <span>{{ random_pfentry.project_description|urlize|linebreaks}}</span>
                        {% endspaceless %}
                    </h2>
                    <p style='font-size: .9em; margin: 5px 0 0 40px;'>
                        from the profile of
                        <a href='{{ random_pfentry.person.profile_url }}'>
                            {% with random_pfentry.person.user as user %}
                            {% include 'name.html' %}
                            {% endwith %}
                        </a>
                    </p>
                {% else %}
                    <div style='color: #777; font-size: .85em;'>
                        No one has described this project yet. To describe the
                        project, <a href='{% url mysite.profile.views.importer %}?add_project_name={{ project.display_name|urlencode }}'>
                            add it to your profile</a>.
                    </div>
                {% endif %}

                {% if project.homepage %}
                    <div style='margin-top: 10px;'>
                        Homepage: <a href="{{ project.homepage }}">{{ project.homepage }}</a>
                    </div>
                {% endif %}

                {% if project.language %}
                    <div style='margin-top: 10px;'>
                        The code is mostly written in <strong>{{ project.language }}</strong>.
                    </div>
                {% endif %}

            </div>
        </div>
    </div>

    <div class='module' id='wannahelp'>
        {% if not user_wants_to_help %}
        <form id='want2help_form' action="{% url mysite.project.views.wanna_help_do %}" method="POST">
            <input type='hidden' name='project' value='{{project.id}}'>
            <input type='submit' id='wannahelp-button' rel='tipsy-south' title='Click to add yourself to the list of people who want to contribute. People of all levels are welcome!' value='I want to help'>
        </form>
        {% endif %}
    </div>

<div class='module' id='wanna_help'>
{% include 'project/project-wanna-help-box.html' %}
</div>

<div class='module' id='contributors'>
    <div class='module-head'>
        <h3>Registered contributors ({% firstof project.get_contributor_count "none listed yet" %})</h3>
            <ul>
                <li>
                    {% if project.cached_contributor_count %}
<<<<<<< HEAD
                        <a class='actionlink' href='{% url mysite.profile.views.people %}?q=project:"{{project.name|urlencode}}"'>See all</a>
                        <a class='actionlink' href='{% url mysite.profile.views.importer %}?add_project_name={{ project.name|urlencode }}'>Add yourself</a>
=======
                        <a class='actionlink' href='{% url mysite.profile.views.people %}?q=project:"{{project.name|urlencode}}">See all</a>
>>>>>>> 0ba5b7a4
                    {% endif %}
                    <a class='actionlink' href='{% url mysite.profile.views.importer %}?add_project_name={{ project.name|urlencode }}'>Add yourself</a>
                </li>
            </ul>
    </div>
    {% if project.cached_contributor_count %}
        <div class='module-body'>
            <ul class="people-list">
                {% for person in contributors %}
                    {% include 'profile/person-summary-li.html' %}
                {% endfor %}
            </ul>
        </div>
    {% endif %}
</div>

<div class='module' id='bugs'>
    <div class='module-head'> <h3>Volunteer opportunities, etc.</h3> </div>
    <div class='module-body'>
        <style>
            #bugs p { margin-top: 0; }
        </style>
        {% if project.get_open_bugs %}
            <p style='font-size: 1.1em;'>
                    <a href='/search/?project={{ project.name|urlencode }}'>
                        <strong>
                            Volunteer opportunit{{ project.get_open_bugs|pluralize:"y,ies"}}
                        </strong>
                        matching {{ project.display_name }} ({{ project.get_open_bugs|length }})
                    </a>
            </p>
        {% else %}
            <p>
                No volunteer opportunities in {{project.display_name}} indexed here yet. 
                <a href='{% url mysite.project.views.edit_project project.name %}#edit_bug_trackers'>
                    Add a bug tracker</a>.

            </p>
    {% endif %}
  
  {% with mentors as mentors %}
  {% with project.display_name as topic %}
  {% with 0 as explain_language %}
  {% include 'project/mentor_summary.html' %}
  {% endwith %}
  {% endwith %}
  {% endwith %}

  {% if project.language %}
  {% with language_mentors as mentors %}
  {% with project.language as topic %}
  {% with 1 as explain_language %}
  {% include 'project/mentor_summary.html' %}
  {% endwith %}
  {% endwith %}
  {% endwith %}
  {% endif %}

  You can <a id='show_copypastebox' href='#'>embed the "I want to help" button</a> on your website. (<a href='/blog/2010/let-people-help-your-project-give-them-a-button-to-click/'>More about this</a>.)
  <div id='copypastebox'>
      <textarea style='font-size: .8em; font-family: monospace;'>{{ button_as_widget_source }}</textarea>
  </div>

    </div>
</div><!-- /.module #bugs -->

{% endblock main %}

{% block js %}
<script type='text/javascript'>
    $(function(){
        $('.step-checkbox').click(function() {
            $(this).toggleClass('step-checkbox-checked');
            $(this).toggleClass('step-checkbox-unchecked');
            return false;
        });
    });
</script>

<script type='text/javascript'>
$(function(){
        $('#project-tab-container').tabs({
            cookie: {
                // keeps tab choice for one day
                expires: 1
            }
        });
        $('.invisible_if_js').removeClass('invisible_if_js');
});
</script>

    <script type='text/javascript'>
        {# If you move this to an external .js file, check for Django template tags, there might be some. #}
        
        $(function() {
            $('.add_an_answer')
                .focus(function() {
                    $form = $(this).parent();
                    $form.addClass('active');
                    $form.find('input:text, textarea').unbind('blur');
                });

            $('input:text, textarea').hint();
            // Bind a function to the 'x' on input forms.  this function collapses the form
            $('.collapse_answer_form').click(function(){
                $form = $(this).parent().parent();
                $form.removeClass('active');
                $form.find('input:text, textarea').hint();
                if($form.hasClass('is_edit_form')){
                    $form.hide();
                    answer_id = $(this).attr('id').split('_')[3];
                    console.debug(answer_id);
                    $answer = $("#answer_" + answer_id);
                    $answer.show();
                    $delete_form = $("#delete_form_" + answer_id);
                    $delete_form.show();
                    $edit_link = $("#edit_link_"  + answer_id);
                    $edit_link.show();
                }
                return false;
            });
            $('.edit_link').click(function(){
                answer_id = this.id.split('_')[2];
                $form = $("#edit_form_"  + answer_id);
                $form.show();
                $form.find('input:text, textarea').unbind('blur');
                $answer = $("#answer_"  + answer_id);
                $answer.hide();
                $delete_form = $("#delete_form_"  + answer_id);
                $delete_form.hide();
                $(this).hide();
                $form.find('input:text, textarea').focus();
                return false;
            });
            $("form.delete input").click(function(){
                return confirm('are you sure?');
            });
            ourJacker = new VoteHijacker();
            ourJacker.initialize();

            ourOtherJacker = new Want2HelpJacker();
            ourOtherJacker.initialize();
            
        });


var VoteHijacker = function() {};

VoteHijacker.prototype =
{
    initialize: function()
    {
        this.registerEventHandlers();
    },

    registerEventHandlers: function()
    {
        $('form.answervote').each(function() {
            var form = this;
            var answer__pk = /(\d+)$/.exec(form.id)[1];
            var action = /(up|down|clear)vote/.exec(form.action)[1];
            var prefix = 'answer';
            var options = {
                'dataType': 'json',
                'error': function(){
                    alert("Error voting: " + response.error_message);
                },
                'success': function createCallback(answer__pk, form) {
                    return function callback(response) {
                        if(!response.success){
                            if(response.error_message == "Not authenticated."){
                                alert("Please log in to vote.");
                            }
                            else{
                                alert("Error voting: " + response.error_message);
                            }
                            return;
                        }
                        var action = /(up|down|clear)vote/.exec(form.action)[1];
                        var upArrowType = "grey";
                        var upFormAction = "up";
                        var downArrowType = "grey";
                        var downFormAction = "down";

                        if (action == "up")
                        {
                            var upArrowType = "mod";
                            var upFormAction = "clear";
                        }
                        else if (action == "down")
                        {
                            var downArrowType = "mod";
                            var downFormAction = "clear";
                        }

                        VoteHijacker.updateArrow("up", prefix, answer__pk, upArrowType);
                        VoteHijacker.updateArrow("down", prefix, answer__pk, downArrowType);
                        VoteHijacker.updateFormAction("up", prefix, answer__pk, upFormAction);
                        VoteHijacker.updateFormAction("down", prefix, answer__pk, downFormAction);
                        VoteHijacker.updateScore(prefix, answer__pk, response.score);
                    };
                }(answer__pk, form)
            };
            $(this).ajaxForm(options);
        });
    }
};

VoteHijacker.arrowTooltipMessages = { 
    // $arrowType_$currentState: $messageToDisplay
    'down_grey': 'vote down', // grey means off, mod means on
    'up_grey': 'vote up',
    'down_mod': 'cancel vote',
    'up_mod': 'cancel vote'
};

VoteHijacker.updateArrow = function(arrowType, prefix, id, state)
{
    var $img = $('#' + prefix + arrowType + "arrow" + id);

    // Change the image source
    var img = $img.get(0);
    var re = new RegExp(arrowType + "(?:mod|grey)\\.png");
    img.src = img.src.replace(re, arrowType + state + ".png");

    // Change the tipsy text, which is stored in the title attribute
    var msg = VoteHijacker.arrowTooltipMessages[arrowType+"_"+state];
    $img.attr('title', msg);
    try{
        // fade out
        $img.getTipsy().fadeOut('slow', function() { $(this).remove(); });
    }
    catch (exception) {
        // silence errors
    }
};

VoteHijacker.updateFormAction = function(formType, prefix, id, action)
{
    var form = $('#' + prefix + formType + id).get(0);
    form.action = form.action.replace(/(?:up|down|clear)vote/, action + "vote");
};

VoteHijacker.updateScore = function(prefix, id, score)
{
    var scoreElement = $('#' + prefix + "score" + id).get(0);
    scoreElement.innerHTML = score.score;
    scoreElement.title = "after " + score.num_votes + " vote" + VoteHijacker.pluralize(score.num_votes);
};

VoteHijacker.pluralize = function(value)
{
    if (value != 1)
    {
        return "s";
    }
    return "";
};
</script>

<script type='text/javascript'>
function yay_we_want_to_help() {
   /* Create a tipsy-style message that reports success */
   var $tipsyMe = $('#wanna_help .body ul li:eq(0) a');

   /* Trigger tipsy destruction. */
   $('#wannahelp-button').getTipsy().remove();

   $('#want2help_form').remove();
   $('#next_steps_for_helpers').addClass('expanded').removeClass('collapsed');
}

$('#show, #hide').click(function () { $('.next_steps_for_helpers').toggleClass('collapsed').toggleClass('expanded'); });
$('#show').click(function () { $('#show_form').ajaxSubmit()});
$('#hide').click(function () { $('#hide_form').ajaxSubmit()});
$('#show_copypastebox').click(function() { $('#copypastebox').toggleDisplay(); return false; });

Want2HelpJacker = function () { }
Want2HelpJacker.prototype = {
    'initialize': function () {
        /* Hijack the 'I want to help' form so that it POST's asynchronously. */
        var options = {
            'url': "{% url mysite.project.views.wanna_help_do %}",
            'type': 'POST',
            'success': function (response) {
                /* HACK! In the case that we need to log in, accept a message from the server
                 * indicating as much.
                 */
                if (response.substring(0, 10) === "redirect: ") {
                    var destination = response.substring(10);
                    document.location = destination;
                    return;
                }

                // otherwise, proceed as normal.

                /* Replace the list of person summaries. */
                $('#wanna_help').load(window.location + " #wanna_help")

                // Call the "Yay, we want to help" function
                yay_we_want_to_help();
            },
            'error': function () {
                $.jGrowl("Oops! Something went wrong. Please try again.");
            }
        };
        $('#want2help_form').ajaxForm(options);
        $('#want2help_form').find('input:submit').click(function () {
            $button = $(this);
            $button.val('Working...')
        });

    }
};
{% if user_just_signed_up_as_wants_to_help %}
$(yay_we_want_to_help);
{% endif %}
</script>

{% endblock js %}

{% comment %}
vim: set ai et ts=4 sw=4 nu:
{% endcomment %}<|MERGE_RESOLUTION|>--- conflicted
+++ resolved
@@ -298,12 +298,7 @@
             <ul>
                 <li>
                     {% if project.cached_contributor_count %}
-<<<<<<< HEAD
                         <a class='actionlink' href='{% url mysite.profile.views.people %}?q=project:"{{project.name|urlencode}}"'>See all</a>
-                        <a class='actionlink' href='{% url mysite.profile.views.importer %}?add_project_name={{ project.name|urlencode }}'>Add yourself</a>
-=======
-                        <a class='actionlink' href='{% url mysite.profile.views.people %}?q=project:"{{project.name|urlencode}}">See all</a>
->>>>>>> 0ba5b7a4
                     {% endif %}
                     <a class='actionlink' href='{% url mysite.profile.views.importer %}?add_project_name={{ project.name|urlencode }}'>Add yourself</a>
                 </li>
