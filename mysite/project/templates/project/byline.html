--- conflicted
+++ resolved
@@ -1,26 +1,12 @@
 {% load base_extras %}
 <small style='color: #888;'>&nbsp;&nbsp;&nbsp;&mdash;
-<<<<<<< HEAD
   <a style='font-weight: bold;' href='{{ answer.author.get_profile.profile_url }}'>
-    {% spaceless %}
-    {% with answer.author as user %}
-    {% include 'name.html' %}
-    {% endwith %}
+        {% spaceless %}
+        {% with answer.author as user %}
+        {% include 'name.html' %}
+        {% endwith %}
   </a>
   {% endspaceless %}
-=======
-    {% if answer.author %}
-        <a style='font-weight: bold;' href='{{ answer.author.get_profile.profile_url }}'>
-        {% spaceless %}
-        {% with answer.author as user %}
-            {% include 'name.html' %}
-        {% endwith %}
-        </a>
-        {% endspaceless %}
-    {% else %}
-        {{ answer.author_name }}
-    {% endif %}
->>>>>>> d0b44b80
     &middot; {{ answer.created_date|timesince_terse }} ago
     {% ifequal the_user answer.author %}
     &middot;
