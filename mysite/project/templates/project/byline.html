{% load base_extras %}
<<<<<<< HEAD
<small style='color: #888;'>&nbsp;&nbsp;&nbsp;&mdash; 
{%if answer.author %}
    <a style='font-weight: bold;' href='{{ answer.author.get_profile.profile_url }}'>{{ answer.author.get_profile.get_full_name_or_username }}</a>
{% else %}
    {{ answer.author_name }}
{% endif %}
=======
<small style='color: #888;'>&nbsp;&nbsp;&nbsp;&mdash; <a style='font-weight: bold;' href='{{ answer.author.get_profile.profile_url }}'>
    {% spaceless %}
    {% with answer.author as user %}
        {% include 'name.html' %}
    {% endwith %}
    </a>
    {% endspaceless %}
>>>>>>> 670b7ed5
    &middot; {{ answer.created_date|timesince_terse }} ago
    {% ifequal the_user answer.author %}
    &middot;
    <a href="#" style='text-decoration: none ! important;' class="edit_link" id="edit_link_{{answer.pk}}">edit</a>
    &middot;{% spaceless %}
    <form method='post'
        action='{% url mysite.project.views.delete_paragraph_answer_do %}'
        class='delete' id="delete_form_{{answer.pk}}">
        <input type="hidden" name="answer__pk" value="{{answer.pk}}" />
        <input type="submit" value="delete" />
    </form>
    {% endspaceless %}
    {% endifequal %}
</small> 
</li>
{# vim: set filetype=htmldjango: #}<|MERGE_RESOLUTION|>--- conflicted
+++ resolved
@@ -1,20 +1,16 @@
 {% load base_extras %}
-<<<<<<< HEAD
-<small style='color: #888;'>&nbsp;&nbsp;&nbsp;&mdash; 
-{%if answer.author %}
-    <a style='font-weight: bold;' href='{{ answer.author.get_profile.profile_url }}'>{{ answer.author.get_profile.get_full_name_or_username }}</a>
-{% else %}
-    {{ answer.author_name }}
-{% endif %}
-=======
-<small style='color: #888;'>&nbsp;&nbsp;&nbsp;&mdash; <a style='font-weight: bold;' href='{{ answer.author.get_profile.profile_url }}'>
+<small style='color: #888;'>&nbsp;&nbsp;&nbsp;&mdash;
+{% if answer.author %}
+    <a style='font-weight: bold;' href='{{ answer.author.get_profile.profile_url }}'>
     {% spaceless %}
     {% with answer.author as user %}
         {% include 'name.html' %}
     {% endwith %}
     </a>
     {% endspaceless %}
->>>>>>> 670b7ed5
+{% else %}
+    {{ answer.author_name }}
+{% endif %}
     &middot; {{ answer.created_date|timesince_terse }} ago
     {% ifequal the_user answer.author %}
     &middot;
