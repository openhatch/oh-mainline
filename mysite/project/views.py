from django.core.mail import send_mail
import socket
from mysite.search.models import Project, ProjectInvolvementQuestion, Answer
from mysite.profile.models import Person
import mysite.project.controllers
import django.template
import mysite.base.decorators
import mysite.profile.views
import mysite.project.forms

from django.http import HttpResponse, HttpResponseRedirect, \
        HttpResponsePermanentRedirect, HttpResponseServerError, HttpResponseBadRequest
from django.shortcuts import render_to_response, get_object_or_404, get_list_or_404
from django.core.urlresolvers import reverse
from django.contrib.auth.decorators import login_required

import random

def create_project_page_do(request):
    project_name = request.POST.get('project_name', None)
    if project_name:
        matches = Project.objects.filter(name__iexact=project_name)
        if matches:
            our_project = matches[0]
        else:
            our_project, was_created = Project.objects.get_or_create(name=project_name)
        return HttpResponseRedirect(our_project.get_url())

    return HttpResponseBadRequest('Bad request')

@mysite.base.decorators.view
def project(request, project__name = None):
    p = get_object_or_404(Project, name=project__name)

    pfentries = p.portfolioentry_set.exclude(project_description='')
    only_good_pfentries = lambda pfe: pfe.project_description.strip()
    pfentries = filter(only_good_pfentries, pfentries)

    context = {}
    if pfentries:
        context['random_pfentry'] = random.choice(pfentries)

    # If description is too popular, and there are alternatives,
    # don't use the popular description. (This avoids a feeling of
    # 'Oh, everybody wrote the same thing.')
    # Calculate popularity case-insensitively.

    context['people'] = [pfe.person for pfe in pfentries]

    # Get or create two paragraph-y questions.
    questions = [
            ProjectInvolvementQuestion.objects.get_or_create(
                    key_string='where_to_start', is_bug_style=False)[0],
            ProjectInvolvementQuestion.objects.get_or_create(
                    key_string='non_code_participation', is_bug_style=True)[0],
            ProjectInvolvementQuestion.objects.get_or_create(
                    key_string='newcomers', is_bug_style=True)[0],
            ProjectInvolvementQuestion.objects.get_or_create(
                    key_string='stress', is_bug_style=True)[0],
    ]
    context['question2answer'] = [(question, question.get_answers_for_project(p))
        for question in questions]

    if request.GET.get('cookies', '') == 'disabled':
        context['cookies_disabled'] = True

    if (request.user.is_authenticated() and
        request.user.get_profile() in p.people_who_wanna_help.all()):
        user_wants_to_help = True
    else:
        user_wants_to_help = False

    context.update({
        'project': p,
        'contributors': p.get_contributors()[:3],
        'mentors': (mysite.profile.controllers.people_matching(
            'can_mentor', project__name)),
        'language_mentors': (mysite.profile.controllers.people_matching(
            'can_mentor', p.language)),
        'explain_to_anonymous_users': True,
        'wanna_help_form': mysite.project.forms.WannaHelpForm(),
<<<<<<< HEAD
        'user_wants_to_help': request.user.is_authenticated() and request.user.get_profile() in p.people_who_wanna_help.all(),
=======
        'user_wants_to_help': user_wants_to_help,
>>>>>>> 7d1651a2
        })

    question_suggestion_response = request.GET.get('question_suggestion_response', None)
    context['notifications'] = []
    if question_suggestion_response == 'success':
        context['notifications'].append({
            'id': 'question_suggestion_response',
            'text': 'Thanks for your suggestion!'
            })
    elif question_suggestion_response == 'failure':
        context['notifications'].append({
            'id': 'question_suggestion_response',
            'text': "Oops, there was an error submitting your suggested question--we probably couldn't connect to our outgoing mailserver. Try just sending an email to <a href='hello@openhatch.org'>hello@openhatch.org</a>"
            })

    return (request,
            'project/project.html',
            context)

from django.views.decorators.cache import cache_page
@cache_page(60 * 15)

def projects(request):
    data = {}
    query = request.GET.get('q', '')
    matching_projects = []
    project_matches_query_exactly = False
    if query:
        query = query.strip()
        matching_projects = mysite.project.controllers.similar_project_names(
            query)
        project_matches_query_exactly = query.lower() in [p.name.lower() for p in matching_projects]
        if len(matching_projects) == 1 and project_matches_query_exactly:
            return HttpResponseRedirect(matching_projects[0].get_url())
        
    if not query:
        data['projects_with_bugs'] = mysite.search.controllers.get_projects_with_bugs()
        data['cited_projects_lacking_bugs'] = (mysite.search.controllers.
                get_cited_projects_lacking_bugs())

    data.update({
            'query': query,
            'matching_projects': matching_projects,
            'no_project_matches_query_exactly': not project_matches_query_exactly,
            'explain_to_anonymous_users': True
            })
    return mysite.base.decorators.as_view(request, "project/projects.html", data,
            slug=projects.__name__)

def redirect_project_to_projects(request, project__name):
    new_url = reverse(project, kwargs={'project__name': project__name})
    return HttpResponsePermanentRedirect(new_url)

@login_required
def delete_paragraph_answer_do(request):
    answer__pk = request.POST['answer__pk']
    # grab the answer from the database.  delete it.  done.
    our_answer = Answer.objects.get(pk=answer__pk, author=request.user)
    our_answer.delete()
    return HttpResponseRedirect(reverse(project, kwargs={'project__name': our_answer.project.name}))

def create_answer_do(request):

    if 'is_edit' in request.POST:
        answer = Answer.objects.get(pk=request.POST['answer__pk'])
    else:
        answer = Answer()


    answer.project = mysite.search.models.Project.objects.get(pk=request.POST['project__pk'])


    question = ProjectInvolvementQuestion.objects.get(pk=request.POST['question__pk'])
    question.save()
    answer.question = question

    answer.text = request.POST['answer__text']

    answer.title = request.POST.get('answer__title', None)

    # loltrolled--you dont have cookies, so we will throw away your data at the last minute
    if (request.user.is_authenticated() or
        'cookies_work' in request.session):
        suffix = ''
    else:
        suffix = '?cookies=disabled'
        return HttpResponseRedirect(reverse(project, kwargs={'project__name': answer.project.name}) + suffix)

    answer.save()
    if answer.author is None:
        mysite.project.controllers.note_in_session_we_control_answer_id(request.session,
                                                                        answer.pk)
    if not request.user.is_authenticated():
        # If user isn't logged in, send them to the login page with next
        # parameter populated.
        url = reverse('oh_login')
        url += "?" + mysite.base.unicode_sanity.urlencode({u'next':
            unicode(answer.project.get_url())})
        return HttpResponseRedirect(url)
    else:
        answer.author = request.user

    return HttpResponseRedirect(reverse(project, kwargs={'project__name': answer.project.name}) + suffix)

@login_required
@mysite.base.decorators.view
def suggest_question(request):
    template = "project/suggest_question.html"
    data = {
            'project__pk': request.GET['project__pk']
            }
    return (request, template, data)

@login_required
def suggest_question_do(request):
    project = mysite.search.models.Project.objects.get(pk=request.POST['project__pk'])
    user = request.user
    body = request.POST['suggested_question']
    body += "\nproject name: " + project.name
    body += "\nproject pk: " + str(project.pk)
    body += "\nuser name: " + user.username
    body += "\nuser pk: " + str(user.pk)
    question_suggestion_response = ""
    #TODO: Asheesh would really rather this be enqueued as a background job
    try:
        send_mail('Project Page Question Suggestion: ', body, 'all@openhatch.org', ['all@openhatch.org'], fail_silently=False)
        question_suggestion_response = "success"
    except socket.error:
        #NOTE: this will probably only happen on a local server (not on the live site)
        question_suggestion_response = "failure"
    template = "project/project.html"
    return HttpResponseRedirect(reverse(mysite.project.views.project, kwargs={'project__name': project.name}) + '?question_suggestion_response=' + question_suggestion_response)

def wanna_help_do(request):
    wanna_help_form = mysite.project.forms.WannaHelpForm(request.POST)
    if wanna_help_form.is_valid():
        project = wanna_help_form.cleaned_data['project']
    else:
        return HttpResponseBadRequest("No project id submitted.")

    if request.user.is_authenticated():
        person = request.user.get_profile()
        project.people_who_wanna_help.add(person)
        project.save()

        if request.is_ajax():
            people_to_show = list(project.people_who_wanna_help.exclude(user=request.user))
            people_to_show.insert(0, person)
            
            t = django.template.loader.get_template('project/project-wanna-help-box.html')
            c = django.template.Context({
                'project': project,
                'person': request.user.get_profile(),
                'people_to_show': people_to_show,
                'just_added_myself': True})
            rendered = t.render(c)
            return HttpResponse(rendered)
        else:
            return HttpResponseRedirect(project.get_url() + "?success=1")
    else:
        # Then store a note in the session...
        wanna_help_queue = request.session.get('projects_we_want_to_help_out', [])
        wanna_help_queue.append(project.id)
        request.session['projects_we_want_to_help_out'] = wanna_help_queue
        
        # If user isn't logged in, send them to the login page with next
        # parameter populated.
        url = reverse('oh_login')
        url += "?" + mysite.base.unicode_sanity.urlencode({u'next':
            unicode(project.get_url()) + '?wanna_help=true'})
        return HttpResponseRedirect(url)
        
    if request.is_ajax():
        return HttpResponse("0")
    else:
        return HttpResponseRedirect(project.get_url() + "?success=0")

@login_required
def unlist_self_from_wanna_help_do(request):
    wanna_help_form = mysite.project.forms.WannaHelpForm(request.POST)
    if wanna_help_form.is_valid():
        project = wanna_help_form.cleaned_data['project']
        project.people_who_wanna_help.remove(request.user.get_profile())
        return HttpResponseRedirect(project.get_url())
    else:
        return HttpResponseBadRequest("No project id submitted.")
<|MERGE_RESOLUTION|>--- conflicted
+++ resolved
@@ -79,11 +79,7 @@
             'can_mentor', p.language)),
         'explain_to_anonymous_users': True,
         'wanna_help_form': mysite.project.forms.WannaHelpForm(),
-<<<<<<< HEAD
         'user_wants_to_help': request.user.is_authenticated() and request.user.get_profile() in p.people_who_wanna_help.all(),
-=======
-        'user_wants_to_help': user_wants_to_help,
->>>>>>> 7d1651a2
         })
 
     question_suggestion_response = request.GET.get('question_suggestion_response', None)
