--- conflicted
+++ resolved
@@ -70,7 +70,6 @@
         self.assertEqual(response.redirect_chain,
                          [('http://testserver/+projects/Twisted%20System', 302)])
 
-<<<<<<< HEAD
     def test_form_sends_data_to_get(self):
         relevant = mysite.search.models.Project.create_dummy(name='Twisted System')
         tc.go(better_make_twill_url('http://openhatch.org/+projects'))
@@ -79,18 +78,17 @@
         tc.submit()
         tc.url('\?q=Twisted') # Assert that URL contains this substring.
         tc.find(query)
-=======
-    def test_search_when_two_projects_match(self):
-        relevant1 = mysite.search.models.Project.create_dummy(name='Twisted System')
-        relevant1 = mysite.search.models.Project.create_dummy(name='Twisted Orange Drinks')
+
+    def test_template_get_matching_projects(self):
+        mysite.search.models.Project.create_dummy(name='Twisted System')
+        mysite.search.models.Project.create_dummy(name='Twisted Orange Drinks')
         response = self.client.get('/+projects/',
                                    {'q': 'Twisted'},
                                    follow=True)
-        project_options = response.context[0]['project_options']
+        matching_projects = response.context[0]['matching_projects']
         self.assertEqual(
-            sorted([p.name for p in project_options]),
+            sorted([p.name for p in matching_projects]),
             sorted(['Twisted Orange Drinks', 'Twisted System']))
->>>>>>> ab82b15d
         
 class ProjectList(TwillTests):
     def test(self):
