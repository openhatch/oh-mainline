--- conflicted
+++ resolved
@@ -24,13 +24,10 @@
             'mysite.profile.views.make_favorite_project_exp_web'),
         (r'^people/make_favorite_exp_tag$',
             'mysite.profile.views.make_favorite_exp_tag_web'),
-<<<<<<< HEAD
         (r'^people/add_contrib$',
             'mysite.profile.views.display_person_old'),
-=======
         (r'^people/sf_projects_by_person$',
             'mysite.profile.views.sf_projects_by_person_web'),
->>>>>>> 5e50e5fd
 
         # Experience scraper
         (r'^people/exp_scraper$',
