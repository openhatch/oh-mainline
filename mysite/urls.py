from django.conf.urls.defaults import *

import settings

from django.contrib import admin
admin.autodiscover()

urlpatterns = patterns('',
        (r'^$', 'mysite.search.views.fetch_bugs'),
        (r'^search/$', 'mysite.search.views.fetch_bugs'),
        (r'^admin/(.*)', admin.site.root),
        (r'^static/(?P<path>.*)$', 'django.views.static.serve',
            {'document_root': settings.STATIC_DOC_ROOT}),
        (r'^people/add_contribution$', 'mysite.profile.views.add_contribution_web'),
        (r'^people/$', 'mysite.profile.views.display_person_web'),
        (r'^people/get_data_for_email$', 'mysite.profile.views.get_data_for_email'),
        (r'^people/change_what_like_working_on$',
            'mysite.profile.views.change_what_like_working_on_web'),
        (r'^people/add_tag_to_project_exp$',
            'mysite.profile.views.add_tag_to_project_exp_web'),
        (r'^people/project_exp_tag__remove$',
            'mysite.profile.views.project_exp_tag__remove__web'),
        (r'^people/make_favorite_project_exp$',
            'mysite.profile.views.make_favorite_project_exp_web'),
        (r'^people/make_favorite_exp_tag$',
            'mysite.profile.views.make_favorite_exp_tag_web'),
        (r'^people/add_contrib$',
            'mysite.profile.views.display_person_old'),

        # Experience scraper
        (r'^exp_scraper$',
<<<<<<< HEAD
            'mysite.profile.views.exp_scraper__check_input_and_scrape'),

=======
            'mysite.profile.views.exp_scraper__display_input_form'),
>>>>>>> 6c283e2d
        (r'^exp_scraper.check_input_and_scrape$',
            'mysite.profile.views.exp_scraper__check_input_and_scrape'),

        # Get a list of suggestions for the search input, formatted the way that
        # the jQuery autocomplete plugin wants it.
        (r'^search/get_suggestions$', 'mysite.search.views.request_jquery_autocompletion_suggestions'),
        )

# vim: set ai ts=4 sts=4 et sw=4:<|MERGE_RESOLUTION|>--- conflicted
+++ resolved
@@ -29,12 +29,7 @@
 
         # Experience scraper
         (r'^exp_scraper$',
-<<<<<<< HEAD
-            'mysite.profile.views.exp_scraper__check_input_and_scrape'),
-
-=======
             'mysite.profile.views.exp_scraper__display_input_form'),
->>>>>>> 6c283e2d
         (r'^exp_scraper.check_input_and_scrape$',
             'mysite.profile.views.exp_scraper__check_input_and_scrape'),
 
