from mysite.base.tests import make_twill_url, TwillTests

from mysite.profile.models import Person
import mysite.customs.miro

import django.test
from .models import Project, Bug
from . import views
import lpb2json
import datetime
import mysite.search.launchpad_crawl

import simplejson
import os
import mock
import time
import twill
from twill import commands as tc
from twill.shell import TwillCommandLoop
from django.test import TestCase
from django.core.servers.basehttp import AdminMediaHandler
from django.core.handlers.wsgi import WSGIHandler
from django.core.urlresolvers import reverse

from django.conf import settings
from StringIO import StringIO

class AutoCompleteTests(TwillTests):
    """
    Test whether the autocomplete can handle
     - a field-specific query
     - a non-field-specific (fulltext) query
    """

    def setUp(self):
        self.project_chat = Project.objects.create(name='ComicChat', language='C++')
        self.project_kazaa = Project.objects.create(name='Kazaa', language='Vogon')
        self.bug_in_chat = Bug.objects.create(project=self.project_chat,
                people_involved=2,
                date_reported=datetime.date(2009, 4, 1),
                last_touched=datetime.date(2009, 4, 2),
                last_polled=datetime.date(2009, 4, 2),
                submitter_realname="Zaphod Beeblebrox",
                submitter_username="zb",
                canonical_bug_link="http://example.com/",
                )

    def testSuggestionsMinimallyWorks(self):
        suggestions = views.get_autocompletion_suggestions('')
        self.assert_("lang:Vogon" in suggestions)

    def testSuggestForAllFields(self):
        c_suggestions = views.get_autocompletion_suggestions('C')
        self.assert_('lang:C++' in c_suggestions)
        self.assert_('project:ComicChat' in c_suggestions)

    def testQueryNotFieldSpecificFindProject(self):
        c_suggestions = views.get_autocompletion_suggestions('Comi')
        self.assert_('project:ComicChat' in c_suggestions)

    def testQueryFieldSpecific(self):
        lang_C_suggestions = views.get_autocompletion_suggestions(
                'lang:C')
        self.assert_('lang:C++' in lang_C_suggestions)
        self.assert_('lang:Python' not in lang_C_suggestions)
        self.assert_('project:ComicChat' not in lang_C_suggestions)

    def testSuggestsCorrectStringsFormattedForJQueryAutocompletePlugin(self):
        suggestions_list = views.get_autocompletion_suggestions('')
        suggestions_string = views.list_to_jquery_autocompletion_format(
                suggestions_list)
        suggestions_list_reconstructed = suggestions_string.split("\n")
        self.assert_("project:ComicChat" in suggestions_list_reconstructed)
        self.assert_("lang:Vogon" in suggestions_list_reconstructed)
        self.assert_("lang:C++" in suggestions_list_reconstructed)

    def testSuggestsSomethingOverHttp(self):
        response = self.client.get( '/search/get_suggestions', {'q': 'C'})
        self.assertContains(response, "project:ComicChat\nlang:C++")

    def testSuggesterFailsOnEmptyString(self):
        response = self.client.get( '/search/get_suggestions', {'q': ''})
        self.assertEquals(response.status_code, 500)

    def testSuggesterFailsWithImproperQueryString(self):
        response = self.client.get( '/search/get_suggestions', {})
        self.assertEquals(response.status_code, 500)

class TestNonJavascriptSearch(TwillTests):
    fixtures = ['bugs-for-two-projects.json']

    def testSearch(self):
<<<<<<< HEAD
        bugs = Bug.objects.order_by('last_touched')[:10]
=======
        bugs = Bug.objects.order_by('-last_touched')[:10]
>>>>>>> 8e3dc5de

        response = self.client.get('/search/')
        # Search shows nothing when you have no query.
        self.assertEqual(response.context[0]['bunch_of_bugs'], [])

    def testMatchingBugsFromMtoN(self):
        response = self.client.get('/search/')
        ctxt_we_care_about = [c for c in response.context if 'start' in c][0]
        self.failUnlessEqual(ctxt_we_care_about['start'], 1)
        self.failUnlessEqual(ctxt_we_care_about['end'], 10)

    def testSearchWithArgs(self):
        url = 'http://openhatch.org/search/'
        tc.go(make_twill_url(url))
        tc.fv('search_opps', 'language', 'python')
        tc.submit()

        # Grab descriptions of first 10 Exaile bugs
        bugs = Bug.objects.filter(project__name=
<<<<<<< HEAD
                                  'Exaile').order_by('last_touched')[:10]
=======
                                  'Exaile').order_by('-last_touched')[:10]
>>>>>>> 8e3dc5de

        for bug in bugs:
            tc.find(bug.description)

        tc.fv('search_opps', 'language', 'c#')
        tc.submit()
        
        # Grab descriptions of first 10 GNOME-Do bugs
        bugs = Bug.objects.filter(project__name=
<<<<<<< HEAD
                                  'GNOME-Do').order_by('last_touched')[:10]
=======
                                  'GNOME-Do').order_by('-last_touched')[:10]
>>>>>>> 8e3dc5de
        for bug in bugs:
            tc.find(bug.description)

    def testSearchCombinesQueries(self):
        response = self.client.get('/search/',
                                   {'language': 'python "Description #10"'})

        found_it = False
        for bug in response.context[0]['bunch_of_bugs']:
            if bug.title == 'Title #10':
                found_it = True

        self.assert_(found_it)

    def testSearchProjectName(self):
        response = self.client.get('/search/',
                                   {'language': 'exaile #10'})

        found_it = False
        for bug in response.context[0]['bunch_of_bugs']:
            if bug.title == 'Title #10':
                found_it = True

        self.assert_(found_it)

    def test_json_view(self):
        tc.go(make_twill_url('http://openhatch.org/search/?format=json&jsoncallback=callback&language=python'))
        response = tc.show()
        self.assert_(response.startswith('callback'))
        json_string_with_parens = response.split('callback', 1)[1]
        self.assert_(json_string_with_parens[0] == '(')
        self.assert_(json_string_with_parens[-1] == ')')
        json_string = json_string_with_parens[1:-1]
        objects = simplejson.loads(json_string)
        self.assert_('pk' in objects[0])

    def testPagination(self):
        url = 'http://openhatch.org/search/'
        tc.go(make_twill_url(url))
        tc.fv('search_opps', 'language', 'python')
        tc.submit()

        # Grab descriptions of first 10 Exaile bugs
        bugs = Bug.objects.filter(project__name=
                                  'Exaile').order_by('-last_touched')[:10]

        for bug in bugs:
            tc.find(bug.description)

        # Hit the next button
        tc.follow('Next')

        # Grab descriptions of next 10 Exaile bugs
        bugs = Bug.objects.filter(project__name=
                                  'Exaile').order_by('-last_touched')[10:20]

        for bug in bugs:
            tc.find(bug.description)

    def testPaginationAndChangingSearchQuery(self):

        url = 'http://openhatch.org/search/'
        tc.go(make_twill_url(url))
        tc.fv('search_opps', 'language', 'python')
        tc.submit()

        # Grab descriptions of first 10 Exaile bugs
        bugs = Bug.objects.filter(project__name=
                                  'Exaile').order_by('-last_touched')[:10]

        for bug in bugs:
            tc.find(bug.description)

        # Hit the next button
        tc.follow('Next')

        # Grab descriptions of next 10 Exaile bugs
        bugs = Bug.objects.filter(project__name=
                                  'Exaile').order_by('-last_touched')[10:20]

        for bug in bugs:
            tc.find(bug.description)

        # Now, change the query - do we stay that paginated?
        tc.fv('search_opps', 'language', 'c#')
        tc.submit()

        # Grab descriptions of first 10 GNOME-Do bugs
        bugs = Bug.objects.filter(project__name=
                                  'GNOME-Do').order_by(
            '-last_touched')[:10]

        for bug in bugs:
            tc.find(bug.description)

sample_launchpad_data_dump = mock.Mock()
sample_launchpad_data_dump.return_value = [dict(
        url='', project='rose.makesad.us', text='', status='',
        importance='low', reporter={'lplogin': 'a',
                                    'realname': 'b'},
        comments=[], date_updated=time.localtime(),
        date_reported=time.localtime(),
        title="Joi's Lab AFS",)]

class AutoCrawlTests(TwillTests):
    @mock.patch('mysite.search.launchpad_crawl.dump_data_from_project', 
                sample_launchpad_data_dump)
    def testSearch(self):
        # Verify that we can't find a bug with the right description
        self.assertRaises(mysite.search.models.Bug.DoesNotExist,
                          mysite.search.models.Bug.objects.get,
                          title="Joi's Lab AFS")
        # Now get all the bugs about rose
        mysite.search.launchpad_crawl.grab_lp_bugs(lp_project='rose',
                                            openhatch_project=
                                            'rose.makesad.us')
        # Now see, we have one!
        b = mysite.search.models.Bug.objects.get(title="Joi's Lab AFS")
        self.assertEqual(b.project.name, 'rose.makesad.us')
        # Ta-da.
        return b

    def test_running_job_twice_does_update(self):
        b = self.testSearch()
        b.description = 'Eat more potato starch'
        b.title = 'Yummy potato paste'
        b.save()

        new_b = self.testSearch()
        self.assertEqual(new_b.title, "Joi's Lab AFS") # bug title restored
        # thanks to fresh import

class LaunchpadImporterTests(TwillTests):
    def test_lp_update_handler(self):
        '''Test the Launchpad import handler with some fake data.'''
        some_date = datetime.datetime(2009, 4, 1, 2, 2, 2)
        query_data = dict(project='GNOME-Do',
                          canonical_bug_link='http://example.com/1')
        new_data = dict(title='Title', status='Godforsaken',
                        description='Everything should be better',
                        importance='High',
                        people_involved=1000 * 1000,
                        submitter_username='yourmom',
                        submitter_realname='Your Mom',
                        date_reported=some_date,
                        last_touched=some_date,
                        last_polled=some_date)

        # Create the bug...
        mysite.search.launchpad_crawl.handle_launchpad_bug_update(query_data, new_data)
        # Verify that the bug was stored.
        bug = Bug.objects.get(canonical_bug_link=
                                       query_data['canonical_bug_link'])
        for key in new_data:
            self.assertEqual(getattr(bug, key), new_data[key])

        # Now re-do the update, this time with more people involved
        new_data['people_involved'] = 1000 * 1000 * 1000
        # pass the data in...
        bug = mysite.search.launchpad_crawl.handle_launchpad_bug_update(query_data,
                                                                 new_data)
        # Do a get; this will explode if there's more than one with the
        # canonical_bug_link, so it tests duplicate finding.
        bug = Bug.objects.get(canonical_bug_link=
                                       query_data['canonical_bug_link'])

        for key in new_data:
            self.assertEqual(getattr(bug, key), new_data[key])

    def test_lp_data_clean(self):
        now_t = (2009, 4, 1, 5, 13, 2) # partial time tuple
        now_d = datetime.datetime(2009, 4, 1, 5, 13, 2)
        # NOTE: We do not test for time zone correctness.
        sample_in = dict(project='GNOME-Do', url='http://example.com/1',
                         title='Title', text='Some long text',
                         importance=None, status='Ready for take-off',
                         comments=[{'user': {
                             'lplogin': 'jones', 'realname': 'Jones'}}],
                         reporter={'lplogin': 'bob', 'realname': 'Bob'},
                         date_reported=now_t,
                         date_updated=now_t,
                         )
        sample_out_query = dict(project='GNOME-Do',
                                canonical_bug_link='http://example.com/1')
        sample_out_data = dict(title='Title', description='Some long text',
                               importance='Unknown', status='Ready for take-off',
                               people_involved=2, submitter_realname='Bob',
                               submitter_username='bob',
                               date_reported=now_d,
                               last_touched=now_d)
        out_q, out_d = mysite.search.launchpad_crawl.clean_lp_data_dict(sample_in)
        self.assertEqual(sample_out_query, out_q)
        # Make sure last_polled is at least in the same year
        self.assertEqual(out_d['last_polled'].year, datetime.date.today().year)
        del out_d['last_polled']
        self.assertEqual(sample_out_data, out_d)

class Recommend(TwillTests):
    fixtures = ['user-paulproteus.json',
            'person-paulproteus.json',
            'cchost-data-imported-from-ohloh.json',
            'bugs-for-two-projects.json',
            'extra-fake-cchost-related-projectexps.json']

    def test_get_recommended_search_terms_for_user(self):
        person = Person.objects.get(user__username='paulproteus')
        terms = person.get_recommended_search_terms()
        self.assertEqual(terms,
                [u'Automake', u'C#', u'C++', u'Make', u'Mozilla Firefox', 
                 u'Python', u'shell script', u'XUL'])

    def test_search_page_context_includes_recommendations(self):
        client = self.login_with_client()
        response = client.get('/search/')
        self.assertEqual(
                response.context[0]['suggestions'],
                [
                    (0, 'Automake',        False),
                    (1, 'C#',              False),
                    (2, 'C++',             False),
                    (3, 'Make',            False),
                    (4, 'Mozilla Firefox', False),
                    (5, 'Python',          False),
                    (6, 'shell script',    False),
                    (7, 'XUL',             False),
                    ])

# We're not doing this one because at the moment suggestions only work in JS.
#    def test_recommendations_with_twill(self):
#        self.login_with_twill()
#        tc.go(make_twill_url('http://openhatch.org/search/'))
#        tc.fv('suggested_searches', 'use_0', '0') # Automake
#        tc.fv('suggested_searches', 'use_1', '0') # C
#        tc.fv('suggested_searches', 'use_2', '0') # C++
#        tc.fv('suggested_searches', 'use_3', '0') # Firefox
#        tc.fv('suggested_searches', 'use_4', '0') # Python
#        tc.fv('suggested_searches', 'use_5', '1') # XUL
#        tc.fv('suggested_searches', 'start', '0')
#        tc.fv('suggested_searches', 'end', '100')
#        tc.submit()
#
#        # Check that if you click checkboxes,
#        # you get the right list of bugs.
#        # Test for bugs that ought to be there
#        # and bugs that ought not to be. 
#        tc.find("Yo! This is a bug in XUL but not Firefox")
#        tc.find("Oy! This is a bug in XUL and Firefox")
#
#        tc.fv('suggested_searches', 'use_0', '0') # Automake
#        tc.fv('suggested_searches', 'use_1', '0') # C
#        tc.fv('suggested_searches', 'use_2', '0') # C++
#        tc.fv('suggested_searches', 'use_3', '1') # Firefox
#        tc.fv('suggested_searches', 'use_4', '0') # Python
#        tc.fv('suggested_searches', 'use_5', '1') # XUL
#        tc.fv('suggested_searches', 'start', '0')
#        tc.fv('suggested_searches', 'end', '100')
#        tc.submit()
#
#        tc.notfind("Yo! This is a bug in XUL but not Firefox")
#        tc.find("Oy! This is a bug in XUL and Firefox")

class TestQuerySplitter(django.test.TestCase):
    def test_split_query_words(self):
        easy = '1 2 3'
        self.assertEqual(mysite.search.views.split_query_words(easy),
                         ['1', '2', '3'])

        easy = '"1"'
        self.assertEqual(mysite.search.views.split_query_words(easy),
                         ['1'])

        easy = 'c#'
        self.assertEqual(mysite.search.views.split_query_words(easy),
                         ['c#'])

# vim: set ai et ts=4 sw=4 columns=80:<|MERGE_RESOLUTION|>--- conflicted
+++ resolved
@@ -90,11 +90,7 @@
     fixtures = ['bugs-for-two-projects.json']
 
     def testSearch(self):
-<<<<<<< HEAD
-        bugs = Bug.objects.order_by('last_touched')[:10]
-=======
         bugs = Bug.objects.order_by('-last_touched')[:10]
->>>>>>> 8e3dc5de
 
         response = self.client.get('/search/')
         # Search shows nothing when you have no query.
@@ -114,11 +110,7 @@
 
         # Grab descriptions of first 10 Exaile bugs
         bugs = Bug.objects.filter(project__name=
-<<<<<<< HEAD
-                                  'Exaile').order_by('last_touched')[:10]
-=======
                                   'Exaile').order_by('-last_touched')[:10]
->>>>>>> 8e3dc5de
 
         for bug in bugs:
             tc.find(bug.description)
@@ -128,11 +120,7 @@
         
         # Grab descriptions of first 10 GNOME-Do bugs
         bugs = Bug.objects.filter(project__name=
-<<<<<<< HEAD
-                                  'GNOME-Do').order_by('last_touched')[:10]
-=======
                                   'GNOME-Do').order_by('-last_touched')[:10]
->>>>>>> 8e3dc5de
         for bug in bugs:
             tc.find(bug.description)
 
