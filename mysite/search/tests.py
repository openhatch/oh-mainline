from mysite.base.tests import make_twill_url, TwillTests

import mysite.account.tests
from mysite.profile.models import Person
import mysite.profile.models
import mysite.customs.miro
import mysite.search.controllers
from mysite.search.models import Project, Bug, HitCountCache, \
        ProjectInvolvementQuestion, Answer
from mysite.search import views
import lpb2json
import datetime
import mysite.search.launchpad_crawl
import mysite.project.views

import simplejson
import os
import mock
import time
import twill
from twill import commands as tc
from twill.shell import TwillCommandLoop

from django.test import TestCase
from django.core.servers.basehttp import AdminMediaHandler
from django.core.handlers.wsgi import WSGIHandler
from django.core.urlresolvers import reverse
from django.core.files.base import ContentFile
from django.contrib.auth.models import User

from django.db.models import Q 

from django.conf import settings
from StringIO import StringIO

class SearchTest(TwillTests):

    def search_via_twill(self, query=None):
        search_url = "http://openhatch.org/search/" 
        if query:
            search_url += '?q=%s' % query
        tc.go(make_twill_url(search_url))

    def search_via_client(self, query=None):
        search_url = "/search/" 
        return self.client.get(search_url, {u'q': query})

    def compare_lists(self, one, two):
        self.assertEqual(len(one), len(two))
        self.assertEqual(set(one), set(two))

    def compare_lists_of_dicts(self, one, two, sort_key=None):

        if sort_key is not None:
            sort_fn = lambda thing: thing[sort_key]
        else:
            sort_fn = None

        sorted_one = sorted(one, key=sort_fn)
        sorted_two = sorted(two, key=sort_fn)
        for k in range(len(sorted_one)):
            try:
                self.assertEqual(sorted_one[k], sorted_two[k])
            except AssertionError:
                import sys
                print >> sys.stderr, sorted_one
                print >> sys.stderr, sorted_two
                raise
        for k in range(len(sorted_two)):
            try:
                self.assertEqual(sorted_one[k], sorted_two[k])
            except AssertionError:
                import sys
                print >> sys.stderr, sorted_one
                print >> sys.stderr, sorted_two
                raise

class AutoCompleteTests(SearchTest):
    """
    Test whether the autocomplete can handle
     - a field-specific query
     -l a non-field-specific (fulltext) query
    """

    def setUp(self):
        SearchTest.setUp(self)
        self.project_chat = Project.create_dummy(name=u'ComicChat', language=u'C++')
        self.project_kazaa = Project.create_dummy(name=u'Kazaa', language=u'Vogon')
        self.bug_in_chat = Bug.all_bugs.create(project=self.project_chat,
                people_involved=2,
                date_reported=datetime.date(2009, 4, 1),
                last_touched=datetime.date(2009, 4, 2),
                last_polled=datetime.date(2009, 4, 2),
                submitter_realname="Zaphod Beeblebrox",
                submitter_username="zb",
                canonical_bug_link="http://example.com/",
                )

    def testSuggestionsMinimallyWorks(self):
        suggestions = views.get_autocompletion_suggestions(u'')
        self.assert_("lang:Vogon" in suggestions)

    def testSuggestForAllFields(self):
        c_suggestions = views.get_autocompletion_suggestions(u'C')
        self.assert_(u'lang:C++' in c_suggestions)
        self.assert_(u'project:ComicChat' in c_suggestions)

    def testQueryNotFieldSpecificFindProject(self):
        c_suggestions = views.get_autocompletion_suggestions(u'Comi')
        self.assert_(u'project:ComicChat' in c_suggestions)

    def testQueryFieldSpecific(self):
        lang_C_suggestions = views.get_autocompletion_suggestions(
                u'lang:C')
        self.assert_(u'lang:C++' in lang_C_suggestions)
        self.assert_(u'lang:Python' not in lang_C_suggestions)
        self.assert_(u'project:ComicChat' not in lang_C_suggestions)

    def testSuggestsCorrectStringsFormattedForJQueryAutocompletePlugin(self):
        suggestions_list = views.get_autocompletion_suggestions(u'')
        suggestions_string = views.list_to_jquery_autocompletion_format(
                suggestions_list)
        suggestions_list_reconstructed = suggestions_string.split("\n")
        self.assert_("project:ComicChat" in suggestions_list_reconstructed)
        self.assert_("lang:Vogon" in suggestions_list_reconstructed)
        self.assert_("lang:C++" in suggestions_list_reconstructed)

    def testSuggestsSomethingOverHttp(self):
        response = self.client.get( u'/search/get_suggestions', {u'q': u'C'})
        self.assertContains(response, "project:ComicChat\nlang:C++")

    def testSuggesterFailsOnEmptyString(self):
        response = self.client.get( u'/search/get_suggestions', {u'q': u''})
        self.assertEquals(response.status_code, 500)

    def testSuggesterFailsWithImproperQueryString(self):
        response = self.client.get( u'/search/get_suggestions', {})
        self.assertEquals(response.status_code, 500)

class SearchResultsSpecificBugs(SearchTest):
    fixtures = ['short_list_of_bugs.json']

    def setUp(self):
        SearchTest.setUp(self)

        query = u'PYTHON'

        # The four canonical_filters by which a bug can match a query
        whole_word = "[[:<:]]%s[[:>:]]" % query
        self.canonical_filters = [
                Q(project__language__iexact=query),
                Q(title__iregex=whole_word),
                Q(project__name__iregex=whole_word),
                Q(description__iregex=whole_word)
                ]

    def no_canonical_filters(self, except_one=Q()):
        """Returns the complex filter, 'Matches no canonical filters except the specified one.'"""

        # Create the complex filter, 'Matches no canonical filters,
        # except perhaps the specified one.'
        other_c_filters = Q() # Initial value
        for cf in self.canonical_filters:
            if cf != except_one: 
                other_c_filters = other_c_filters | cf 

        # Read this as "Just that one filter and no others."
        return except_one & ~other_c_filters

    def test_that_fixture_works_properly(self):
        """Is the fixture is wired correctly?
        
        To test the search engine, I've loaded the fixture with six
        'canonical' bugs. Four of them are canonical matches, two
        are canonical non-matches. A working search engine will return
        just the matches.

        There are four ways a bug can match a query:
            - project language = the query
            - project name contains the query
            - project title contains the query
            - project description contains the query

        Let's call each of these a 'canonical filter'.

        For each of these canonical filters, there should be a canonical bug
        in the fixture that matches that, and only that, filter.

        This test checks the fixture for the existence of these
        canonical bugs.

        If the fixture is wired correctly, when we search it for 
        'python', it will return bugs 1, 2, 3 and 4, and exclude
        bugs 400 and 401. """

        # Remember, a canonical bug meets ONLY ONE criterion.
        # Assert there's just one canonical bug per criterion.
        for cf in self.canonical_filters:
            matches = Bug.all_bugs.filter(self.no_canonical_filters(except_one=cf))[:]
            self.failUnlessEqual(len(matches), 1,
                    "There are %d, not 1, canonical bug(s) for the filter %s" % (len(matches), cf))

        # Assert there's at least one canonical nonmatch.
        canonical_non_matches = Bug.all_bugs.filter(self.no_canonical_filters())
        self.assert_(len(canonical_non_matches) > 1)

    def test_search_single_query(self):
        """Test that Query.get_bugs_unordered()
        produces the expected results."""
        response = self.client.get(u'/search/', {u'q': u'python'})
        returned_bugs = response.context[0][u'bunch_of_bugs']
        for cf in self.canonical_filters:
            self.failUnless(Bug.all_bugs.filter(cf)[0] in returned_bugs,
                    "Search engine did not correctly use the filter %s" % cf)

        for bug in Bug.all_bugs.filter(self.no_canonical_filters()):
            self.failIf(bug in returned_bugs, "Search engine returned a false positive: %s." % bug)

    def test_search_two_queries(self):

        title_of_bug_to_include = u'An interesting title'
        title_of_bug_to_exclude = "This shouldn't be in the results for [pyt*hon 'An interesting description']."

        # If either of these bugs aren't there, then this test won't work properly.
        self.assert_(len(list(Bug.all_bugs.filter(title=title_of_bug_to_include))) == 1)
        self.assert_(len(list(Bug.all_bugs.filter(title=title_of_bug_to_exclude))) == 1)

        response = self.client.get(u'/search/',
                                   {u'q': u'python "An interesting description"'})

        included_the_right_bug = False
        excluded_the_wrong_bug = True
        for bug in response.context[0][u'bunch_of_bugs']:
            if bug.title == title_of_bug_to_include:
                included_the_right_bug = True
            if bug.title == title_of_bug_to_exclude:
                excluded_the_wrong_bug = False

        self.assert_(included_the_right_bug)
        self.assert_(excluded_the_wrong_bug)

class TestThatQueryTokenizesRespectingQuotationMarks(TwillTests):
    def test(self):
        difficult = "With spaces (and parens)"
        query = mysite.search.controllers.Query.create_from_GET_data({u'q': u'"%s"' % difficult})
        self.assertEqual(query.terms, [difficult])
        # Make there be a bug to find
        project = Project.create_dummy(name=difficult)
        bug = Bug.create_dummy(project=project)
        # How many bugs?
        num_bugs = query.get_bugs_unordered().count()
        self.assertEqual(num_bugs, 1)

class SearchResults(TwillTests):
    fixtures = [u'bugs-for-two-projects.json']

    def test_query_object_is_false_when_no_terms_or_facets(self):
        query = mysite.search.controllers.Query.create_from_GET_data({})
        self.assertFalse(query)

    def test_show_no_bugs_if_no_query(self):
        # Call up search page with no query.
        response = self.client.get(u'/search/')

        # The variable u'bunch_of_bugs', passed to the template, is a blank list.
        self.assertEqual(response.context[0][u'bunch_of_bugs'], [])

    def test_json_view(self):
        tc.go(make_twill_url(u'http://openhatch.org/search/?format=json&jsoncallback=callback&q=python'))
        response = tc.show()
        self.assert_(response.startswith(u'callback'))
        json_string_with_parens = response.split(u'callback', 1)[1]
        self.assert_(json_string_with_parens[0] == u'(')
        self.assert_(json_string_with_parens[-1] == u')')
        json_string = json_string_with_parens[1:-1]
        objects = simplejson.loads(json_string)
        self.assert_(u'pk' in objects[0][u'bugs'][0])

    def testPagination(self):
        url = u'http://openhatch.org/search/'
        tc.go(make_twill_url(url))
        tc.fv(u'search_opps', u'q', u'python')
        tc.submit()

        # Grab descriptions of first 10 Exaile bugs
        bugs = Bug.all_bugs.filter(project__name=
                                  u'Exaile').order_by(u'-last_touched')[:10]

        for bug in bugs:
            tc.find(bug.description)

        # Hit the next button
        tc.follow(u'Next')

        # Grab descriptions of next 10 Exaile bugs
        bugs = Bug.all_bugs.filter(project__name=
                                  u'Exaile').order_by(u'-last_touched')[10:20]

        for bug in bugs:
            tc.find(bug.description)

    def testPaginationAndChangingSearchQuery(self):

        url = u'http://openhatch.org/search/'
        tc.go(make_twill_url(url))
        tc.fv(u'search_opps', u'q', u'python')
        tc.submit()

        # Grab descriptions of first 10 Exaile bugs
        bugs = Bug.all_bugs.filter(project__name=
                                  u'Exaile').order_by(u'-last_touched')[:10]

        for bug in bugs:
            tc.find(bug.description)

        # Hit the next button
        tc.follow(u'Next')

        # Grab descriptions of next 10 Exaile bugs
        bugs = Bug.all_bugs.filter(project__name=
                                  u'Exaile').order_by(u'-last_touched')[10:20]

        for bug in bugs:
            tc.find(bug.description)

        # Now, change the query - do we stay that paginated?
        tc.fv(u'search_opps', u'q', u'c#')
        tc.submit()

        # Grab descriptions of first 10 GNOME-Do bugs
        bugs = Bug.all_bugs.filter(project__name=
                                  u'GNOME-Do').order_by(
            u'-last_touched')[:10]

        for bug in bugs:
            tc.find(bug.description)

sample_launchpad_data_dump = mock.Mock()
sample_launchpad_data_dump.return_value = [dict(
        url=u'', project=u'rose.makesad.us', text=u'', status=u'',
        importance=u'low', reporter={u'lplogin': 'a',
                                    'realname': 'b'},
        comments=[], date_updated=time.localtime(),
        date_reported=time.localtime(),
        title="Joi's Lab AFS",)]

class AutoCrawlTests(SearchTest):
    @mock.patch('mysite.search.launchpad_crawl.dump_data_from_project', 
                sample_launchpad_data_dump)
    def testSearch(self):
        # Verify that we can't find a bug with the right description
        self.assertRaises(mysite.search.models.Bug.DoesNotExist,
                          mysite.search.models.Bug.all_bugs.get,
                          title="Joi's Lab AFS")
        # Now get all the bugs about rose
        mysite.search.launchpad_crawl.grab_lp_bugs(lp_project='rose',
                                            openhatch_project=
                                            u'rose.makesad.us')
        # Now see, we have one!
        b = mysite.search.models.Bug.all_bugs.get(title="Joi's Lab AFS")
        self.assertEqual(b.project.name, u'rose.makesad.us')
        # Ta-da.
        return b

    def test_running_job_twice_does_update(self):
        b = self.testSearch()
        b.description = u'Eat more potato starch'
        b.title = u'Yummy potato paste'
        b.save()

        new_b = self.testSearch()
        self.assertEqual(new_b.title, "Joi's Lab AFS") # bug title restored
        # thanks to fresh import

class LaunchpadImporterTests(SearchTest):
    def test_lp_update_handler(self):
        '''Test the Launchpad import handler with some fake data.'''
        some_date = datetime.datetime(2009, 4, 1, 2, 2, 2)
        query_data = dict(project='GNOME-Do',
                          canonical_bug_link='http://example.com/1')
        new_data = dict(title='Title', status='Godforsaken',
                        description='Everything should be better',
                        importance='High',
                        people_involved=1000 * 1000,
                        submitter_username='yourmom',
                        submitter_realname='Your Mom',
                        date_reported=some_date,
                        last_touched=some_date,
                        last_polled=some_date)

        # Create the bug...
        mysite.search.launchpad_crawl.handle_launchpad_bug_update(query_data, new_data)
        # Verify that the bug was stored.
        bug = Bug.all_bugs.get(canonical_bug_link=
                                       query_data['canonical_bug_link'])
        for key in new_data:
            self.assertEqual(getattr(bug, key), new_data[key])

        # Now re-do the update, this time with more people involved
        new_data['people_involved'] = 1000 * 1000 * 1000
        # pass the data in...
        bug = mysite.search.launchpad_crawl.handle_launchpad_bug_update(query_data,
                                                                 new_data)
        # Do a get; this will explode if there's more than one with the
        # canonical_bug_link, so it tests duplicate finding.
        bug = Bug.all_bugs.get(canonical_bug_link=
                                       query_data[u'canonical_bug_link'])

        for key in new_data:
            self.assertEqual(getattr(bug, key), new_data[key])

    def test_lp_data_clean(self):
        now_t = (2009, 4, 1, 5, 13, 2) # partial time tuple
        now_d = datetime.datetime(2009, 4, 1, 5, 13, 2)
        # NOTE: We do not test for time zone correctness.
        sample_in = dict(project='GNOME-Do', url='http://example.com/1',
                         title='Title', text='Some long text',
                         importance=None, status='Ready for take-off',
                         comments=[{'user': {
                             'lplogin': 'jones', 'realname': 'Jones'}}],
                         reporter={'lplogin': 'bob', 'realname': 'Bob'},
                         date_reported=now_t,
                         date_updated=now_t,
                         )
        sample_out_query = dict(project='GNOME-Do',
                                canonical_bug_link='http://example.com/1')
        sample_out_data = dict(title='Title', description='Some long text',
                               importance='Unknown', status='Ready for take-off',
                               people_involved=2, submitter_realname='Bob',
                               submitter_username='bob',
                               date_reported=now_d,
                               last_touched=now_d)
        out_q, out_d = mysite.search.launchpad_crawl.clean_lp_data_dict(sample_in)
        self.assertEqual(sample_out_query, out_q)
        # Make sure last_polled is at least in the same year
        self.assertEqual(out_d['last_polled'].year, datetime.date.today().year)
        del out_d['last_polled']
        self.assertEqual(sample_out_data, out_d)

class Recommend(SearchTest):
    fixtures = ['user-paulproteus.json',
            'person-paulproteus.json',
            'cchost-data-imported-from-ohloh.json',
            'bugs-for-two-projects.json',
            'extra-fake-cchost-related-citations.json',
            'tags']

    # FIXME: Add a 'recommend_these_in_bug_search' field to TagType
    # Use that to exclude 'will never understand' tags from recommended search terms.
    @mock.patch('mysite.search.controllers.Query.get_or_create_cached_hit_count')
    def test_get_recommended_search_terms_for_user(self, mocked_hit_counter):

        # Make all the search terms appear to return results, so
        # that none are excluded when we try to trim away
        # the terms that don't return results.
        # We test this functionality separately in
        # search.tests.DontRecommendFutileSearchTerms.
        mocked_hit_counter.return_value = 1

        person = Person.objects.get(user__username='paulproteus')
        recommended_terms = person.get_recommended_search_terms()

        # By 'source' I mean a source of recommendations.
        source2terms = {
                'languages in citations': ['Automake', 'C#', 'C++', 'Make', 
                    'Python', 'shell script', 'XUL'],
                'projects in citations': ['Mozilla Firefox'], 
                'tags': ['algol', 'symbolist poetry', 'rails', 'chinese chess']
                }

        for source, terms in source2terms.items():
            for term in terms:
                self.assert_(term in recommended_terms,
                        "Expected %s in recommended search terms "
                        "inspired by %s." % (term, source))

    # FIXME: Include recommendations from tags.

    @mock.patch('mysite.search.controllers.Query.get_or_create_cached_hit_count')
    def test_search_page_context_includes_recommendations(self, mocked_hit_counter):

        # Make all the search terms appear to return results, so
        # that none are excluded when we try to trim away
        # the terms that don't return results.
        # We test this functionality separately in
        # search.tests.DontRecommendFutileSearchTerms.
        mocked_hit_counter.return_value = 1

        client = self.login_with_client()
        response = client.get('/search/')

        source2terms = {
                'languages in citations': ['Automake', 'C#', 'C++', 'Make', 
                    'Python', 'shell script', 'XUL'],
                'projects in citations': ['Mozilla Firefox'], 
                'tags': ['algol', 'symbolist poetry', 'rails', 'chinese chess']
                }

        tags_in_template = [tup[1] for tup in response.context[0]['suggestions']]

        for source, terms in source2terms.items():
            for term in terms:
                self.assert_(term in tags_in_template,
                        "Expected %s in template"
                        "inspired by %s." % (term, source))

        expected_tags = sum(source2terms.values(), [])
        self.compare_lists(expected_tags, tags_in_template)

# We're not doing this one because at the moment suggestions only work in JS.
#    def test_recommendations_with_twill(self):
#        self.login_with_twill()
#        tc.go(make_twill_url('http://openhatch.org/search/'))
#        tc.fv('suggested_searches', 'use_0', '0') # Automake
#        tc.fv('suggested_searches', 'use_1', '0') # C
#        tc.fv('suggested_searches', 'use_2', '0') # C++
#        tc.fv('suggested_searches', 'use_3', '0') # Firefox
#        tc.fv('suggested_searches', 'use_4', '0') # Python
#        tc.fv('suggested_searches', 'use_5', '1') # XUL
#        tc.fv('suggested_searches', 'start', '0')
#        tc.fv('suggested_searches', 'end', '100')
#        tc.submit()
#
#        # Check that if you click checkboxes,
#        # you get the right list of bugs.
#        # Test for bugs that ought to be there
#        # and bugs that ought not to be. 
#        tc.find("Yo! This is a bug in XUL but not Firefox")
#        tc.find("Oy! This is a bug in XUL and Firefox")
#
#        tc.fv('suggested_searches', 'use_0', '0') # Automake
#        tc.fv('suggested_searches', 'use_1', '0') # C
#        tc.fv('suggested_searches', 'use_2', '0') # C++
#        tc.fv('suggested_searches', 'use_3', '1') # Firefox
#        tc.fv('suggested_searches', 'use_4', '0') # Python
#        tc.fv('suggested_searches', 'use_5', '1') # XUL
#        tc.fv('suggested_searches', 'start', '0')
#        tc.fv('suggested_searches', 'end', '100')
#        tc.submit()
#
#        tc.notfind("Yo! This is a bug in XUL but not Firefox")
#        tc.find("Oy! This is a bug in XUL and Firefox")

class SplitIntoTerms(TestCase):
    def test_split_into_terms(self):
        easy = '1 2 3'
        self.assertEqual(
                mysite.search.controllers.Query.split_into_terms(easy),
                ['1', '2', '3'])

        easy = '"1"'
        self.assertEqual(
                mysite.search.controllers.Query.split_into_terms(easy),
                ['1'])

        easy = 'c#'
        self.assertEqual(
                mysite.search.controllers.Query.split_into_terms(easy),
                ['c#'])

class IconGetsScaled(SearchTest):
    def test_project_scales_its_icon_down_for_use_in_badge(self):
        '''This test shows that the Project class successfully stores
        a scaled-down version of its icon in the icon_smaller_for_badge
        field.'''

        # Step 1: Create a project with an icon
        p = mysite.search.models.Project()
        image_data = open(mysite.account.tests.photo('static/sample-photo.png')).read()
        p.icon_raw.save('', ContentFile(image_data))
        p.save()

        # Assertion 1: p.icon_smaller_for_badge is false (since not scaled yet)
        self.assertFalse(p.icon_smaller_for_badge)

        # Step 2: Call the scaling method
        p.update_scaled_icons_from_self_icon()
        p.save()

        # Assertion 2: Verify that it is now a true value
        self.assert_(p.icon_smaller_for_badge, 
                     "Expected p.icon_smaller_for_badge to be a true value.")

        # Assertion 3: Verify that it has the right width
        self.assertEqual(p.icon_smaller_for_badge.width, 40,
                         "Expected p.icon_smaller_for_badge to be 40 pixels wide.")

    def test_short_icon_is_scaled_correctly(self):
        '''Sometimes icons are rectangular and more wide than long. These icons shouldn't be trammeled into a square, but scaled respectfully of their original ratios.'''
        # Step 1: Create a project with an icon
        p = mysite.search.models.Project()

        # account.tests.photo finds the right path.
        image_data = open(mysite.account.tests.photo(
            'static/images/icons/test-project-icon-64px-by-18px.png')).read()
        p.icon_raw.save('', ContentFile(image_data))
        p.save()

        # Assertion 1: p.icon_smaller_for_badge is false (since not scaled yet)
        self.assertFalse(p.icon_smaller_for_badge)

        # Step 2: Call the scaling method
        p.update_scaled_icons_from_self_icon()
        p.save()

        # Assertion 2: Verify that it is now a true value
        self.assert_(p.icon_smaller_for_badge, 
                     "Expected p.icon_smaller_for_badge to be a true value.")

        # Assertion 3: Verify that it has the right width
        self.assertEqual(p.icon_smaller_for_badge.width, 40,
                         "Expected p.icon_smaller_for_badge to be 40 pixels wide.")

        # Assertion 3: Verify that it has the right height
        # If we want to scale exactly we'll get 11.25 pixels, which rounds to 11.
        self.assertEqual(p.icon_smaller_for_badge.height, 11)

class SearchOnFullWords(SearchTest):
    def test_find_perl_not_properly(self):
        project = Project.create_dummy()
        properly_bug = Bug.create_dummy(description='properly')
        perl_bug = Bug.create_dummy(description='perl')
        self.assertEqual(Bug.all_bugs.all().count(), 2)
        results = mysite.search.controllers.Query(
                terms=['perl']).get_bugs_unordered()
        self.assertEqual(list(results), [perl_bug])

class SearchTemplateDecodesQueryString(SearchTest):
    def test_facets_appear_in_search_template_context(self):
        response = self.client.get('/search/', {'language': 'Python'})
        expected_facets = { 'language': 'Python' }
        self.assertEqual(response.context['query'].active_facet_options,
                         expected_facets)

class FacetsFilterResults(SearchTest):
    def test_facets_filter_results(self):
        facets = {u'language': u'Python'}

        # Those facets should pick up this bug:
        python_project = Project.create_dummy(language='Python')
        python_bug = Bug.create_dummy(project=python_project)

        # But not this bug
        not_python_project = Project.create_dummy(language='Nohtyp')
        not_python_bug = Bug.create_dummy(project=not_python_project)

        results = mysite.search.controllers.Query(
                terms=[], active_facet_options=facets).get_bugs_unordered()
        self.assertEqual(list(results), [python_bug])

class QueryGetPossibleFacets(SearchTest):
    """Ask a query, what facets are you going to show on the left?
    E.g., search for gtk, it says C, 541."""

    def test_get_possible_facets(self):
        project1 = Project.create_dummy(language=u'c')
        project2 = Project.create_dummy(language=u'd')
        project3 = Project.create_dummy(language=u'e')
        Bug.create_dummy(project=project1, description=u'bug', good_for_newcomers=True)
        Bug.create_dummy(project=project2, description=u'bug')
        Bug.create_dummy(project=project3, description=u'bAg')
        query = mysite.search.controllers.Query(
                terms=[u'bug'],
                terms_string=u'bug',
                active_facet_options={u'language': u'c'})
        possible_facets = query.get_possible_facets()
        self.compare_lists_of_dicts(
                possible_facets[u'language'][u'options'],
                [
                    { u'name': u'any', u'query_string': u'q=bug&language=',
                        u'is_active': False, u'count': 2 },
                    { u'name': u'c', u'query_string': u'q=bug&language=c', 
                        u'is_active': True, u'count': 1 },
                    { u'name': u'd', u'query_string': u'q=bug&language=d',
                        u'is_active': False, u'count': 1 },
                    # e is excluded because its bug (u'bAg') doesn't match the term 'bug'
                    ],
                sort_key=u'name'
                )

        self.compare_lists_of_dicts(
                possible_facets[u'toughness'][u'options'],
                [
                    { u'name': u'any', u'is_active': True,
                         u'query_string': u'q=bug&toughness=&language=c', u'count': 1 },
                    { u'name': u'bitesize', u'is_active': False,
                        u'query_string': u'q=bug&toughness=bitesize&language=c', u'count': 1 },
                    ],
                sort_key=u'name'
                )

    def test_possible_facets_always_includes_active_facet(self):
        # even when active facet has no results.
        c = Project.create_dummy(language=u'c')
        d = Project.create_dummy(language=u'd')
        e = Project.create_dummy(language=u'e')
        Bug.create_dummy(project=c, description=u'bug')
        query = mysite.search.controllers.Query.create_from_GET_data(
                {u'q': u'nothing matches this', u'language': u'c'})

        language_options = query.get_possible_facets()['language']['options']
        language_options_named_c = [opt for opt in language_options if opt['name'] == 'c']
        self.assertEqual(len(language_options_named_c), 1)

class SingleTerm(SearchTest):
    """Search for just a single term."""

    def setUp(self):
        SearchTest.setUp(self)
        python_project = Project.create_dummy(language='Python')
        perl_project = Project.create_dummy(language='Perl')
        c_project = Project.create_dummy(language='C')

        bitesize_matching_bug_in_python = Bug.create_dummy(
                project=python_project,
                good_for_newcomers=True, 
                description='screensaver')

        nonbitesize_matching_bug_in_python = Bug.create_dummy(
                project=python_project,
                good_for_newcomers=False, 
                description='screensaver')

        nonbitesize_matching_bug_in_perl = Bug.create_dummy(
                project=perl_project,
                good_for_newcomers=False, 
                description='screensaver')

        nonbitesize_nonmatching_bug_in_c = Bug.create_dummy(
                project=c_project,
                good_for_newcomers=False, 
                description='toast')

        GET_data = { 'q': 'screensaver' }
        query = mysite.search.controllers.Query.create_from_GET_data(GET_data)
        self.assertEqual(query.terms, ['screensaver'])
        self.assertFalse(query.active_facet_options) # No facets

        self.output_possible_facets = query.get_possible_facets()

    def test_toughness_facet(self):
        # What options do we expect?
        toughness_option_bitesize = {'name': 'bitesize', 'count': 1,
                'is_active': False,
                'query_string': 'q=screensaver&toughness=bitesize'}
        toughness_option_any = {'name': 'any', 'count': 3,
                'is_active': True,
                'query_string': 'q=screensaver&toughness='}
        expected_toughness_facet_options = [toughness_option_bitesize, toughness_option_any]

        self.assertEqual(
                self.output_possible_facets['toughness']['options'],
                expected_toughness_facet_options 
                )

    def test_languages_facet(self):
        # What options do we expect?
        languages_option_python = {'name': 'Python', 'count': 2,
                'is_active': False,
                'query_string': 'q=screensaver&language=Python'}
        languages_option_perl = {'name': 'Perl', 'count': 1,
                'is_active': False,
                'query_string': 'q=screensaver&language=Perl'}
        languages_option_any = {'name': 'any', 'count': 3,
                'is_active': True,
                'query_string': 'q=screensaver&language='}
        expected_languages_facet_options = [
                languages_option_python,
                languages_option_perl,
                languages_option_any 
                ]

        self.compare_lists_of_dicts(
                self.output_possible_facets['language']['options'],
                expected_languages_facet_options 
                )

class SingleFacetOption(SearchTest):
    """Browse bugs matching a single facet option."""

    def setUp(self):
        SearchTest.setUp(self)
        python_project = Project.create_dummy(language='Python')
        perl_project = Project.create_dummy(language='Perl')
        c_project = Project.create_dummy(language='C')

        bitesize_matching_bug_in_python = Bug.create_dummy(
                project=python_project,
                good_for_newcomers=True, 
                description='screensaver')

        nonbitesize_matching_bug_in_python = Bug.create_dummy(
                project=python_project,
                good_for_newcomers=False, 
                description='screensaver')

        nonbitesize_matching_bug_in_perl = Bug.create_dummy(
                project=perl_project,
                good_for_newcomers=False, 
                description='screensaver')

        nonbitesize_nonmatching_bug_in_c = Bug.create_dummy(
                project=c_project,
                good_for_newcomers=False, 
                description='toast')

        GET_data = { u'language': u'Python' }
        query = mysite.search.controllers.Query.create_from_GET_data(GET_data)
        self.assertFalse(query.terms) # No terms
        self.assertEqual(query.active_facet_options, {u'language': u'Python'}) 

        self.output_possible_facets = query.get_possible_facets()

    def test_toughness_facet(self):
        # What options do we expect?
        toughness_option_bitesize = {u'name': u'bitesize', u'count': 1,
                u'is_active': False,
                u'query_string': u'q=&toughness=bitesize&language=Python'}
        toughness_option_any = {u'name': u'any', u'count': 2,
                u'is_active': True,
                u'query_string': u'q=&toughness=&language=Python'}
        expected_toughness_facet_options = [toughness_option_bitesize, toughness_option_any]

        self.compare_lists_of_dicts(
                self.output_possible_facets[u'toughness'][u'options'],
                expected_toughness_facet_options 
                )

    def test_languages_facet(self):
        # What options do we expect?
        languages_option_python = {u'name': u'Python', u'count': 2,
                u'is_active': True,
                u'query_string': u'q=&language=Python'}
        languages_option_perl = {u'name': u'Perl', u'count': 1,
                u'is_active': False,
                u'query_string': u'q=&language=Perl'}
        languages_option_c = {u'name': u'C', u'count': 1,
                u'is_active': False,
                u'query_string': u'q=&language=C'}
        languages_option_any = {u'name': u'any', u'count': 4,
                u'is_active': False,
                u'query_string': u'q=&language='}
        expected_languages_facet_options = [
                languages_option_python, 
                languages_option_perl,
                languages_option_c,
                languages_option_any 
                ]

        self.compare_lists_of_dicts(
                self.output_possible_facets[u'language'][u'options'],
                expected_languages_facet_options 
                )

class QueryGetToughnessFacetOptions(SearchTest):
    def test_get_toughness_facet_options(self):
        # We create three "bitesize" bugs, but constrain the Query so
        # that we're only looking at bugs in Python.

        # Since only two of the bitesize bugs are in Python (one is 
        # in a project whose language is Perl), we expect only 1 bitesize
        # bug to show up, and 2 total bugs.
        python_project = Project.create_dummy(language=u'Python')
        perl_project = Project.create_dummy(language=u'Perl')

        bitesize_bug_in_python = Bug.create_dummy(
                project=python_project,
                good_for_newcomers=True, )

        nonbitesize_bug_in_python = Bug.create_dummy(
                project=python_project,
                good_for_newcomers=False, )

        bitesize_bug_in_perl = Bug.create_dummy(
                project=perl_project,
                good_for_newcomers=True, )

        query = mysite.search.controllers.Query(
                active_facet_options={u'language': u'Python'},
                terms_string=u'')
        output = query.get_facet_options(u'toughness', [u'bitesize', u''])
        bitesize_dict = [d for d in output if d[u'name'] == u'bitesize'][0]
        all_dict = [d for d in output if d[u'name'] == u'any'][0]
        self.assertEqual(bitesize_dict[u'count'], 1)
        self.assertEqual(all_dict[u'count'], 2)

    def test_get_toughness_facet_options_with_terms(self):

        python_project = Project.create_dummy(language=u'Python')
        perl_project = Project.create_dummy(language=u'Perl')

        bitesize_bug_that_matches = Bug.create_dummy(
                project=python_project,
                good_for_newcomers=True,
                description=u'a')

        nonbitesize_bug_that_matches = Bug.create_dummy(
                project=python_project,
                good_for_newcomers=False,
                description=u'a')

        bitesize_bug_that_doesnt_match = Bug.create_dummy(
                project=perl_project,
                good_for_newcomers=True,
                description=u'b')

        GET_data = {u'q': u'a'}
        query = mysite.search.controllers.Query.create_from_GET_data(GET_data)
        output = query.get_facet_options(u'toughness', [u'bitesize', u''])
        bitesize_dict = [d for d in output if d[u'name'] == u'bitesize'][0]
        all_dict = [d for d in output if d[u'name'] == u'any'][0]
        self.assertEqual(bitesize_dict[u'count'], 1)
        self.assertEqual(all_dict[u'count'], 2)

class QueryGetPossibleLanguageFacetOptionNames(SearchTest):

    def setUp(self):
        SearchTest.setUp(self)
        python_project = Project.create_dummy(language=u'Python')
        perl_project = Project.create_dummy(language=u'Perl')
        c_project = Project.create_dummy(language=u'C')
        unknown_project = Project.create_dummy(language=u'')

        python_bug = Bug.create_dummy(project=python_project, title=u'a')
        perl_bug = Bug.create_dummy(project=perl_project, title=u'a') 
        c_bug = Bug.create_dummy(project=c_project, title=u'b') 
        unknowable_bug = Bug.create_dummy(project=unknown_project, title=u'unknowable') 

    def test_with_term(self):
        # In the setUp we create three bugs, but only two of them would match
        # a search for 'a'. They are in two different languages, so let's make
        # sure that we show only those two languages.
        GET_data = {u'q': u'a'}

        query = mysite.search.controllers.Query.create_from_GET_data(GET_data)
        language_names = query.get_language_names()
        self.assertEqual(
                sorted(language_names),
                sorted([u'Python', u'Perl']))

    def test_with_active_language_facet(self):
        # In the setUp we create bugs in three languages.
        # Here, we verify that the get_language_names() method correctly returns
        # all three languages, even though the GET data shows that we are
        # browsing by language.

        GET_data = {u'language': u'Python'}

        query = mysite.search.controllers.Query.create_from_GET_data(GET_data)
        language_names = query.get_language_names()
        self.assertEqual(
                sorted(language_names),
                sorted([u'Python', u'Perl', u'C', u'Unknown']))

    def test_with_language_as_unknown(self):
        # In the setUp we create bugs in three languages.
        # Here, we verify that the get_language_names() method correctly returns
        # all three languages, even though the GET data shows that we are
        # browsing by language.

        GET_data = {u'language': u'Unknown'}

        query = mysite.search.controllers.Query.create_from_GET_data(GET_data)
        language_names = query.get_language_names()
        self.assertEqual(
                sorted(language_names),
                sorted([u'Python', u'Perl', u'C', u'Unknown']))

    def test_with_language_as_unknown_and_query(self):
        # In the setUp we create bugs in three languages.
        # Here, we verify that the get_language_names() method correctly returns
        # all three languages, even though the GET data shows that we are
        # browsing by language.

        GET_data = {u'language': u'Unknown', u'q': u'unknowable'}

        query = mysite.search.controllers.Query.create_from_GET_data(GET_data)
        match_count = query.get_bugs_unordered().count()

        self.assertEqual(match_count, 1)

class QueryContributionType(SearchTest):

    def setUp(self):
        SearchTest.setUp(self)
        python_project = Project.create_dummy(language=u'Python')
        perl_project = Project.create_dummy(language=u'Perl')
        c_project = Project.create_dummy(language=u'C')

        python_bug = Bug.create_dummy(project=python_project, title=u'a')
        perl_bug = Bug.create_dummy(project=perl_project, title=u'a',
                                    concerns_just_documentation=True) 
        c_bug = Bug.create_dummy(project=c_project, title=u'b')

    def test_contribution_type_is_an_available_facet(self):
        GET_data = {}
        starting_query = mysite.search.controllers.Query.create_from_GET_data(
            GET_data)
        self.assert_(u'contribution type' in starting_query.get_possible_facets())

    def test_contribution_type_options_are_reasonable(self):
        GET_data = {}
        starting_query = mysite.search.controllers.Query.create_from_GET_data(
            GET_data)
        cto = starting_query.get_facet_options(u'contribution_type',
                                               [u'documentation', u''])
        documentation_one, = [k for k in cto if k[u'name'] == u'documentation']
        any_one, = [k for k in cto if k[u'name'] == u'any']
        self.assertEqual(documentation_one[u'count'], 1)
        self.assertEqual(any_one[u'count'], 3)

class QueryStringCaseInsensitive(SearchTest):

    def test_Language(self):
        """Do we redirect queries that use non-lowercase facet keys to pages
        that use lowercase facet keys?"""
        redirects = self.client.get(u'/search/',
                {u'LANguaGE': u'pytHon'}, follow=True).redirect_chain
        self.assertEqual(redirects, [(u'http://testserver/search/?language=pytHon', 302)])

class HashQueryData(SearchTest):

    def test_queries_with_identical_data_hash_alike(self):
        GET_data = {u'q': u'socialguides', u'language': u'looxii'}
        one = mysite.search.controllers.Query.create_from_GET_data(GET_data)
        two = mysite.search.controllers.Query.create_from_GET_data(GET_data)
        self.assertEqual(one.get_sha1(), two.get_sha1())

    def test_queries_with_equiv_data_expressed_differently_hash_alike(self):
        GET_data_1 = {u'q': u'socialguides zetapage', u'language': u'looxii'}
        GET_data_2 = {u'q': u'zetapage socialguides', u'language': u'looxii'}
        one = mysite.search.controllers.Query.create_from_GET_data(GET_data_1)
        two = mysite.search.controllers.Query.create_from_GET_data(GET_data_2)
        self.assertEqual(one.get_sha1(), two.get_sha1())

    def test_queries_with_different_data_hash_differently(self):
        GET_data_1 = {u'q': u'socialguides zetapage', u'language': u'looxii'}
        GET_data_2 = {u'q': u'socialguides ninjapost', u'language': u'looxii'}
        one = mysite.search.controllers.Query.create_from_GET_data(GET_data_1)
        two = mysite.search.controllers.Query.create_from_GET_data(GET_data_2)
        self.assertNotEqual(one.get_sha1(), two.get_sha1())

    # How on earth do we test for collisions?

class QueryGrabHitCount(SearchTest):

    def test_eventhive_grab_hitcount_once_stored(self):

        data = {u'q': u'eventhive', u'language': u'shoutNOW'}
        query = mysite.search.controllers.Query.create_from_GET_data(data)
        stored_hit_count = 10
        HitCountCache.objects.create(
                hashed_query=query.get_sha1(),
                hit_count=stored_hit_count)
        self.assertEqual(query.get_or_create_cached_hit_count(), stored_hit_count)

    def test_shoutnow_cache_hitcount_on_grab(self):

        project = Project.create_dummy(language=u'shoutNOW')

        bug = Bug.create_dummy(project=project)
        data = {u'language': u'shoutNOW'}
        query = mysite.search.controllers.Query.create_from_GET_data(data)

        expected_hit_count = 1
        self.assertEqual(query.get_or_create_cached_hit_count(), expected_hit_count)

        hcc = HitCountCache.objects.get(hashed_query=query.get_sha1())
        self.assertEqual(hcc.hit_count, expected_hit_count)

class ClearCacheWhenBugsChange(SearchTest):

    def test_cached_cleared_after_bug_save_or_delete(self):
        data = {u'language': u'shoutNOW'}
        query = mysite.search.controllers.Query.create_from_GET_data(data)

        # Cache entry created after hit count retrieval
        query.get_or_create_cached_hit_count()
        self.assert_(HitCountCache.objects.all())

        # Cache cleared after bug save
        project = Project.create_dummy(language=u'shoutNOW')
        bug = Bug.create_dummy(project=project)
        self.assertFalse(HitCountCache.objects.all())

        # Cache entry created after hit count retrieval
        query.get_or_create_cached_hit_count()
        self.assert_(HitCountCache.objects.all())

        # Cache cleared after bug deletion
        bug.delete()
        self.assertFalse(HitCountCache.objects.all())

class DontRecommendFutileSearchTerms(TwillTests):

    def test_removal_of_futile_terms(self):
        bug = mysite.search.models.Bug.create_dummy_with_project(description=u'useful')
        self.assertEqual(
                Person.only_terms_with_results([u'useful', u'futile']),
                [u'useful'])


class PublicizeBugTrackerIndex(SearchTest):

    def setUp(self):
        SearchTest.setUp(self)
        self.search_page_response = self.client.get(reverse(mysite.search.views.fetch_bugs))
        self.bug_tracker_count = mysite.search.controllers.get_project_count()

    def test_search_template_contains_bug_tracker_count(self):
        self.assertEqual(
                self.search_page_response.context[0][u'project_count'],
                self.bug_tracker_count)

class LaunchpadImporterMarksFixedBugsAsClosed(TwillTests):
    def test(self):
        '''Start with a bug that is "Fix Released"

        Verify that we set looks_closed to True'''
        # retry this with committed->released
        lp_data_dict = {'project': '',
                        'url': '',
                        'title': '',
                        'text': '',
                        'status': 'Fix Committed',
                        'importance': '',
                        'reporter': {'lplogin': '', 'realname': ''},
                        'comments': '',
                        'date_updated': datetime.datetime.now().timetuple(),
                        'date_reported': datetime.datetime.now().timetuple()}
        # maybe I could have done this with a defaultdict of str with
        # just the non-str exceptions
        query_data, new_data = mysite.search.launchpad_crawl.clean_lp_data_dict(
            lp_data_dict)
        self.assertTrue(new_data['looks_closed'])

    def test_with_status_missing(self):
        '''Verify we do not explode if Launchpad gives us a bug with no Status

        Verify that we set looks_closed to True'''
        # retry this with committed->released
        lp_data_dict = {'project': '',
                        'url': '',
                        'title': '',
                        'text': '',
                        'importance': '',
                        'reporter': {'lplogin': '', 'realname': ''},
                        'comments': '',
                        'date_updated': datetime.datetime.now().timetuple(),
                        'date_reported': datetime.datetime.now().timetuple()}
        # maybe I could have done this with a defaultdict of str with
        # just the non-str exceptions
        query_data, new_data = mysite.search.launchpad_crawl.clean_lp_data_dict(
            lp_data_dict)
        self.assertEqual(new_data['status'], 'Unknown')

class TestPotentialMentors(TwillTests):
    fixtures = ['user-paulproteus', 'user-barry', 'person-barry', 'person-paulproteus']

    def test(self):
        '''Create a Banshee mentor who can do C#
        and a separate C# mentor, and verify that Banshee thinks it has
        two potential mentors.'''

        banshee = Project.create_dummy(name='Banshee', language='C#')
        can_mentor, _ = mysite.profile.models.TagType.objects.get_or_create(name=u'can_mentor')
        
        willing_to_mentor_banshee, _ = mysite.profile.models.Tag.objects.get_or_create(
            tag_type=can_mentor,
            text=u'Banshee')

        willing_to_mentor_c_sharp, _ = mysite.profile.models.Tag.objects.get_or_create(
            tag_type=can_mentor,
            text=u'C#')

        link = mysite.profile.models.Link_Person_Tag(
            person=Person.objects.get(user__username=u'paulproteus'),
            tag=willing_to_mentor_banshee)
        link.save()

        link = mysite.profile.models.Link_Person_Tag(
            person=Person.objects.get(user__username=u'paulproteus'),
            tag=willing_to_mentor_c_sharp)
        link.save()

        link = mysite.profile.models.Link_Person_Tag(
            person=Person.objects.get(user__username=u'barry'),
            tag=willing_to_mentor_c_sharp)
        link.save()

        banshee_mentors = banshee.potential_mentors()
        self.assertEqual(len(banshee_mentors), 2)

<<<<<<< HEAD
class SuggestAlertOnLastResultsPage(TwillTests):
    filters = ['user-paulproteus']

    def exercise_alert(anonymous=True):
        """The 'anonymous' parameter allows the alert functionality to be
        tested for anonymous and logged-in users."""

        if not anonymous:
            self.login_with_twill()

        # Visit the last page of a vol. opp. search results page.
        opps_view = mysite.search.views.fetch_bugs
        query = 'ruby'
        # FIXME: Ensure that the query string will put us on the
        # last page of results.
        opps_query_string = { 'q': }
        opps_url = make_twill_url('http://openhatch.org'+reverse(opps_view))
        tc.go(opps_url)

        how_many_bugs_at_time_of_request = 
        
        # Make sure it contains an HTML comment instructing the developer about the
        # content of the page
        tc.find("there should be a suggestion regarding email alerts on this page")

        if anonymous:
            # If the user is not logged in, fill in the input field 'alert-email' with 
            # the email address 'my@ema.il'.
            email_address = 'yetanother@ema.il'
            tc.fv('alert-email', email_address)

        # Submit the 'alert' form.
        tc.submit()
        
        # Make sure the resulting page contains an HTML comment instructing the
        # developer that "this page should confirm that an email alert has been
        # registered"
        tc.find("this page should confirm that an email alert has been registered")

        # At this point, the logged-in case, make sure that the DB contains a record of
        #     * What the query was.
        #     * When the request was made.
        #     * How many bugs were returned by the query at the time of request.
        #     * How many bugs are required to trigger the alert.

        alert_record = Alert.objects.get(created_date=output_of_utcnow)
        self.assert_(alert_record)

        assert_that_record_has_this_data = {
                'query': query,
                'created_date': output_of_utcnow,
                'how_many_bugs_at_time_of_request':
                    how_many_bugs_at_time_of_request,
                'how_many_bugs_required_to_trigger_alert':
                    how_many_bugs_required_to_trigger_alert * 20
                }

        # For the logged-in user, also check that the record contains the
        # identity of the user who made the alert request.

        # For the anonymous user, also check that the record contains
        # 'my@ema.il', rather than a User object.

        if anonymous:
            assert_that_record_has_this_data['email'] = email_address 
        else:
            assert_that_record_has_this_data['user__username'] = 'paulproteus'

# vim: set nu ai et ts=4 sw=4 columns=100:
=======
class DeleteAnswer(TwillTests):
    fixtures = ['user-paulproteus']
    
    def test_delete_paragraph_answer(self):
        # create dummy question
        p = Project.create_dummy(name='Ubuntu')
        question__pk = 0
        q = ProjectInvolvementQuestion.create_dummy(pk=question__pk, is_bug_style=False)
        # create our dummy answer
        a = Answer.create_dummy(text='i am saying thigns', question=q, project=p, author=User.objects.get(username='paulproteus'))
        # delete our answer
        POST_data = {
                'answer__pk': a.pk,
                }
        POST_handler = reverse(mysite.project.views.delete_paragraph_answer_do)
        response = self.login_with_client().post(POST_handler, POST_data)
        # go back to the project page and make sure that our answer isn't there anymore
        project_url = p.get_url()
        self.assertRedirects(response, project_url)
        project_page = self.login_with_client().get(project_url)

        self.assertNotContains(project_page, a.text)

        # and make sure our answer isn't in the db anymore
        self.assertEqual(Answer.objects.filter(pk=a.pk).count(), 0)

    def test_delete_bug_answer(self):
        # create dummy question
        p = Project.create_dummy(name='Ubuntu')
        # it's important that this pk correspond to the pk of an actual bug_style question, as specified in our view
        # otherwise, we'll get_or_create will try to create, but it won't be able to because of a unique key error
        question__pk = 2
        q = ProjectInvolvementQuestion.create_dummy(pk=question__pk, is_bug_style=True)
        # create our dummy answer
        a = BugAnswer.create_dummy(title='i want this bug fixed', details='for these reasons',question=q, project=p, author=User.objects.get(username='paulproteus'))
        # delete our answer
        POST_data = {
                'answer__pk': a.pk,
                }
        POST_handler = reverse(mysite.project.views.delete_bug_answer_do)
        response = self.login_with_client().post(POST_handler, POST_data)
        # go back to the project page and make sure that our answer isn't there anymore
        project_url = p.get_url()
        self.assertRedirects(response, project_url)
        project_page = self.login_with_client().get(project_url)

        self.assertNotContains(project_page, a.title)
        self.assertNotContains(project_page, a.details)

        # and make sure our answer isn't in the db anymore
        self.assertEqual(BugAnswer.objects.filter(pk=a.pk).count(), 0)



class CreateBugAnswer(TwillTests):
    fixtures = ['user-paulproteus']
    def test_create_bug_answer(self):
        # go to the project page
        p = Project.create_dummy(name='Ubuntu')
        question__pk = 1
        question = ProjectInvolvementQuestion.create_dummy(pk=question__pk, is_bug_style=True)
        question.save()
        title = 'omfg i wish this bug would go away'
        details = 'kthxbai'
        POST_data = {
                'project__pk': p.pk,
                'question__pk': str(question__pk),
                'bug__title': title,
                'bug__details': details
                }
        POST_handler = reverse(mysite.project.views.create_bug_answer_do)
        response = self.login_with_client().post(POST_handler, POST_data)

        # try to get the BugAnswer which we just submitted from the database
        our_bug_answer = BugAnswer.objects.get(title=title)

        # make sure it has the right attributes
        self.assertEqual(our_bug_answer.details, details)
        self.assertEqual(our_bug_answer.question.pk, question__pk)
        self.assertEqual(our_bug_answer.project.pk, p.pk)

        project_url = p.get_url()
        self.assertRedirects(response, project_url)

        project_page = self.login_with_client().get(project_url)

        # make sure that our data shows up on the page
        self.assertContains(project_page, title)
        self.assertContains(project_page, details)

class CreateAnswer(TwillTests):
    fixtures = ['user-paulproteus']

    def test_create_answer(self):

        p = Project.create_dummy()
        q = ProjectInvolvementQuestion.create_dummy()

        # POST some text to the answer creation post handler
        POST_data = {
                'project__pk': p.pk,
                'question__pk': q.pk,
                'answer__text': """Help produce official documentation, share the
                    solution to a problem, or check, proof and test other
                    documents for accuracy.""",
                    }
        response = self.login_with_client().post(reverse(mysite.project.views.create_answer_do), POST_data)
        # If this were an Ajaxy post handler, we might assert something about
        # the response, like 
        #   self.assertEqual(response.content, '1')

        # check that the db contains a record with this text
        try:
            record = Answer.objects.get(text=POST_data['answer__text'])
        except Answer.DoesNotExist:
            print "All Answers:", Answer.objects.all()
            raise Answer.DoesNotExist 
        self.assertEqual(record.author, User.objects.get(username='paulproteus'))
        self.assertEqual(record.project, p)
        self.assertEqual(record.question, q)

        # check that the project page now includes this text
        project_page = self.client.get(p.get_url())
        self.assertContains(project_page, POST_data['answer__text'])

# vim: set nu ai et ts=4 sw=4:
>>>>>>> 8f756757
<|MERGE_RESOLUTION|>--- conflicted
+++ resolved
@@ -1191,7 +1191,6 @@
         banshee_mentors = banshee.potential_mentors()
         self.assertEqual(len(banshee_mentors), 2)
 
-<<<<<<< HEAD
 class SuggestAlertOnLastResultsPage(TwillTests):
     filters = ['user-paulproteus']
 
@@ -1259,12 +1258,10 @@
             assert_that_record_has_this_data['email'] = email_address 
         else:
             assert_that_record_has_this_data['user__username'] = 'paulproteus'
-
-# vim: set nu ai et ts=4 sw=4 columns=100:
-=======
+            
 class DeleteAnswer(TwillTests):
     fixtures = ['user-paulproteus']
-    
+
     def test_delete_paragraph_answer(self):
         # create dummy question
         p = Project.create_dummy(name='Ubuntu')
@@ -1387,5 +1384,4 @@
         project_page = self.client.get(p.get_url())
         self.assertContains(project_page, POST_data['answer__text'])
 
-# vim: set nu ai et ts=4 sw=4:
->>>>>>> 8f756757
+# vim: set nu ai et ts=4 sw=4: