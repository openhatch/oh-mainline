--- conflicted
+++ resolved
@@ -1092,7 +1092,6 @@
             lp_data_dict)
         self.assertTrue(new_data['looks_closed'])
 
-<<<<<<< HEAD
 class TestPotentialMentors(TwillTests):
     fixtures = ['user-paulproteus', 'user-barry', 'person-barry', 'person-paulproteus']
 
@@ -1129,7 +1128,7 @@
 
         banshee_mentors = banshee.potential_mentors()
         self.assertEqual(len(banshee_mentors), 2)
-=======
+
 
     def test_with_status_missing(self):
         '''Verify we do not explode if Launchpad gives us a bug with no Status
@@ -1150,6 +1149,5 @@
         query_data, new_data = mysite.search.launchpad_crawl.clean_lp_data_dict(
             lp_data_dict)
         self.assertEqual(new_data['status'], 'Unknown')
->>>>>>> 4975b000
 
 # vim: set nu ai et ts=4 sw=4 columns=100: