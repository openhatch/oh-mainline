from mysite.base.tests import make_twill_url, TwillTests

import mysite.account.tests
from mysite.profile.models import Person
import mysite.customs.miro
import mysite.search.controllers

import django.test
from mysite.search.models import Project, Bug
from mysite.search import views
import lpb2json
import datetime
import mysite.search.launchpad_crawl

import simplejson
import os
import mock
import time
import twill
from twill import commands as tc
from twill.shell import TwillCommandLoop

from django.test import TestCase
from django.core.servers.basehttp import AdminMediaHandler
from django.core.handlers.wsgi import WSGIHandler
from django.core.urlresolvers import reverse
from django.core.files.base import ContentFile

from django.db.models import Q 

from django.conf import settings
from StringIO import StringIO

class SearchTest(TwillTests):

    def search_via_twill(self, query=None):
        search_url = "http://openhatch.org/search/" 
        if query:
            search_url += '?q=%s' % query
        tc.go(make_twill_url(search_url))

class AutoCompleteTests(SearchTest):
    """
    Test whether the autocomplete can handle
     - a field-specific query
     - a non-field-specific (fulltext) query
    """

    def setUp(self):
        SearchTest.setUp(self)
        self.project_chat = Project.objects.create(name='ComicChat', language='C++')
        self.project_kazaa = Project.objects.create(name='Kazaa', language='Vogon')
        self.bug_in_chat = Bug.all_bugs.create(project=self.project_chat,
                people_involved=2,
                date_reported=datetime.date(2009, 4, 1),
                last_touched=datetime.date(2009, 4, 2),
                last_polled=datetime.date(2009, 4, 2),
                submitter_realname="Zaphod Beeblebrox",
                submitter_username="zb",
                canonical_bug_link="http://example.com/",
                )

    def testSuggestionsMinimallyWorks(self):
        suggestions = views.get_autocompletion_suggestions('')
        self.assert_("lang:Vogon" in suggestions)

    def testSuggestForAllFields(self):
        c_suggestions = views.get_autocompletion_suggestions('C')
        self.assert_('lang:C++' in c_suggestions)
        self.assert_('project:ComicChat' in c_suggestions)

    def testQueryNotFieldSpecificFindProject(self):
        c_suggestions = views.get_autocompletion_suggestions('Comi')
        self.assert_('project:ComicChat' in c_suggestions)

    def testQueryFieldSpecific(self):
        lang_C_suggestions = views.get_autocompletion_suggestions(
                'lang:C')
        self.assert_('lang:C++' in lang_C_suggestions)
        self.assert_('lang:Python' not in lang_C_suggestions)
        self.assert_('project:ComicChat' not in lang_C_suggestions)

    def testSuggestsCorrectStringsFormattedForJQueryAutocompletePlugin(self):
        suggestions_list = views.get_autocompletion_suggestions('')
        suggestions_string = views.list_to_jquery_autocompletion_format(
                suggestions_list)
        suggestions_list_reconstructed = suggestions_string.split("\n")
        self.assert_("project:ComicChat" in suggestions_list_reconstructed)
        self.assert_("lang:Vogon" in suggestions_list_reconstructed)
        self.assert_("lang:C++" in suggestions_list_reconstructed)

    def testSuggestsSomethingOverHttp(self):
        response = self.client.get( '/search/get_suggestions', {'q': 'C'})
        self.assertContains(response, "project:ComicChat\nlang:C++")

    def testSuggesterFailsOnEmptyString(self):
        response = self.client.get( '/search/get_suggestions', {'q': ''})
        self.assertEquals(response.status_code, 500)

    def testSuggesterFailsWithImproperQueryString(self):
        response = self.client.get( '/search/get_suggestions', {})
        self.assertEquals(response.status_code, 500)

class SearchResultsSpecificBugs(SearchTest):
    fixtures = ['short_list_of_bugs.json']

    def setUp(self):
        SearchTest.setUp(self)

        query = 'PYTHON'

        # The four canonical_filters by which a bug can match a query
        self.canonical_filters = [
                Q(project__language__iexact=query),
                Q(project__name__icontains=query),
                Q(title__icontains=query),
                Q(description__icontains=query)
                ]

    def no_canonical_filters(self, except_one=Q()):
        """Returns the complex filter, 'Matches no canonical filters except the specified one.'"""

        # Create the complex filter, 'Matches no canonical filters,
        # except perhaps the specified one.'
        other_c_filters = Q() # Initial value
        for cf in self.canonical_filters:
            if cf != except_one: 
                other_c_filters = other_c_filters | cf 

        # Read this as "Just that one filter and no others."
        return except_one & ~other_c_filters

    def test_that_fixture_works_properly(self):
        """Is the fixture is wired correctly?
        
        To test the search engine, I've loaded the fixture with six
        'canonical' bugs. Four of them are canonical matches, two
        are canonical non-matches. A working search engine will return
        just the matches.

        There are four ways a bug can match a query:
            - project language = the query
            - project name contains the query
            - project title contains the query
            - project description contains the query

        Let's call each of these a 'canonical filter'.

        For each of these canonical filters, there should be a canonical bug
        in the fixture that matches that, and only that, filter.

        This test checks the fixture for the existence of these
        canonical bugs.

        If the fixture is wired correctly, when we search it for 
        'python', it will return bugs 1, 2, 3 and 4, and exclude
        bugs 400 and 401. """

        # Remember, a canonical bug meets ONLY ONE criterion.
        # Assert there's just one canonical bug per criterion.
        for cf in self.canonical_filters:
            matches = Bug.all_bugs.filter(self.no_canonical_filters(except_one=cf))[:]
            self.failUnlessEqual(len(matches), 1,
                    "There are %d, not 1, canonical bug(s) for the filter %s" % (len(matches), cf))

        # Assert there's at least one canonical nonmatch.
        canonical_non_matches = Bug.all_bugs.filter(self.no_canonical_filters())
        self.assert_(len(canonical_non_matches) > 1)

    def test_search_single_query(self):
        """Test that get_bugs_by_query_words produces the expected results."""
        response = self.client.get('/search/', {'q': 'python'})
        returned_bugs = response.context[0]['bunch_of_bugs']
        for cf in self.canonical_filters:
            self.failUnless(Bug.all_bugs.filter(cf)[0] in returned_bugs, "Search engine did not correctly use the filter %s" % cf)

        for bug in Bug.all_bugs.filter(self.no_canonical_filters()):
            self.failIf(bug in returned_bugs, "Search engine returned a false positive: %s." % bug)

    def test_search_two_queries(self):

        title_of_bug_to_include = 'An interesting title'
        title_of_bug_to_exclude = "This shouldn't be in the results for [pyt*hon 'An interesting description']."

        # If either of these bugs aren't there, then this test won't work properly.
        self.assert_(len(list(Bug.all_bugs.filter(title=title_of_bug_to_include))) == 1)
        self.assert_(len(list(Bug.all_bugs.filter(title=title_of_bug_to_exclude))) == 1)

        response = self.client.get('/search/',
                                   {'q': 'python "An interesting description"'})

        included_the_right_bug = False
        excluded_the_wrong_bug = True
        for bug in response.context[0]['bunch_of_bugs']:
            if bug.title == title_of_bug_to_include:
                included_the_right_bug = True
            if bug.title == title_of_bug_to_exclude:
                excluded_the_wrong_bug = False

        self.assert_(included_the_right_bug)
        self.assert_(excluded_the_wrong_bug)

class SearchResults(TwillTests):
    fixtures = ['bugs-for-two-projects.json']

    def test_show_no_bugs_if_no_query(self):
        # Call up search page with no query.
        response = self.client.get('/search/')

        # The variable 'bunch_of_bugs', passed to the template, is a blank list.
        self.assertEqual(response.context[0]['bunch_of_bugs'], [])

    def test_paginate_by_default(self):
        response = self.client.get('/search/')
        ctxt_we_care_about = [c for c in response.context if 'start' in c][0]
        self.failUnlessEqual(ctxt_we_care_about['start'], 1)
        self.failUnlessEqual(ctxt_we_care_about['end'], 10)

    def test_json_view(self):
        tc.go(make_twill_url('http://openhatch.org/search/?format=json&jsoncallback=callback&q=python'))
        response = tc.show()
        self.assert_(response.startswith('callback'))
        json_string_with_parens = response.split('callback', 1)[1]
        self.assert_(json_string_with_parens[0] == '(')
        self.assert_(json_string_with_parens[-1] == ')')
        json_string = json_string_with_parens[1:-1]
        objects = simplejson.loads(json_string)
        self.assert_('pk' in objects[0]['bugs'][0])

    def testPagination(self):
        url = 'http://openhatch.org/search/'
        tc.go(make_twill_url(url))
        tc.fv('search_opps', 'q', 'python')
        tc.submit()

        # Grab descriptions of first 10 Exaile bugs
        bugs = Bug.all_bugs.filter(project__name=
                                  'Exaile').order_by('-last_touched')[:10]

        for bug in bugs:
            tc.find(bug.description)

        # Hit the next button
        tc.follow('Next')

        # Grab descriptions of next 10 Exaile bugs
        bugs = Bug.all_bugs.filter(project__name=
                                  'Exaile').order_by('-last_touched')[10:20]

        for bug in bugs:
            tc.find(bug.description)

    def testPaginationAndChangingSearchQuery(self):

        url = 'http://openhatch.org/search/'
        tc.go(make_twill_url(url))
        tc.fv('search_opps', 'q', 'python')
        tc.submit()

        # Grab descriptions of first 10 Exaile bugs
        bugs = Bug.all_bugs.filter(project__name=
                                  'Exaile').order_by('-last_touched')[:10]

        for bug in bugs:
            tc.find(bug.description)

        # Hit the next button
        tc.follow('Next')

        # Grab descriptions of next 10 Exaile bugs
        bugs = Bug.all_bugs.filter(project__name=
                                  'Exaile').order_by('-last_touched')[10:20]

        for bug in bugs:
            tc.find(bug.description)

        # Now, change the query - do we stay that paginated?
        tc.fv('search_opps', 'q', 'c#')
        tc.submit()

        # Grab descriptions of first 10 GNOME-Do bugs
        bugs = Bug.all_bugs.filter(project__name=
                                  'GNOME-Do').order_by(
            '-last_touched')[:10]

        for bug in bugs:
            tc.find(bug.description)

sample_launchpad_data_dump = mock.Mock()
sample_launchpad_data_dump.return_value = [dict(
        url='', project='rose.makesad.us', text='', status='',
        importance='low', reporter={'lplogin': 'a',
                                    'realname': 'b'},
        comments=[], date_updated=time.localtime(),
        date_reported=time.localtime(),
        title="Joi's Lab AFS",)]

class AutoCrawlTests(SearchTest):
    @mock.patch('mysite.search.launchpad_crawl.dump_data_from_project', 
                sample_launchpad_data_dump)
    def testSearch(self):
        # Verify that we can't find a bug with the right description
        self.assertRaises(mysite.search.models.Bug.DoesNotExist,
                          mysite.search.models.Bug.all_bugs.get,
                          title="Joi's Lab AFS")
        # Now get all the bugs about rose
        mysite.search.launchpad_crawl.grab_lp_bugs(lp_project='rose',
                                            openhatch_project=
                                            'rose.makesad.us')
        # Now see, we have one!
        b = mysite.search.models.Bug.all_bugs.get(title="Joi's Lab AFS")
        self.assertEqual(b.project.name, 'rose.makesad.us')
        # Ta-da.
        return b

    def test_running_job_twice_does_update(self):
        b = self.testSearch()
        b.description = 'Eat more potato starch'
        b.title = 'Yummy potato paste'
        b.save()

        new_b = self.testSearch()
        self.assertEqual(new_b.title, "Joi's Lab AFS") # bug title restored
        # thanks to fresh import

class LaunchpadImporterTests(SearchTest):
    def test_lp_update_handler(self):
        '''Test the Launchpad import handler with some fake data.'''
        some_date = datetime.datetime(2009, 4, 1, 2, 2, 2)
        query_data = dict(project='GNOME-Do',
                          canonical_bug_link='http://example.com/1')
        new_data = dict(title='Title', status='Godforsaken',
                        description='Everything should be better',
                        importance='High',
                        people_involved=1000 * 1000,
                        submitter_username='yourmom',
                        submitter_realname='Your Mom',
                        date_reported=some_date,
                        last_touched=some_date,
                        last_polled=some_date)

        # Create the bug...
        mysite.search.launchpad_crawl.handle_launchpad_bug_update(query_data, new_data)
        # Verify that the bug was stored.
        bug = Bug.all_bugs.get(canonical_bug_link=
                                       query_data['canonical_bug_link'])
        for key in new_data:
            self.assertEqual(getattr(bug, key), new_data[key])

        # Now re-do the update, this time with more people involved
        new_data['people_involved'] = 1000 * 1000 * 1000
        # pass the data in...
        bug = mysite.search.launchpad_crawl.handle_launchpad_bug_update(query_data,
                                                                 new_data)
        # Do a get; this will explode if there's more than one with the
        # canonical_bug_link, so it tests duplicate finding.
        bug = Bug.all_bugs.get(canonical_bug_link=
                                       query_data['canonical_bug_link'])

        for key in new_data:
            self.assertEqual(getattr(bug, key), new_data[key])

    def test_lp_data_clean(self):
        now_t = (2009, 4, 1, 5, 13, 2) # partial time tuple
        now_d = datetime.datetime(2009, 4, 1, 5, 13, 2)
        # NOTE: We do not test for time zone correctness.
        sample_in = dict(project='GNOME-Do', url='http://example.com/1',
                         title='Title', text='Some long text',
                         importance=None, status='Ready for take-off',
                         comments=[{'user': {
                             'lplogin': 'jones', 'realname': 'Jones'}}],
                         reporter={'lplogin': 'bob', 'realname': 'Bob'},
                         date_reported=now_t,
                         date_updated=now_t,
                         )
        sample_out_query = dict(project='GNOME-Do',
                                canonical_bug_link='http://example.com/1')
        sample_out_data = dict(title='Title', description='Some long text',
                               importance='Unknown', status='Ready for take-off',
                               people_involved=2, submitter_realname='Bob',
                               submitter_username='bob',
                               date_reported=now_d,
                               last_touched=now_d)
        out_q, out_d = mysite.search.launchpad_crawl.clean_lp_data_dict(sample_in)
        self.assertEqual(sample_out_query, out_q)
        # Make sure last_polled is at least in the same year
        self.assertEqual(out_d['last_polled'].year, datetime.date.today().year)
        del out_d['last_polled']
        self.assertEqual(sample_out_data, out_d)

class Recommend(SearchTest):
    fixtures = ['user-paulproteus.json',
            'person-paulproteus.json',
            'cchost-data-imported-from-ohloh.json',
            'bugs-for-two-projects.json',
            'extra-fake-cchost-related-projectexps.json',
            'tags']

    # FIXME: Add a 'recommend_these_in_bug_search' field to TagType
    # Use that to exclude 'will never understand' tags from recommended search terms.
    def test_get_recommended_search_terms_for_user(self):
        person = Person.objects.get(user__username='paulproteus')
        recommended_terms = person.get_recommended_search_terms()

        # By 'source' I mean a source of recommendations.
        source2terms = {
                'languages in citations': ['Automake', 'C#', 'C++', 'Make', 
                    'Python', 'shell script', 'XUL'],
                'projects in citations': ['Mozilla Firefox'], 
                'tags': ['algol', 'symbolist poetry', 'rails', 'chinese chess']
                }

        for source, terms in source2terms.items():
            for term in terms:
                self.assert_(term in recommended_terms,
                        "Expected %s in recommended search terms "
                        "inspired by %s." % (term, source))

    # FIXME: Include recommendations from tags.
    def test_search_page_context_includes_recommendations(self):
        client = self.login_with_client()
        response = client.get('/search/')

        source2terms = {
                'languages in citations': ['Automake', 'C#', 'C++', 'Make', 
                    'Python', 'shell script', 'XUL'],
                'projects in citations': ['Mozilla Firefox'], 
                'tags': ['algol', 'symbolist poetry', 'rails', 'chinese chess']
                }

        tags_in_template = [tup[1] for tup in response.context[0]['suggestions']]

        for source, terms in source2terms.items():
            for term in terms:
                self.assert_(term in tags_in_template,
                        "Expected %s in template"
                        "inspired by %s." % (term, source))

        def compare_lists(one, two):
            self.assertEqual(len(one), len(two))
            self.assertEqual(set(one), set(two))

        expected_tags = sum(source2terms.values(), [])
        compare_lists(expected_tags, tags_in_template)

# We're not doing this one because at the moment suggestions only work in JS.
#    def test_recommendations_with_twill(self):
#        self.login_with_twill()
#        tc.go(make_twill_url('http://openhatch.org/search/'))
#        tc.fv('suggested_searches', 'use_0', '0') # Automake
#        tc.fv('suggested_searches', 'use_1', '0') # C
#        tc.fv('suggested_searches', 'use_2', '0') # C++
#        tc.fv('suggested_searches', 'use_3', '0') # Firefox
#        tc.fv('suggested_searches', 'use_4', '0') # Python
#        tc.fv('suggested_searches', 'use_5', '1') # XUL
#        tc.fv('suggested_searches', 'start', '0')
#        tc.fv('suggested_searches', 'end', '100')
#        tc.submit()
#
#        # Check that if you click checkboxes,
#        # you get the right list of bugs.
#        # Test for bugs that ought to be there
#        # and bugs that ought not to be. 
#        tc.find("Yo! This is a bug in XUL but not Firefox")
#        tc.find("Oy! This is a bug in XUL and Firefox")
#
#        tc.fv('suggested_searches', 'use_0', '0') # Automake
#        tc.fv('suggested_searches', 'use_1', '0') # C
#        tc.fv('suggested_searches', 'use_2', '0') # C++
#        tc.fv('suggested_searches', 'use_3', '1') # Firefox
#        tc.fv('suggested_searches', 'use_4', '0') # Python
#        tc.fv('suggested_searches', 'use_5', '1') # XUL
#        tc.fv('suggested_searches', 'start', '0')
#        tc.fv('suggested_searches', 'end', '100')
#        tc.submit()
#
#        tc.notfind("Yo! This is a bug in XUL but not Firefox")
#        tc.find("Oy! This is a bug in XUL and Firefox")

class TestQuerySplitter(django.test.TestCase):
    def test_split_query_words(self):
        easy = '1 2 3'
        self.assertEqual(mysite.search.views.split_query_words(easy),
                         ['1', '2', '3'])

        easy = '"1"'
        self.assertEqual(mysite.search.views.split_query_words(easy),
                         ['1'])

        easy = 'c#'
        self.assertEqual(mysite.search.views.split_query_words(easy),
                         ['c#'])

class ResultsIncludeProjectLanguage(SearchTest):
    fixtures = ['bugs-for-two-projects.json']

    def test_python_results_include_python(self):
        self.search_via_twill('Exaile')

        # It's easier to pass this test...
        tc.find("Python")

        # ...than this one.
        tc.find("<span class='project__language'>Python</span>")

class IconGetsScaled(SearchTest):
    def test_project_scales_its_icon_down_for_use_in_badge(self):
        '''This test shows that the Project class successfully stores
        a scaled-down version of its icon in the icon_smaller_for_badge
        field.'''

        # Step 1: Create a project with an icon
        p = mysite.search.models.Project()
        image_data = open(mysite.account.tests.photo('static/sample-photo.png')).read()
        p.icon.save('', ContentFile(image_data))
        p.save()

        # Assertion 1: p.icon_smaller_for_badge is false (since not scaled yet)
        self.assertFalse(p.icon_smaller_for_badge)

        # Step 2: Call the scaling method
        p.update_scaled_icons_from_self_icon()
        p.save()

        # Assertion 2: Verify that it is now a true value
        self.assert_(p.icon_smaller_for_badge, 
                     "Expected p.icon_smaller_for_badge to be a true value.")

        # Assertion 3: Verify that it has the right width
        self.assertEqual(p.icon_smaller_for_badge.width, 40,
                         "Expected p.icon_smaller_for_badge to be 40 pixels wide.")

<<<<<<< HEAD
class DiscoverFacets(SearchTest):
    def test_discover_available_facets(self):
        p = mysite.search.models.Project()
        p.icon = ''
        p.language = 'Python'
        p.save()

        facets = mysite.search.controllers.discover_available_facets()
        self.assertEqual(facets, {'Language': set(['Python'])})
=======
class SearchOnFullWords(SearchTest):
    def test_find_perl_not_properly(self):
        project = Project.create_dummy()
        properly_bug = Bug.create_dummy(description='properly')
        perl_bug = Bug.create_dummy(description='perl')
        results = mysite.search.views.get_bugs_by_query_words(['perl'])
        self.assertEqual(list(results), [perl_bug])
>>>>>>> af829a94

# vim: set nu ai et ts=4 sw=4 columns=80:<|MERGE_RESOLUTION|>--- conflicted
+++ resolved
@@ -530,7 +530,6 @@
         self.assertEqual(p.icon_smaller_for_badge.width, 40,
                          "Expected p.icon_smaller_for_badge to be 40 pixels wide.")
 
-<<<<<<< HEAD
 class DiscoverFacets(SearchTest):
     def test_discover_available_facets(self):
         p = mysite.search.models.Project()
@@ -540,7 +539,7 @@
 
         facets = mysite.search.controllers.discover_available_facets()
         self.assertEqual(facets, {'Language': set(['Python'])})
-=======
+
 class SearchOnFullWords(SearchTest):
     def test_find_perl_not_properly(self):
         project = Project.create_dummy()
@@ -548,6 +547,5 @@
         perl_bug = Bug.create_dummy(description='perl')
         results = mysite.search.views.get_bugs_by_query_words(['perl'])
         self.assertEqual(list(results), [perl_bug])
->>>>>>> af829a94
 
 # vim: set nu ai et ts=4 sw=4 columns=80: