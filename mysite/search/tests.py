from mysite.base.tests import make_twill_url, TwillTests

from mysite.profile.models import Person
import mysite.customs.miro

import django.test
from mysite.search.models import Project, Bug
from mysite.search import views
import lpb2json
import datetime
import mysite.search.launchpad_crawl

import simplejson
import os
import mock
import time
import twill
from twill import commands as tc
from twill.shell import TwillCommandLoop
from django.test import TestCase
from django.core.servers.basehttp import AdminMediaHandler
from django.core.handlers.wsgi import WSGIHandler
from django.core.urlresolvers import reverse

from django.conf import settings
from StringIO import StringIO

class SearchTest(TwillTests):
    def search_via_twill(self, query=None):
        search_url = "http://openhatch.org/search/" 
        if query:
            search_url += '?language=%s' % query
        tc.go(make_twill_url(search_url))

class AutoCompleteTests(SearchTest):
    """
    Test whether the autocomplete can handle
     - a field-specific query
     - a non-field-specific (fulltext) query
    """

    def setUp(self):
        TwillTests.setUp(self)
        self.project_chat = Project.objects.create(name='ComicChat', language='C++')
        self.project_kazaa = Project.objects.create(name='Kazaa', language='Vogon')
        self.bug_in_chat = Bug.objects.create(project=self.project_chat,
                people_involved=2,
                date_reported=datetime.date(2009, 4, 1),
                last_touched=datetime.date(2009, 4, 2),
                last_polled=datetime.date(2009, 4, 2),
                submitter_realname="Zaphod Beeblebrox",
                submitter_username="zb",
                canonical_bug_link="http://example.com/",
                )

    def testSuggestionsMinimallyWorks(self):
        suggestions = views.get_autocompletion_suggestions('')
        self.assert_("lang:Vogon" in suggestions)

    def testSuggestForAllFields(self):
        c_suggestions = views.get_autocompletion_suggestions('C')
        self.assert_('lang:C++' in c_suggestions)
        self.assert_('project:ComicChat' in c_suggestions)

    def testQueryNotFieldSpecificFindProject(self):
        c_suggestions = views.get_autocompletion_suggestions('Comi')
        self.assert_('project:ComicChat' in c_suggestions)

    def testQueryFieldSpecific(self):
        lang_C_suggestions = views.get_autocompletion_suggestions(
                'lang:C')
        self.assert_('lang:C++' in lang_C_suggestions)
        self.assert_('lang:Python' not in lang_C_suggestions)
        self.assert_('project:ComicChat' not in lang_C_suggestions)

    def testSuggestsCorrectStringsFormattedForJQueryAutocompletePlugin(self):
        suggestions_list = views.get_autocompletion_suggestions('')
        suggestions_string = views.list_to_jquery_autocompletion_format(
                suggestions_list)
        suggestions_list_reconstructed = suggestions_string.split("\n")
        self.assert_("project:ComicChat" in suggestions_list_reconstructed)
        self.assert_("lang:Vogon" in suggestions_list_reconstructed)
        self.assert_("lang:C++" in suggestions_list_reconstructed)

    def testSuggestsSomethingOverHttp(self):
        response = self.client.get( '/search/get_suggestions', {'q': 'C'})
        self.assertContains(response, "project:ComicChat\nlang:C++")

    def testSuggesterFailsOnEmptyString(self):
        response = self.client.get( '/search/get_suggestions', {'q': ''})
        self.assertEquals(response.status_code, 500)

    def testSuggesterFailsWithImproperQueryString(self):
        response = self.client.get( '/search/get_suggestions', {})
        self.assertEquals(response.status_code, 500)

<<<<<<< HEAD
class SearchResultsSpecificBugs(TwillTests):
    fixtures = ['short_list_of_bugs.json']

    def test_that_fixture_works_properly(self):
        """If the fixture is wired correctly, when we search it for 'python', it will include bugs 0, 1, 2 and 3, and exclude bugs 400 and 401. This test checks to see if the fixture is wired correctly."""
        self.assert_(Bug.objects.get(pk=0, project__language__iexact='PYTHON'))
        self.assert_(Bug.objects.get(pk=1, project__name__icontains='PYTHON'))
        self.assert_(Bug.objects.get(pk=2, title__icontains='PYTHON'))
        self.assert_(Bug.objects.get(pk=3, description__icontains='PYTHON'))
        non_matches = Bug.objects.exclude(project__name__icontains='PYTHON').exclude(project__language__iexact='PYTHON').exclude(title__icontains='PYTHON').exclude(description__icontains='PYTHON')
        self.assert_([400, 401] == sorted([bug.pk for bug in non_matches]))

    def test_search_single_query(self):
        """Test that get_bugs_by_query_words produces the expected results."""
        response = self.client.get('/search/', {'language': 'python'})
        bugs = response.context[0]['bunch_of_bugs']
        expected_bug_keys = [0, 1, 2, 3] 
        retrieved_bug_keys = sorted([bug.pk for bug in bugs])
        self.assertEqual(expected_bug_keys, retrieved_bug_keys)

    def test_search_two_queries(self):

        title_of_bug_to_include = 'An interesting title'
        title_of_bug_to_exclude = "This shouldn't be in the results for [pyt*hon 'An interesting description']."

        # If either of these bugs aren't there, then this test won't work properly.
        self.assert_(len(list(Bug.objects.filter(title=title_of_bug_to_include))) == 1)
        self.assert_(len(list(Bug.objects.filter(title=title_of_bug_to_exclude))) == 1)
=======
class TestNonJavascriptSearch(SearchTest):
    fixtures = ['bugs-for-two-projects.json']
>>>>>>> 39a2ceff

        response = self.client.get('/search/',
                                   {'language': 'python "An interesting description"'})

        included_the_right_bug = False
        excluded_the_wrong_bug = True
        for bug in response.context[0]['bunch_of_bugs']:
            if bug.title == title_of_bug_to_include:
                included_the_right_bug = True
            if bug.title == title_of_bug_to_exclude:
                excluded_the_wrong_bug = False

        self.assert_(included_the_right_bug)
        self.assert_(excluded_the_wrong_bug)

class SearchResults(TwillTests):
    fixtures = ['bugs-for-two-projects.json']

    def test_show_no_bugs_if_no_query(self):
        # Call up search page with no query.
        response = self.client.get('/search/')

        # The variable 'bunch_of_bugs', passed to the template, is a blank list.
        self.assertEqual(response.context[0]['bunch_of_bugs'], [])

    def test_paginate_by_default(self):
        response = self.client.get('/search/')
        ctxt_we_care_about = [c for c in response.context if 'start' in c][0]
        self.failUnlessEqual(ctxt_we_care_about['start'], 1)
        self.failUnlessEqual(ctxt_we_care_about['end'], 10)

    def test_json_view(self):
        tc.go(make_twill_url('http://openhatch.org/search/?format=json&jsoncallback=callback&language=python'))
        response = tc.show()
        self.assert_(response.startswith('callback'))
        json_string_with_parens = response.split('callback', 1)[1]
        self.assert_(json_string_with_parens[0] == '(')
        self.assert_(json_string_with_parens[-1] == ')')
        json_string = json_string_with_parens[1:-1]
        objects = simplejson.loads(json_string)
        self.assert_('pk' in objects[0]['bugs'][0])

    def testPagination(self):
        url = 'http://openhatch.org/search/'
        tc.go(make_twill_url(url))
        tc.fv('search_opps', 'language', 'python')
        tc.submit()

        # Grab descriptions of first 10 Exaile bugs
        bugs = Bug.objects.filter(project__name=
                                  'Exaile').order_by('-last_touched')[:10]

        for bug in bugs:
            tc.find(bug.description)

        # Hit the next button
        tc.follow('Next')

        # Grab descriptions of next 10 Exaile bugs
        bugs = Bug.objects.filter(project__name=
                                  'Exaile').order_by('-last_touched')[10:20]

        for bug in bugs:
            tc.find(bug.description)

    def testPaginationAndChangingSearchQuery(self):

        url = 'http://openhatch.org/search/'
        tc.go(make_twill_url(url))
        tc.fv('search_opps', 'language', 'python')
        tc.submit()

        # Grab descriptions of first 10 Exaile bugs
        bugs = Bug.objects.filter(project__name=
                                  'Exaile').order_by('-last_touched')[:10]

        for bug in bugs:
            tc.find(bug.description)

        # Hit the next button
        tc.follow('Next')

        # Grab descriptions of next 10 Exaile bugs
        bugs = Bug.objects.filter(project__name=
                                  'Exaile').order_by('-last_touched')[10:20]

        for bug in bugs:
            tc.find(bug.description)

        # Now, change the query - do we stay that paginated?
        tc.fv('search_opps', 'language', 'c#')
        tc.submit()

        # Grab descriptions of first 10 GNOME-Do bugs
        bugs = Bug.objects.filter(project__name=
                                  'GNOME-Do').order_by(
            '-last_touched')[:10]

        for bug in bugs:
            tc.find(bug.description)

sample_launchpad_data_dump = mock.Mock()
sample_launchpad_data_dump.return_value = [dict(
        url='', project='rose.makesad.us', text='', status='',
        importance='low', reporter={'lplogin': 'a',
                                    'realname': 'b'},
        comments=[], date_updated=time.localtime(),
        date_reported=time.localtime(),
        title="Joi's Lab AFS",)]

class AutoCrawlTests(SearchTest):
    @mock.patch('mysite.search.launchpad_crawl.dump_data_from_project', 
                sample_launchpad_data_dump)
    def testSearch(self):
        # Verify that we can't find a bug with the right description
        self.assertRaises(mysite.search.models.Bug.DoesNotExist,
                          mysite.search.models.Bug.objects.get,
                          title="Joi's Lab AFS")
        # Now get all the bugs about rose
        mysite.search.launchpad_crawl.grab_lp_bugs(lp_project='rose',
                                            openhatch_project=
                                            'rose.makesad.us')
        # Now see, we have one!
        b = mysite.search.models.Bug.objects.get(title="Joi's Lab AFS")
        self.assertEqual(b.project.name, 'rose.makesad.us')
        # Ta-da.
        return b

    def test_running_job_twice_does_update(self):
        b = self.testSearch()
        b.description = 'Eat more potato starch'
        b.title = 'Yummy potato paste'
        b.save()

        new_b = self.testSearch()
        self.assertEqual(new_b.title, "Joi's Lab AFS") # bug title restored
        # thanks to fresh import

class LaunchpadImporterTests(SearchTest):
    def test_lp_update_handler(self):
        '''Test the Launchpad import handler with some fake data.'''
        some_date = datetime.datetime(2009, 4, 1, 2, 2, 2)
        query_data = dict(project='GNOME-Do',
                          canonical_bug_link='http://example.com/1')
        new_data = dict(title='Title', status='Godforsaken',
                        description='Everything should be better',
                        importance='High',
                        people_involved=1000 * 1000,
                        submitter_username='yourmom',
                        submitter_realname='Your Mom',
                        date_reported=some_date,
                        last_touched=some_date,
                        last_polled=some_date)

        # Create the bug...
        mysite.search.launchpad_crawl.handle_launchpad_bug_update(query_data, new_data)
        # Verify that the bug was stored.
        bug = Bug.objects.get(canonical_bug_link=
                                       query_data['canonical_bug_link'])
        for key in new_data:
            self.assertEqual(getattr(bug, key), new_data[key])

        # Now re-do the update, this time with more people involved
        new_data['people_involved'] = 1000 * 1000 * 1000
        # pass the data in...
        bug = mysite.search.launchpad_crawl.handle_launchpad_bug_update(query_data,
                                                                 new_data)
        # Do a get; this will explode if there's more than one with the
        # canonical_bug_link, so it tests duplicate finding.
        bug = Bug.objects.get(canonical_bug_link=
                                       query_data['canonical_bug_link'])

        for key in new_data:
            self.assertEqual(getattr(bug, key), new_data[key])

    def test_lp_data_clean(self):
        now_t = (2009, 4, 1, 5, 13, 2) # partial time tuple
        now_d = datetime.datetime(2009, 4, 1, 5, 13, 2)
        # NOTE: We do not test for time zone correctness.
        sample_in = dict(project='GNOME-Do', url='http://example.com/1',
                         title='Title', text='Some long text',
                         importance=None, status='Ready for take-off',
                         comments=[{'user': {
                             'lplogin': 'jones', 'realname': 'Jones'}}],
                         reporter={'lplogin': 'bob', 'realname': 'Bob'},
                         date_reported=now_t,
                         date_updated=now_t,
                         )
        sample_out_query = dict(project='GNOME-Do',
                                canonical_bug_link='http://example.com/1')
        sample_out_data = dict(title='Title', description='Some long text',
                               importance='Unknown', status='Ready for take-off',
                               people_involved=2, submitter_realname='Bob',
                               submitter_username='bob',
                               date_reported=now_d,
                               last_touched=now_d)
        out_q, out_d = mysite.search.launchpad_crawl.clean_lp_data_dict(sample_in)
        self.assertEqual(sample_out_query, out_q)
        # Make sure last_polled is at least in the same year
        self.assertEqual(out_d['last_polled'].year, datetime.date.today().year)
        del out_d['last_polled']
        self.assertEqual(sample_out_data, out_d)

class Recommend(SearchTest):
    fixtures = ['user-paulproteus.json',
            'person-paulproteus.json',
            'cchost-data-imported-from-ohloh.json',
            'bugs-for-two-projects.json',
            'extra-fake-cchost-related-projectexps.json']

    def test_get_recommended_search_terms_for_user(self):
        person = Person.objects.get(user__username='paulproteus')
        terms = person.get_recommended_search_terms()
        self.assertEqual(terms,
                [u'Automake', u'C#', u'C++', u'Make', u'Mozilla Firefox', 
                 u'Python', u'shell script', u'XUL'])

    def test_search_page_context_includes_recommendations(self):
        client = self.login_with_client()
        response = client.get('/search/')
        self.assertEqual(
                response.context[0]['suggestions'],
                [
                    (0, 'Automake',        False),
                    (1, 'C#',              False),
                    (2, 'C++',             False),
                    (3, 'Make',            False),
                    (4, 'Mozilla Firefox', False),
                    (5, 'Python',          False),
                    (6, 'shell script',    False),
                    (7, 'XUL',             False),
                    ])

# We're not doing this one because at the moment suggestions only work in JS.
#    def test_recommendations_with_twill(self):
#        self.login_with_twill()
#        tc.go(make_twill_url('http://openhatch.org/search/'))
#        tc.fv('suggested_searches', 'use_0', '0') # Automake
#        tc.fv('suggested_searches', 'use_1', '0') # C
#        tc.fv('suggested_searches', 'use_2', '0') # C++
#        tc.fv('suggested_searches', 'use_3', '0') # Firefox
#        tc.fv('suggested_searches', 'use_4', '0') # Python
#        tc.fv('suggested_searches', 'use_5', '1') # XUL
#        tc.fv('suggested_searches', 'start', '0')
#        tc.fv('suggested_searches', 'end', '100')
#        tc.submit()
#
#        # Check that if you click checkboxes,
#        # you get the right list of bugs.
#        # Test for bugs that ought to be there
#        # and bugs that ought not to be. 
#        tc.find("Yo! This is a bug in XUL but not Firefox")
#        tc.find("Oy! This is a bug in XUL and Firefox")
#
#        tc.fv('suggested_searches', 'use_0', '0') # Automake
#        tc.fv('suggested_searches', 'use_1', '0') # C
#        tc.fv('suggested_searches', 'use_2', '0') # C++
#        tc.fv('suggested_searches', 'use_3', '1') # Firefox
#        tc.fv('suggested_searches', 'use_4', '0') # Python
#        tc.fv('suggested_searches', 'use_5', '1') # XUL
#        tc.fv('suggested_searches', 'start', '0')
#        tc.fv('suggested_searches', 'end', '100')
#        tc.submit()
#
#        tc.notfind("Yo! This is a bug in XUL but not Firefox")
#        tc.find("Oy! This is a bug in XUL and Firefox")

class TestQuerySplitter(django.test.TestCase):
    def test_split_query_words(self):
        easy = '1 2 3'
        self.assertEqual(mysite.search.views.split_query_words(easy),
                         ['1', '2', '3'])

        easy = '"1"'
        self.assertEqual(mysite.search.views.split_query_words(easy),
                         ['1'])

        easy = 'c#'
        self.assertEqual(mysite.search.views.split_query_words(easy),
                         ['c#'])

class ResultsIncludeProjectLanguage(SearchTest):
    fixtures = ['bugs-for-two-projects.json']

    def test_python_results_include_python(self):
        self.search_via_twill('Exaile')

        # It's easier to pass this test...
        tc.find("Python")

        # ...than this one.
        tc.find("<span class='project__language'>Python</span>")

# vim: set ai et ts=4 sw=4 columns=80:<|MERGE_RESOLUTION|>--- conflicted
+++ resolved
@@ -94,7 +94,6 @@
         response = self.client.get( '/search/get_suggestions', {})
         self.assertEquals(response.status_code, 500)
 
-<<<<<<< HEAD
 class SearchResultsSpecificBugs(TwillTests):
     fixtures = ['short_list_of_bugs.json']
 
@@ -123,10 +122,6 @@
         # If either of these bugs aren't there, then this test won't work properly.
         self.assert_(len(list(Bug.objects.filter(title=title_of_bug_to_include))) == 1)
         self.assert_(len(list(Bug.objects.filter(title=title_of_bug_to_exclude))) == 1)
-=======
-class TestNonJavascriptSearch(SearchTest):
-    fixtures = ['bugs-for-two-projects.json']
->>>>>>> 39a2ceff
 
         response = self.client.get('/search/',
                                    {'language': 'python "An interesting description"'})
