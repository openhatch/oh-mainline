--- conflicted
+++ resolved
@@ -188,14 +188,6 @@
         distinct_language_columns = bugs.values('project__language').distinct()
         languages = [x['project__language'] for x in distinct_language_columns]
         languages = [l for l in languages if l]
-<<<<<<< HEAD
-        return languages
-
-def get_bug_tracker_count():
-    """Retrieve the number of bug trackers currently indexed."""
-    # FIXME: Calculate this automatically.
-    return 49
-=======
 
         # Add the active language facet, if there is one
         if 'language' in self.active_facet_options:
@@ -204,7 +196,7 @@
                 languages.append(active_language)
 
         return languages
-
+  
     def get_sha1(self):
 
         # first, make a dictionary mapping strings to strings
@@ -231,4 +223,9 @@
                     hashed_query=self.get_sha1(),
                     hit_count=count)
         return hcc.hit_count
->>>>>>> d228d703
+
+       
+def get_bug_tracker_count():
+    """Retrieve the number of bug trackers currently indexed."""
+    # FIXME: Calculate this automatically.
+    return 49