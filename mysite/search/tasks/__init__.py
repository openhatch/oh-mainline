from datetime import timedelta
from .search.models import Project
from celery.task import PeriodicTask
from celery.registry import tasks
from .search.launchpad_crawl import grab_lp_bugs, lpproj2ohproj
<<<<<<< HEAD
import search.controllers
import mysite.customs.miro
=======
from . import search.controllers
>>>>>>> 9b78cc09

class GrabLaunchpadBugs(PeriodicTask):
    name = "search.GrabLaunchpadBugs"
    run_every = timedelta(days=1)
    def run(self, **kwargs):
        logger = self.get_logger(**kwargs)
        for lp_project in lpproj2ohproj:
            openhatch_proj = lpproj2ohproj[lp_project]
            logger.info("Started to grab lp.net bugs for %s into %s" % (
                    lp_project, openhatch_project))
            grab_lp_bugs(lp_project=lp_project,
                         openhatch_project=openhatch_project)


class GrabMiroBugs(PeriodicTask):
    name = "search.GrabMiroBugs"
    run_every = timedelta(days=1)
    def run(self, **kwargs):
        logger = self.get_logger(**kwargs)
        logger.info("Started to grab Miro bitesized bugs")
        mysite.customs.miro.grab_miro_bugs()

tasks.register(GrabLaunchpadBugs)<|MERGE_RESOLUTION|>--- conflicted
+++ resolved
@@ -3,12 +3,8 @@
 from celery.task import PeriodicTask
 from celery.registry import tasks
 from .search.launchpad_crawl import grab_lp_bugs, lpproj2ohproj
-<<<<<<< HEAD
-import search.controllers
+from . import search.controllers
 import mysite.customs.miro
-=======
-from . import search.controllers
->>>>>>> 9b78cc09
 
 class GrabLaunchpadBugs(PeriodicTask):
     name = "search.GrabLaunchpadBugs"
