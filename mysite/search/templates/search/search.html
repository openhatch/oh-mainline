--- conflicted
+++ resolved
@@ -140,11 +140,7 @@
 
 {% block main %}
 <div id='results' class='gewgaws module box results'>
-<<<<<<< HEAD
-        <form name='search_opps' id='search_fulltext' method='GET'> 
-=======
-        <form name='search_opps' method='GET' action='{% url mysite.search.views.fetch_bugs %}'> 
->>>>>>> 978f6dd7
+        <form name='search_opps' method='GET' id='search_fulltext' action='{% url mysite.search.views.fetch_bugs %}'> 
             <input type='text'
             name='q' id='q'
             class='default-text'
