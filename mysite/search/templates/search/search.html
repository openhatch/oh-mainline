--- conflicted
+++ resolved
@@ -188,19 +188,13 @@
             </a>
         </h4>
         <div id='learn_more'>
-<<<<<<< HEAD
-            <a href='{% url "mysite.project.views.projects" %}'>See all</a>
-            <span style='color: #999;'>&bull;</span>
-            <a href='{% url "mysite.customs.views.list_trackers" %}'>Add a bug tracker</a>
-=======
-             <ul>
-            <li><a href='{% url mysite.project.views.projects %}'>See all</a></li>
-
-            <li><a href='{% url mysite.customs.views.list_trackers %}'>Add a bug tracker</a></li>
-
-            <li><a href='{% url mysite.profile.views.portfolio_editor %}'>Add a project</a></li>
-            </ul>
->>>>>>> 286c3c36
+          <ul>
+            <li><a href='{% url "mysite.project.views.projects" %}'>See all</a></li>
+
+            <li><a href='{% url "mysite.customs.views.list_trackers" %}'>Add a bug tracker</a></li>
+
+            <li><a href='{% url "mysite.profile.views.portfolio_editor" %}'>Add a project</a></li>
+          </ul>
         </div>
     </div>
 
