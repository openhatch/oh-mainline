--- conflicted
+++ resolved
@@ -50,17 +50,6 @@
                 <ul>
                     {% for option in facet.options %}
                         {% if option.name %}
-<<<<<<< HEAD
-                        <li>
-                            <a href='?{{ option.query_string }}'>
-                                {{ option.name }} ({{ option.count }})</a>
-                              {%ifequal option.name 'bitesize'%}
-                                  <small>
-                                      (<a id='define-bite-size' href="#">what's this?</a>)
-                                  </small>
-                              {%endifequal%}
-                        </li>
-=======
                             <li {% if option.is_active %}class='active'{% endif %}>
                                 <a href='?{{ option.query_string }}'>
                                     {{ option.name }} ({{ option.count }})</a>
@@ -70,7 +59,6 @@
                                     </small>
                                 {% endifequal %}
                             </li>
->>>>>>> d228d703
                         {% endif %}
                     {% endfor %}
                 </ul>
