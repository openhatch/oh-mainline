<style type='text/css'>.active_facet_value
  {background-color: #dfd; padding: 0 2px; }</style>

<div class='search-result-control' id='results-widget'>
    <span id='results-summary'>

<<<<<<< HEAD
        {% if query.terms %}
        You searched bugs for
        <strong id='results-summary-language'>{{ query.terms_string }}</strong>{% if not active_facet_options %}.{% endif %}
        {% endif %}

        {% comment %} FIXME Use django filter to remove whitespace {% endcomment %}
        {% if query.active_facet_options %}
            {% if not q %}
            You are browsing bugs
            {% endif %}
            {% for facet, value in query.active_facet_options.items %}
            <span class='active_facet_value'>{%ifequal facet "language"%} in projects primarily coded in {%endifequal%}{%ifequal facet "toughness"%} whose toughness is {%endifequal%}
                <strong>{{value}}</strong>
                <a href='?{%ifequal facet "language"%}{{facet2any_query_string.language}}{%endifequal%}{%ifequal facet "toughness"%}{{facet2any_query_string.toughness}}{%endifequal%}'>[x]</a></span>{% if forloop.last %}.
	    {% else %}
	    and
	    {% endif %}
            {% endfor %}
        {% endif %}

=======
>>>>>>> d228d703
        {% if bunch_of_bugs %}
            Showing 
            <span id='results-summary-start'>{{ start }}</span> to
            <span id='results-summary-end'>{{ end }}</span> of 
            {{ total_bug_count }} bugs
        {% else %}
            {% if query.terms or query.active_facet_options %}

                {% ifnotequal start 1 %}
                    No bugs on this page
                {% else %}
                    <strong>No bugs found</strong>
                {% endifnotequal %}

                {% else %}
                <!-- No search query -->
            {% endif %}
        {% endif %}

        {% if query.terms %}
        matching
        <strong id='results-summary-language'>{{ query.terms_string }}</strong>{% if not query.active_facet_options %}.{% endif %}
        {% endif %}

        {% comment %} FIXME Use django filter to remove whitespace {% endcomment %}
        {% spaceless %}
            {% if query.active_facet_options %}
                {% for facet, value in query.active_facet_options.items reversed %}
                    <span class='active_facet_value'>
                        {% ifequal facet "language" %}
                        whose main project language is
                        {% endifequal %}
                        {% ifequal facet "toughness" %}
                        whose toughness is
                        {% endifequal %}
                        <strong>{{ value }}</strong>&nbsp;<a href='?{% ifequal facet "language" %}{{ facet2any_query_string.language }}{% endifequal %}{% ifequal facet "toughness"%}{{ facet2any_query_string.toughness }}{% endifequal %}'>[x]</a>
                    </span>
                    {% if forloop.last %}
                        .
                    {% else %}
                        and
                    {% endif %}
                {% endfor %}
            {% endif %}
        {% endspaceless %}

    </span>

    {% if show_prev_page_link or show_next_page_link %}
    <span class='separator'>&nbsp;</span>

    <span id='navigation'>
        {% if show_prev_page_link %}
        <a href='{{ prev_page_url }}' id='prev-page'>&laquo; Prev</a>
        <span class='separator'>&nbsp;</span>
        {% endif %}

        {% if show_next_page_link %}
        <a href='{{ next_page_url }}' id='next-page'>Next&nbsp;page &raquo;</a>
        {% endif %}
    </span>
    {% endif %}

</div><!-- /#results-widget -->
{# vim: set filetype=htmldjango: #}<|MERGE_RESOLUTION|>--- conflicted
+++ resolved
@@ -4,29 +4,6 @@
 <div class='search-result-control' id='results-widget'>
     <span id='results-summary'>
 
-<<<<<<< HEAD
-        {% if query.terms %}
-        You searched bugs for
-        <strong id='results-summary-language'>{{ query.terms_string }}</strong>{% if not active_facet_options %}.{% endif %}
-        {% endif %}
-
-        {% comment %} FIXME Use django filter to remove whitespace {% endcomment %}
-        {% if query.active_facet_options %}
-            {% if not q %}
-            You are browsing bugs
-            {% endif %}
-            {% for facet, value in query.active_facet_options.items %}
-            <span class='active_facet_value'>{%ifequal facet "language"%} in projects primarily coded in {%endifequal%}{%ifequal facet "toughness"%} whose toughness is {%endifequal%}
-                <strong>{{value}}</strong>
-                <a href='?{%ifequal facet "language"%}{{facet2any_query_string.language}}{%endifequal%}{%ifequal facet "toughness"%}{{facet2any_query_string.toughness}}{%endifequal%}'>[x]</a></span>{% if forloop.last %}.
-	    {% else %}
-	    and
-	    {% endif %}
-            {% endfor %}
-        {% endif %}
-
-=======
->>>>>>> d228d703
         {% if bunch_of_bugs %}
             Showing 
             <span id='results-summary-start'>{{ start }}</span> to
