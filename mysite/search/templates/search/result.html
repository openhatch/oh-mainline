--- conflicted
+++ resolved
@@ -37,11 +37,7 @@
 	</span>
 	{% endif %}
     <span class='separator_betw_tags_and_desc'>-</span>
-<<<<<<< HEAD
-        <span class='description'><p>{{ bug.description|urlize }}</p></span>
-=======
         <span class='description'><p>{{ bug.description|highlight:query.terms }}</p></span>
->>>>>>> 197746f7
     </span>
 </div>
 <div class='details'>
