function my_visible($obj) {
    return ! $obj.hasClass('should_be_hidden');
}


function my_hide($obj) {
    $obj.addClass('should_be_hidden');
}

function my_show($obj) {
    var hidden = $obj.hasClass('should_be_hidden');

    if (hidden) {
	    $obj.removeClass('should_be_hidden');
    }
}

PeopleMapController = function () {
    this.explainUninhabitedIsland = function (originatingLink) {
        var message = "People who haven't set their locations appear " + 
            "on an uninhabited island in the South Atlantic.";
        if (nudgeUserAboutLocation) {
            message += "<br><br>" +
                "To set your location, click 'settings' in the top-right " +
                "corner of your screen.";
        }

        var cssClass = 'uninhabited_island_message_triggered_by_' + originatingLink;
        var aMessageIsAlreadyVisible = ($('.jGrowl-notification.' + cssClass).size() > 0);

        if(!aMessageIsAlreadyVisible) {
            // "theme" sets an arbitrary css class
            $.jGrowl(message, { position: "center", theme: cssClass, life: 10000 });
        }
    };
};

PeopleMapController.prototype.geocode = function(data, callback) {
    var location_object = geocode_person_id_data[data['person_id']];
    var success;
    if (typeof data == 'undefined') {
        success = false;
    } else {
        success = true;
    }
    callback(location_object, success);
};

PeopleMapController.theUpdateMarkersTimeout = null;

PeopleMapController.theUpdateMarkersTimeoutDelay = 2000;

PeopleMapController.prototype.initialize = function(options) {
    this.person_locations = {};

    var number_of_people_geocoded = 0;
    this.get_number_of_people_geocoded = function() { return number_of_people_geocoded; };
    var update_all_markers;

    var person_id2data = options['person_id2data'];
    this.get_person_id2data = function() { return person_id2data; };

    //these two might not be the same because we store location strings
    //even if we can't geocode them
    var num_of_persons_with_locations_in_db = options['num_of_persons_with_locations'];
    var num_of_persons_who_can_be_geocoded = num_of_persons_with_locations_in_db;

    var all_markers = [];

    this.mapOrigin = new google.maps.LatLng(options.center.latitude,
        options.center.longitude);
    var myOptions = {
        'zoom': options.center.suggested_zoom_level,
        'center': this.mapOrigin,
        'mapTypeId': google.maps.MapTypeId.ROADMAP
    };

    var $canvas = $('#map_canvas');

    update_people_count = function () {
        function update_inaccessible_island_help() {
            // hide the text, "including people who have not set a location"
            if (! $('.inaccessible_islander:eq(0)').is(':visible')) {
                $('#people_without_locations').hide();
            } else {
                $('#people_without_locations').show();
            }
        }

        $('.hide_once_map_loads').hide();
        $('.dont_show_until_map_loads').show();
        var mappedPeople_count = $("#people-list li:not(.should_be_hidden)").size();

        var str = mappedPeople_count;
        if (mappedPeople_count == num_of_persons_who_can_be_geocoded) {
            $('#show_everybody').hide();
            str = "All " + mappedPeople_count + " people";
        }
        else {
            $('#show_everybody').show();
            str = mappedPeople_count + " of " + num_of_persons_who_can_be_geocoded + " people";
        }
        if (mappedPeople_count == 0) {
            str = "Nobody";
        }
        $('#how_many_people_are_visible_label').show();
        $('#how_many_people_are_visible').text(str);

        update_inaccessible_island_help();
    }; // end function update_people_count

    this.updatePeopleCount = update_people_count;

    // This allows you to access the map globally, on this object
    this.map = new google.maps.Map($canvas.get(0), myOptions);

    // Hide the background image after 2.5 seconds.
    var hideBGImage = function () { $canvas.css('background', ''); };
    window.setTimeout(hideBGImage, 2500);

    function generate_update_all_markers(mapController) {
        var closure = function() {
            /* This function is executed every time the map bounds change. */

            var map = mapController.map;

            /* This only makes up to 10 people show on the right. */
            var shown_this_many = 0;
            
            for (var i = 0; i < all_markers.length; i++) {
                var marker = all_markers[i];
                /* If that marker is the Inaccessible Island marker, then we should 
                 * hide all the inaccessible people.
                 */
                var $person_summary = $('#person_summary_' + marker.person_id);
                var bounds = map.getBounds();
                if (typeof bounds != 'undefined' &&
                    bounds.contains(marker.position)) {
                    
                    // If the person bullet is hidden,
                    if(! my_visible($person_summary)) {
                        /* If the marker we found is for inaccessible people, show them all */
                        if (marker === mapController.the_marker_for_inaccessible_island) {
                            my_show($('.inaccessible_islander'));
                        }
                        else { /* just the one guy or gal */
                            my_show($person_summary);
                        }
                    }
                    shown_this_many += 1;
                }
                else {
                    /* If the marker we found is for inaccessible people, hide them all */
                    if (marker === mapController.the_marker_for_inaccessible_island) {
                        my_hide($('.inaccessible_islander'));
                    }
                    else {
                    /* otherwise hide just that one person */
                        my_hide($person_summary);
                    }
                } 
            }
            update_people_count();
        };
        return closure;
    } // end function generate_update_all_markers
    
    update_all_markers = generate_update_all_markers(this);
    this.update_all_markers = update_all_markers;

    update_all_markers_eventually = function () {
        window.clearTimeout(PeopleMapController.theUpdateMarkersTimeout);
        PeopleMapController.theUpdateMarkersTimeout = window.setTimeout(
            update_all_markers, PeopleMapController.theUpdateMarkersTimeoutDelay);
    };
    this.update_all_markers_eventually = update_all_markers_eventually;

    this.the_marker_for_inaccessible_island = null;

    /*
     * This function is called with an option named "person_id2data".
     * This is a JS object (sort of like a Python dictionary)
     * mapping the primary keys of Django-side Person objects to
     * a JS object containing information about that person.
     *
     * (We smuggled the Python data into JavaScript by having Python
     * write a certain bit of JavaScript that defines a JS object.
     * That all happens in a piece of inline JS, in the template
     * located at profile/templates/profile/map.html .)
     */
    for (var person_id in person_id2data) {
        var data = person_id2data[person_id];
        var location_name = data['location'];
        var is_wannabe = data['wanna_help'];

        var name = data['name'];

        function create_a_callback(mapController, person_name, person_id) {

            // As specified after the "create_a_callback" function,
            // the following callback will be executed when the
            // Google Maps API responds to our request for geographic data.
            return function(json_data, it_worked) {
                number_of_people_geocoded += 1;

                if (! it_worked) {
                    num_of_persons_who_can_be_geocoded -=1;
                    return;
                }

                var is_inaccessible = json_data['is_inaccessible'];
                var person_location = new google.maps.LatLng(json_data['latitude'],
                    json_data['longitude']);

        if (is_wannabe && ! is_inaccessible) {
            icon = "http://chart.apis.google.com/chart?chst=d_map_pin_letter&chld=%20|00EE00|000000";
        } else {
            icon = null;
        }

                var marker = null;

                if (is_inaccessible) {
                    person_name = '';
                    /* Grab the_marker_for_inaccessible_island, if we have already made it */
if (mapController.the_marker_for_inaccessible_island !== null) {
    marker = mapController.the_marker_for_inaccessible_island;
}
                }

                if (marker === null) {
                    marker = new google.maps.Marker({
                            'map': mapController.map, 
                            'title': person_name,
                            'person_id': person_id,     
                            'position': person_location
                    });
                }

                shouldMakeAMarkerForInaccessibleIsland = (is_inaccessible && 
                    (mapController.the_marker_for_inaccessible_island === null));

                if (shouldMakeAMarkerForInaccessibleIsland) {
                    /* Then cache it */
                    mapController.the_marker_for_inaccessible_island = marker;

                    // Set event handler just once.
                    google.maps.event.addListener(
                        marker,
                        'click', function() {
                            mapController.explainUninhabitedIsland('marker');
                        }
                    );		    
                }
                mapController.person_locations['' + person_id] = person_location;

                mapController.map.setCenter(mapController.mapOrigin);

                if (!is_inaccessible) {
                    google.maps.event.addListener(
                        marker,
                        'click', function() {
                            mapController.highlightPerson(marker.person_id);
                            window.location.hash=('person_summary_' + marker.person_id);
                    });		    
                }

                all_markers.push(marker);

                /* if this is the last one, call update_all_markers() */
                if (num_of_persons_who_can_be_geocoded == number_of_people_geocoded) {
                    if (!showEverybody) { update_all_markers(); }
<<<<<<< HEAD
                    google.maps.event.addListener(mapController.map,
                        'idle',
                        update_all_markers_eventually);
=======
>>>>>>> b7a5a83d
                }
            };
        } // end function create_a_callback

        // Ask the OpenHatch Geocoder API ;-) for some geographic data, concerning a particular
        // location.
        this.geocode( { 'person_id': person_id},
            create_a_callback(this, name, person_id));
    } // end for loop

    google.maps.event.addListener(this.map,
<<<<<<< HEAD
        'bound_changed',
        update_all_markers_eventually);
=======
        'idle',
        update_all_markers);
>>>>>>> b7a5a83d
};

//this gets called when you click a marker on the map
PeopleMapController.prototype.highlightPerson = function(personId) {
    // Unhighlight everyone
    $('#people-list li.highlighted').removeClass("highlighted");
    //highlight the right person
    $('#person_summary_' + personId).addClass("highlighted");
};

//binds the clickhandlers to people list items
PeopleMapController.prototype.bindClickHandlersToPeopleListItems = function() {
    //grab google's map object
    var me = this;
    //grab list of person locations
    //var person_locations = this.person_locations;
    //click handler for people list items
    handler = function(event) {
        thePersonLi = this;

        // Unhighlight everyone
        $('#people-list li.highlighted').removeClass("highlighted");

        // Highlight this person.
        $(thePersonLi).addClass("highlighted");

        //grab the person's database id from her dom id
        var thePersonId = thePersonLi.id.split("_")[2];

        // Center the map on it
        me.map.setCenter(me.person_locations[thePersonId]);

        // Center the map on their marker.

    }; // end function "handler"
    $('#people-list li').click(handler);
};<|MERGE_RESOLUTION|>--- conflicted
+++ resolved
@@ -270,12 +270,9 @@
                 /* if this is the last one, call update_all_markers() */
                 if (num_of_persons_who_can_be_geocoded == number_of_people_geocoded) {
                     if (!showEverybody) { update_all_markers(); }
-<<<<<<< HEAD
                     google.maps.event.addListener(mapController.map,
                         'idle',
                         update_all_markers_eventually);
-=======
->>>>>>> b7a5a83d
                 }
             };
         } // end function create_a_callback
@@ -287,13 +284,8 @@
     } // end for loop
 
     google.maps.event.addListener(this.map,
-<<<<<<< HEAD
         'bound_changed',
         update_all_markers_eventually);
-=======
-        'idle',
-        update_all_markers);
->>>>>>> b7a5a83d
 };
 
 //this gets called when you click a marker on the map
