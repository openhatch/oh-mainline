--- conflicted
+++ resolved
@@ -74,30 +74,15 @@
             return function(json_data, it_worked) {
                 number_of_people_geocoded += 1;
 
-<<<<<<< HEAD
                 if (! it_worked) {
                     console.log('boom');
                     num_of_persons_who_can_be_geocoded -=1;
                     return;
                 }
-                console.log('onwards');
-                console.log(json_data);
                 var person_location = new google.maps.LatLng(json_data['latitude'],
                     json_data['longitude']);
 
-                var marker = new google.maps.Marker(
-                    {
-=======
-		if (! it_worked) {
-		    console.log('boom');
-		    num_of_persons_who_can_be_geocoded -=1;
-		    return;
-		}
-		var person_location = new google.maps.LatLng(json_data['latitude'],
-							     json_data['longitude']);
-		
                 var marker = new google.maps.Marker({
->>>>>>> 49021a70
                         'map': mapController.map, 
                         'title': person_name,
                         'person_id': person_id,     
