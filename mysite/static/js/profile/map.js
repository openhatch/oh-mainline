PeopleMapController = function () { }

PeopleMapController.prototype.initialize = function(options) {
    this.person_locations = {};

    var number_of_people_geocoded = 0;
    var update_all_markers;

    var person_id2data = options['person_id2data'];
    this.get_person_id2data = function() { return person_id2data; };
    var num_of_persons_with_locations = options['num_of_persons_with_locations'];

    var all_markers = [];

    var geocoder =  new google.maps.Geocoder();

    this.mapOrigin = new google.maps.LatLng(0, 0);
    var myOptions = {
        'zoom': 1,
        'center': this.mapOrigin,
        'mapTypeId': google.maps.MapTypeId.ROADMAP
    };

    var $canvas = $('#map_canvas');

    // This allows you to access the map globally, on this object
    this.map = new google.maps.Map($canvas.get(0), myOptions);

    // Hide the background image after 2.5 seconds.
    var hideBGImage = function () { $canvas.css('background', ''); };
    window.setTimeout(hideBGImage, 2500);

    /*
     * This function is called with an option named "person_id2data".
     * This is a JS object (sort of like a Python dictionary)
     * mapping the primary keys of Django-side Person objects to
     * a JS object containing information about that person.
     *
     * (We smuggled the Python data into JavaScript by having Python
     * write a certain bit of JavaScript that defines a JS object.
     * That all happens in a piece of inline JS, in the template
     * located at profile/templates/profile/map.html .)
     */
    for (var person_id in person_id2data) {
        var data = person_id2data[person_id];
        var location_name = data['location'];
        var name = data['name'];

        function create_a_callback(mapController, person_name, person_id) {

            // As specified after the "create_a_callback" function,
            // the following callback will be executed when the
            // Google Maps API responds to our request for geographic data.
            return function(results, status) {
                number_of_people_geocoded += 1;

                if (status == google.maps.GeocoderStatus.OK) {
<<<<<<< HEAD
                    var person_location = results[0].geometry.location;
=======
                    /*
                    var icon = new GIcon();
                    icon.image = '/static/images/profile/map/image.png';
                    icon.printImage = '/static/images/profile/map/printImage.gif';
                    icon.mozPrintImage = '/static/images/profile/map/mozPrintImage.gif';
                    icon.iconSize = new GSize(20,24);
                    icon.shadow = '/static/images/profile/map/shadow.png';
                    icon.transparent = '/static/images/profile/map/transparent.png';
                    icon.shadowSize = new GSize(32,24);
                    icon.printShadow = '/static/images/profile/map/printShadow.gif';
                    icon.iconAnchor = new GPoint(10,24);
                    icon.infoWindowAnchor = new GPoint(10,0);
                    icon.imageMap = 
                    */

>>>>>>> 3754c334
                    var marker = new google.maps.Marker({
                        'map': mapController.map, 
                        'title': person_name,
                        'person_id': person_id,
                        'position': person_location,
                        'icon': new google.maps.MarkerImage(
                            '/static/images/profile/map/markers/image.png',
                            new google.maps.Size(35,39)),
                        'shadow': new google.maps.MarkerImage(
                            '/static/images/profile/map/markers/drop-shadow.png',
                             new google.maps.Size(70,78),
                             new google.maps.Point(-5,-25)
                         ),
                        'shape': {
                            'coord': [19, 0, 19, 23, 0, 23, 0, 0],
                            'type': 'poly'
                        }
                    });
                    mapController.person_locations['' + person_id] = person_location;
                    mapController.map.setCenter(mapController.mapOrigin);
                    google.maps.event.addListener(marker,
                            'click', function() {
                            mapController.highlightPerson(marker.person_id);
                            });
                    all_markers.push(marker);
                }
                else {
                    console.log("Geocode was not successful for the following reason: " + status);
                }
                /* if this is the last one, call update_all_markers() */
                if (num_of_persons_with_locations == number_of_people_geocoded) {
                    update_all_markers();
                    update_people_count(num_of_persons_with_locations);
                }
            }
        }

        // Ask the Google Maps API for some geographic data, concerning a particular
        // location.
        geocoder.geocode( { 'address': location_name},
                create_a_callback(this, name, person_id));
    }

    function update_people_count(count) {
            var people_shown_string = "" ;
            var str;
            switch (count) {
                case 1: str = "1 person in this area:"; break;
                case 0: str = "Nobody in this area."; break;
                case num_of_persons_with_locations:
                        str = num_of_persons_with_locations + " people have entered their locations:";
                        break;
                default: str = count + " people in this area:" ;
            }
            $('#people-count').text(str);
    }

    function generate_update_all_markers(map) {
        return function() {
            /* This only makes up to 10 people show on the right. */
<<<<<<< HEAD
=======
            var MAX_TO_SHOW = 5;
>>>>>>> 3754c334
            var shown_this_many = 0;

            for (var i = 0; i < all_markers.length; i++) {
                var marker = all_markers[i];
<<<<<<< HEAD
                var $person_bullet = $('#person_bullet_' + marker.person_id);
                if (map.getBounds().contains(marker.position)) {
=======
                var $person_summary = $('#person_summary_' + marker.person_id);
                if (map.getBounds().contains(marker.position) && 
                        shown_this_many < MAX_TO_SHOW) {

                    // If the person bullet is hidden,
                    if($person_summary.is(':visible') === false) {

                        // display it at the bottom of the list.
                        $person_summary.appendTo('#people-list');

                        $person_summary.show();
                    }
>>>>>>> 3754c334
                    shown_this_many += 1;
                    $person_bullet.show();
                }
                else {
                    $person_summary.hide();
                } 
            }
            update_people_count(shown_this_many);
        }
    }
    update_all_markers = generate_update_all_markers(this.map);
    google.maps.event.addListener(this.map,
            'idle',
            update_all_markers);
    google.maps.event.addListener(this.map,
            'bound_changed',
            update_all_markers);
}

//this gets called when you click a marker on the map
PeopleMapController.prototype.highlightPerson = function(personId) {
    // Unhighlight everyone
    $('#people-list li').removeClass("highlighted");
    //highlight the right person
    $('#person_summary_' + personId).addClass("highlighted");
}


//binds the clickhandlers to people list items
PeopleMapController.prototype.bindClickHandlersToPeopleListItems = function() {
    //grab google's map object
    var me = this;
    //grab list of person locations
    //var person_locations = this.person_locations;
    //click handler for people list items
    handler = function(event) {
        thePersonLi = this;

        // Unhighlight everyone
        $('#people-list li').removeClass("highlighted");

        // Highlight this person.
        $(thePersonLi).addClass("highlighted");

        //grab the person's database id from her dom id
        var thePersonId = thePersonLi.id.split("_")[2];

        // Center the map on it
        me.map.setCenter(me.person_locations[thePersonId]);
        
        // Center the map on their marker.

    };
    $('#people-list li').click(handler);
<<<<<<< HEAD

}

function resizeDivs(id1, id2) {
	var div1 = $('#'+id1).get[0];
	var div2 = $('#'+id2).get[0];
	var height = 0;
	var heightMinus = 132;
	
	// get height of window
	if (window.innerHeight) {
		height = window.innerHeight - 18;
	} else if (document.documentElement && document.documentElement.clientHeight) {
		height = document.documentElement.clientHeight;
		heightMinus = 187;
	} else if (document.body && document.body.clientHeight) {
		height = document.body.clientHeight;
	}
	
	div1.style.height = Math.round(height - heightMinus) + "px";
	div2.style.height = Math.round(height - heightMinus) + "px";
}
	window.onresize = function() { resizeDivs('people-list', 'map_canvas'); }
=======
    $('#people-list li').hoverClass('hover');
}
>>>>>>> 3754c334
<|MERGE_RESOLUTION|>--- conflicted
+++ resolved
@@ -55,42 +55,13 @@
                 number_of_people_geocoded += 1;
 
                 if (status == google.maps.GeocoderStatus.OK) {
-<<<<<<< HEAD
                     var person_location = results[0].geometry.location;
-=======
-                    /*
-                    var icon = new GIcon();
-                    icon.image = '/static/images/profile/map/image.png';
-                    icon.printImage = '/static/images/profile/map/printImage.gif';
-                    icon.mozPrintImage = '/static/images/profile/map/mozPrintImage.gif';
-                    icon.iconSize = new GSize(20,24);
-                    icon.shadow = '/static/images/profile/map/shadow.png';
-                    icon.transparent = '/static/images/profile/map/transparent.png';
-                    icon.shadowSize = new GSize(32,24);
-                    icon.printShadow = '/static/images/profile/map/printShadow.gif';
-                    icon.iconAnchor = new GPoint(10,24);
-                    icon.infoWindowAnchor = new GPoint(10,0);
-                    icon.imageMap = 
-                    */
 
->>>>>>> 3754c334
                     var marker = new google.maps.Marker({
                         'map': mapController.map, 
                         'title': person_name,
-                        'person_id': person_id,
-                        'position': person_location,
-                        'icon': new google.maps.MarkerImage(
-                            '/static/images/profile/map/markers/image.png',
-                            new google.maps.Size(35,39)),
-                        'shadow': new google.maps.MarkerImage(
-                            '/static/images/profile/map/markers/drop-shadow.png',
-                             new google.maps.Size(70,78),
-                             new google.maps.Point(-5,-25)
-                         ),
-                        'shape': {
-                            'coord': [19, 0, 19, 23, 0, 23, 0, 0],
-                            'type': 'poly'
-                        }
+                        'person_id': person_id,     
+                        'position': person_location
                     });
                     mapController.person_locations['' + person_id] = person_location;
                     mapController.map.setCenter(mapController.mapOrigin);
@@ -134,21 +105,12 @@
     function generate_update_all_markers(map) {
         return function() {
             /* This only makes up to 10 people show on the right. */
-<<<<<<< HEAD
-=======
-            var MAX_TO_SHOW = 5;
->>>>>>> 3754c334
             var shown_this_many = 0;
 
             for (var i = 0; i < all_markers.length; i++) {
                 var marker = all_markers[i];
-<<<<<<< HEAD
-                var $person_bullet = $('#person_bullet_' + marker.person_id);
+                var $person_summary = $('#person_summary_' + marker.person_id);
                 if (map.getBounds().contains(marker.position)) {
-=======
-                var $person_summary = $('#person_summary_' + marker.person_id);
-                if (map.getBounds().contains(marker.position) && 
-                        shown_this_many < MAX_TO_SHOW) {
 
                     // If the person bullet is hidden,
                     if($person_summary.is(':visible') === false) {
@@ -158,9 +120,7 @@
 
                         $person_summary.show();
                     }
->>>>>>> 3754c334
                     shown_this_many += 1;
-                    $person_bullet.show();
                 }
                 else {
                     $person_summary.hide();
@@ -213,8 +173,7 @@
 
     };
     $('#people-list li').click(handler);
-<<<<<<< HEAD
-
+    $('#people-list li').hoverClass('hover');
 }
 
 function resizeDivs(id1, id2) {
@@ -237,7 +196,3 @@
 	div2.style.height = Math.round(height - heightMinus) + "px";
 }
 	window.onresize = function() { resizeDivs('people-list', 'map_canvas'); }
-=======
-    $('#people-list li').hoverClass('hover');
-}
->>>>>>> 3754c334
