PeopleMapController = function () { };

PeopleMapController.prototype.geocode = function(data, callback) {
    var ajaxOptions = {
	'url': '/+geocode',
	'type': 'GET',
	'data': data,
	'dataType': 'json',
	'success': function(data) {
	    callback(data, true);
	    },
	'error': function() {
	    callback(null, false);
	    }
    };
    $.ajax(ajaxOptions);
};


PeopleMapController.prototype.initialize = function(options) {
    this.person_locations = {};

    var number_of_people_geocoded = 0;
    this.get_number_of_people_geocoded = function() { return number_of_people_geocoded; };
    var update_all_markers;

    var person_id2data = options['person_id2data'];
    this.get_person_id2data = function() { return person_id2data; };
    
    //these two might not be the same because we store location strings even if we can't geocode them
    var num_of_persons_with_locations_in_db = options['num_of_persons_with_locations'];
    var num_of_persons_who_can_be_geocoded = num_of_persons_with_locations_in_db;

    var all_markers = [];

    this.mapOrigin = new google.maps.LatLng(options.center.latitude,
					    options.center.longitude);
    var myOptions = {
        'zoom': options.center.suggested_zoom_level,
        'center': this.mapOrigin,
        'mapTypeId': google.maps.MapTypeId.ROADMAP
    };

    var $canvas = $('#map_canvas');

    // This allows you to access the map globally, on this object
    this.map = new google.maps.Map($canvas.get(0), myOptions);

    // Hide the background image after 2.5 seconds.
    var hideBGImage = function () { $canvas.css('background', ''); };
    window.setTimeout(hideBGImage, 2500);

    /*
     * This function is called with an option named "person_id2data".
     * This is a JS object (sort of like a Python dictionary)
     * mapping the primary keys of Django-side Person objects to
     * a JS object containing information about that person.
     *
     * (We smuggled the Python data into JavaScript by having Python
     * write a certain bit of JavaScript that defines a JS object.
     * That all happens in a piece of inline JS, in the template
     * located at profile/templates/profile/map.html .)
     */
    for (var person_id in person_id2data) {
        console.log(person_id2data.length);
        var data = person_id2data[person_id];
        var location_name = data['location'];
        var name = data['name'];

        function create_a_callback(mapController, person_name, person_id) {

            // As specified after the "create_a_callback" function,
            // the following callback will be executed when the
            // Google Maps API responds to our request for geographic data.
            return function(json_data, it_worked) {
                number_of_people_geocoded += 1;

                if (! it_worked) {
                    console.log('boom');
                    num_of_persons_who_can_be_geocoded -=1;
                    return;
                }
                console.log('onwards');
                console.log(json_data);
                var person_location = new google.maps.LatLng(json_data['latitude'],
                    json_data['longitude']);

                var marker = new google.maps.Marker(
                    {
                        'map': mapController.map, 
                        'title': person_name,
                        'person_id': person_id,     
                        'position': person_location
                });
                mapController.person_locations['' + person_id] = person_location;
                mapController.map.setCenter(mapController.mapOrigin);
                google.maps.event.addListener(
                    marker,
                    'click', function() {
                        mapController.highlightPerson(marker.person_id);
                        window.location.hash=('person_summary_' + marker.person_id);
                });
                all_markers.push(marker);
                /* if this is the last one, call update_all_markers() */
                if (num_of_persons_who_can_be_geocoded == number_of_people_geocoded) {
                    update_all_markers();
                    google.maps.event.addListener(mapController.map,
                        'idle',
                        update_all_markers);
                }
            };
        } // end function create_a_callback

        // Ask the OpenHatch Geocoder API ;-) for some geographic data, concerning a particular
        // location.
        this.geocode( { 'address': location_name},
                create_a_callback(this, name, person_id));
<<<<<<< HEAD
    }

    function update_people_count() {
            //when you can see everyone, this text should be different
            var people_shown_string = "" ;
            var str;
            var count = $("#people-list li:visible").size();
            switch (count) {
                case 1: str = "<strong>1</strong> person in this area"; break;
                case 0: str = "<strong>nobody</strong> in this area"; break;
                case num_of_persons_who_can_be_geocoded:
                        str = "<strong>" + num_of_persons_who_can_be_geocoded + "</strong> people";
                        break;
                default: str = "<strong>" + count + "</strong> people in this area" ;
            }
            $('#people-count').html(str);
    }
=======
    } // end for loop

    update_people_count = function () {
        $('.hide_once_map_loads').hide();
        $('.dont_show_until_map_loads').show();
        var mappedPeople_count = $("#people-list li:visible").size();

        var str = mappedPeople_count;
        if (mappedPeople_count == num_of_persons_who_can_be_geocoded) {
            str = "Everybody";
        }
        if (mappedPeople_count == 0) {
            str = "Nobody";
        }
        $('#how_many_people_are_visible_label').show();
        $('#how_many_people_are_visible').text(str);
    } // end function update_people_count

    this.updatePeopleCount = update_people_count;
>>>>>>> 288b13af

    function generate_update_all_markers(map) {
        return function() {
            /* This only makes up to 10 people show on the right. */
            var shown_this_many = 0;

            for (var i = 0; i < all_markers.length; i++) {
                var marker = all_markers[i];
                var $person_summary = $('#person_summary_' + marker.person_id);
                if (map.getBounds().contains(marker.position)) {

                    // If the person bullet is hidden,
                    if($person_summary.is(':visible') === false) {
                        $person_summary.show();
                    }
                    shown_this_many += 1;
                }
                else {
                    $person_summary.hide();
                } 
            }
            update_people_count();
        };
    } // end function generate_update_all_markers

    update_all_markers = generate_update_all_markers(this.map);
    google.maps.event.addListener(this.map,
            'bound_changed',
            update_all_markers);
};

//this gets called when you click a marker on the map
PeopleMapController.prototype.highlightPerson = function(personId) {
    // Unhighlight everyone
    $('#people-list li').removeClass("highlighted");
    //highlight the right person
    $('#person_summary_' + personId).addClass("highlighted");
};


//binds the clickhandlers to people list items
PeopleMapController.prototype.bindClickHandlersToPeopleListItems = function() {
    //grab google's map object
    var me = this;
    //grab list of person locations
    //var person_locations = this.person_locations;
    //click handler for people list items
    handler = function(event) {
        thePersonLi = this;

        // Unhighlight everyone
        $('#people-list li').removeClass("highlighted");

        // Highlight this person.
        $(thePersonLi).addClass("highlighted");

        //grab the person's database id from her dom id
        var thePersonId = thePersonLi.id.split("_")[2];

        // Center the map on it
        me.map.setCenter(me.person_locations[thePersonId]);
        
        // Center the map on their marker.

    }; // end function "handler"
    $('#people-list li').click(handler);
    $('#people-list li').hoverClass('hover');
};<|MERGE_RESOLUTION|>--- conflicted
+++ resolved
@@ -115,25 +115,6 @@
         // location.
         this.geocode( { 'address': location_name},
                 create_a_callback(this, name, person_id));
-<<<<<<< HEAD
-    }
-
-    function update_people_count() {
-            //when you can see everyone, this text should be different
-            var people_shown_string = "" ;
-            var str;
-            var count = $("#people-list li:visible").size();
-            switch (count) {
-                case 1: str = "<strong>1</strong> person in this area"; break;
-                case 0: str = "<strong>nobody</strong> in this area"; break;
-                case num_of_persons_who_can_be_geocoded:
-                        str = "<strong>" + num_of_persons_who_can_be_geocoded + "</strong> people";
-                        break;
-                default: str = "<strong>" + count + "</strong> people in this area" ;
-            }
-            $('#people-count').html(str);
-    }
-=======
     } // end for loop
 
     update_people_count = function () {
@@ -153,7 +134,6 @@
     } // end function update_people_count
 
     this.updatePeopleCount = update_people_count;
->>>>>>> 288b13af
 
     function generate_update_all_markers(map) {
         return function() {
