--- conflicted
+++ resolved
@@ -32,9 +32,6 @@
 
 SearchResults.bindEventHandlers = function () {
 
-<<<<<<< HEAD
-        //SearchResults.lightSearchResult(0);
-=======
     console.log('SearchResults.bindEventHandlers');
 
     $('.first-line').click(function () {
@@ -48,7 +45,6 @@
             $result.toggleExpanded();
             return false;
             });
->>>>>>> bc672e45
 
     $('.first-line a.title').click(function () {
             $result = $(this.parentNode.parentNode.parentNode);
@@ -66,12 +62,8 @@
             return false;
             });
 
-<<<<<<< HEAD
         /*
-        $(document).bind('keypress',
-=======
     $(document).bind('keypress',
->>>>>>> bc672e45
             {combi: '\\', disableInInput: true},
             SearchResults.focusSearchInput);
 
@@ -91,24 +83,17 @@
             {combi: 'p', disableInInput: true},
             SearchResults.moveSearchResultFocusUp);
 
-<<<<<<< HEAD
-        $('.first-line').hover(
-                function() { $(this).addClass('hover'); },
-                function() { $(this).removeClass('hover'); }
-                );
-                */
-=======
     $(document).bind('keyup',
             {combi: 'o', disableInInput: true}, 
             function() {
             $('.gewgaws .lit-up').toggleExpanded();
             });
->>>>>>> bc672e45
 
     $('.first-line').hover(
             function() { $(this).addClass('hover'); },
             function() { $(this).removeClass('hover'); }
             );
+                */
 
     /* FIXME: TEMPORARILY DISABLED. */
     /* Takes a query and updates the page. */
