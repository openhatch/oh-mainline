--- conflicted
+++ resolved
@@ -83,15 +83,6 @@
     padding-right: 0;
 }
 
-<<<<<<< HEAD
-li {
-    padding-bottom: 5px;
-}
-
-li img {
-    float: left;
-    padding: 0 5px 10px 0;
-=======
 #bugs li {
     padding-bottom: 10px;
     margin-left: 15px;
@@ -105,5 +96,4 @@
 
 .module p {
     margin-top: 0;
->>>>>>> 9933d77c
 }