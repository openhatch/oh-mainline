#search .module { border: 5px solid #fff; }
#search #page-top img#hatchers { float: right; border: 0; }
#search #content { position: relative; top: -4px; padding-top: 0; }
#search #page-top img#volunteer-opportunities { position: relative; top: 1px; }
#search #page-top { float: left; width: 1000px; font-size: 19pt; }
#search #sidebar .module h4 { width: 95%; font-size: 10pt; font-weight: normal; margin-bottom: 5px; }
#search .no-results { color: #222; padding: 10px; font-size: 120%; line-height: 130%; width: 460px; float: left; }
	#search .no-results strong { background-color: #fff; }
#search #heading { margin: 20px 0 10px 0; }
#search .box { float: left; margin-bottom: 10px; }
#search #sidebar .box { padding: 10px; }
#search .box h2 { font-size: 130%; color: #3d2f25; margin-bottom: 5px; }
#search .search-terms { font-size: 20px; background: white; padding: 5px; width: 550px; }
#search #results-widget { padding: 12px; padding-bottom: 6px; float: left; width: 90%; font-size: 8.5pt; }
#search #sidebar { float: left; width: 220px; margin-right: 20px; }
#search #main { width: 715px; float: left; }
	#search #main .box { padding: 10px; width: 700px; float: left; }
#search #filters li { list-style: none; margin: 0; margin-bottom: 10px; }
#search #add-another-bug-tracker {  }
#search #sidebar .box { width: 200px; }
#search p { margin: 0; }

/* --------------
 * Search results
 * -------------- */
#search #results.box { background: #fff; padding-right: 0; padding-bottom: 10px; }
#search #results ul { margin: 0; padding: 0; float: left; width: 99%; }
    #search #results li { overflow: hidden; letter-spacing: 0px; font-size: 100%; float: left; list-style: none; width: 100%; white-space: nowrap; margin: 0; margin-bottom: 8px; }
        #search #results li.odd { border-color: #ff94ad; }
        #search #results li .details { padding: .3em .7em; /*border-top: 1px solid #ccf;*/ padding-top: 0; float: left; font-size: 11px; background: transparent url('/static/images/motif.png'); display: none; }
        #search #results li label { color: #777; }
        #search #results li .field { width: 33%; float: left; margin-top: .3em; }
        #search #results li .tags { float: left; width: 80px; }
        #search #results li .head { font-size: 14px; float: left; padding: 5px 10px; width: 100%; overflow: hidden; border-bottom: 2px solid #f4f4f4; }

        #search /* First line, e.g.: "Tomboy: SSH synchronisation: does not create the remote directory | expand | link" */
        #search #results li .first-line { float: left; cursor: hand; width: 100%; cursor: pointer; border-radius-topleft: 8px; /*border-bottom: 1px dotted #ccf;*/ border-radius-topright: 8px; -moz-border-radius-topleft: 8px; -moz-border-radius-topright: 8px; padding: 2px 0 0 2px; background-color: #fff; }
            #search #results li .first-line a { color: #2288BB; }
                #search #results li .first-line a:hover { color: #223366; text-decoration: none; }

        #search #results li .first-line img { vertical-align: middle; width: 20px; height: 20px; /* If ever an image is not square this rule might distort it. */ }

        #search /* Second line, e.g.:   ● Bite-size - C# - 3 potential mentors - I am using the "local folder" option for synchronizati... */
        #search #results li .second-line { display: block; float: left; background-color: #fff; padding: 2px 0 0 2px; width: 100%; border-radius-bottomleft: 8px; border-radius-bottomright: 8px; -moz-border-radius-bottomleft: 8px; -moz-border-radius-bottomright: 8px; }
        #search #results li .second-line .description p { display: inline; }
        #search #results li .good-for-beginners { padding: 1px; }

        #search #results li .description-container p { margin-top: 5px; }
        #search #results .tag-details { display: none; }
        #search #results li .show-details { padding: .3em .7em; float: left; width: 71px; text-align: right; }
        #search #results li .left { white-space: nowrap; float: left; width: 460px; overflow: hidden; }
        #search #results li .description-container { width: 90%; padding: .3em .7em; font-size: .9em; color: #555; float: left; overflow: hidden; white-space: nowrap; }
            #search #results li .description-container * { display: inline; }
            #search #results li .description-container br { display: none; }
        #search #results li .description { font-family: monospace; }

        #search #results li.expanded { white-space: normal; }
            #search #results li.expanded .description-container { white-space: normal; }
                #search #results li.expanded .description-container p { white-space: pre-wrap; word-wrap: break-word; float: left; width: 100%; margin-bottom: .3em; }
                #search #results li.expanded .description-container br { display: inherit; }
            #search #results li.expanded .second-line { border-radius: 0; -moz-border-radius: 0; overflow: visible; }
            #search #results li.expanded .details { display: block; float: left; width: 100%; border-radius-bottomleft: 8px; border-radius-bottomright: 8px; -moz-border-radius-bottomleft: 8px; -moz-border-radius-bottomright: 8px; }
                #search #results li.expanded .details .fields { float: left; width: 100%; }

        #search #results li .age { float: right; padding: .3em .7em; width: 65px; text-align: right; color: #888; }
            #search #results li .tags .project { padding: .3em .7em; float: left; }

        #search #results form { float: left; width: 690px; }
            #search #results form label { float: left; font-size: 19px; font-family: Arial; padding: 14px 14px 0 0; }
            #search #results form input[type='text'] { font-size: 19px; padding: 10px; color: #222; width: 570px; height: 25px; }
            #search #results form input[type='submit'] { font-size: 19px; padding: 8px; color: #222; width: 90px; height: 50px; }

#search a.title:focus { -moz-outline-style: none; outline: none; }
#search .separator { color: #aaa; }
#search .project-info { float: left; padding: .3em .7em; }
#search #filters label.on { font-weight: bold; }
#search input[type='text'].default-text-active { color: #999 ! important; }
#search #filters h4 { margin-bottom: 5px; }
#search ul#facets { margin-left: 17px; }
	#search ul#facets ul { margin-left: 10px; }
        #search ul#facets li { margin-top: 10px; }
		#search ul#facets ul li, #suggested_searches li { list-style: square; margin-left: 20px; color: #777; clear: left; }
#search #facets li.active { font-weight: bold; }
#search #results-summary { width: 70%; float: left; margin-right: 10px; }
#search #navigation { float: right; }
#search #about_projects, #about_bug_trackers { margin-top: 0; }
#search #about_projects div { float: left; margin-bottom: 10px; width: 100%; }
#search #sidebar .module #how_many_projects { text-align: center; font-size: 140%; width: 100% ! important; }
#search #how_many_projects a { color: #555; }
	#search #how_many_projects a:hover { color: #111; text-decoration: none; }
		#search #how_many_projects a:hover strong { background-color: #555; }
#search #how_many_projects strong { background-color: #747474; -moz-border-radius: 8px; padding: 3px 4px; border-radius: 8px; color: #fff ! important; }
#search #about_projects #learn_more { text-align: center; margin-bottom: 0; }
#search #hwat-is-this ul li { list-style: square; margin: 5px 0 0 20px; }
#search .green-bullet { font-size: 90%; position: relative; top: -2px; color: green; }
#search #expand-collapse-all { float: right; }
	#search #expand-collapse-all img { float: left; margin-right: 5px; }
	#search #expand-collapse-all a { float: left; padding: 5px; }
#search .expanded .separator_betw_tags_and_desc { display: none ! important; }

<<<<<<< HEAD
=======
#search .highlight { background-color: #ffa; }

>>>>>>> 197746f7
/* vim: set ai ts=4 sts=4 et sw=4 nowrap: */<|MERGE_RESOLUTION|>--- conflicted
+++ resolved
@@ -98,9 +98,6 @@
 	#search #expand-collapse-all a { float: left; padding: 5px; }
 #search .expanded .separator_betw_tags_and_desc { display: none ! important; }
 
-<<<<<<< HEAD
-=======
 #search .highlight { background-color: #ffa; }
 
->>>>>>> 197746f7
 /* vim: set ai ts=4 sts=4 et sw=4 nowrap: */