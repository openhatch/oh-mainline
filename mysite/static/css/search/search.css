.module {
    border: 5px solid #fff;
}
#page-top img#hatchers {
    float: right;
    border: 0;
}
#content {
    position: relative;
    top: -14px;
    padding-top: 0;
}
#page-top img#volunteer-opportunities {
    position: relative;
    top: 1px;
}
#page-top {
    float: left;
    width: 1000px;
    font-size: 19pt;
}
#sidebar .module h4 {
    width: 95%;
    font-size: 10pt;
    font-weight: normal;
}
.no-opps {
    color: #222;
    padding: 10px;
    font-size: 120%;
    line-height: 130%;
    width: 460px;
    float: left;
}
.no-opps strong {
    background-color: #fff;
}
#heading {
    margin: 20px 0 10px 0;
}
.box {
    float: left;
    margin-top: 10px;
}
.box h2 {
    font-size: 130%;
    color: #3d2f25; 
    margin-bottom: 5px;
}

.search-terms {
    font-size: 20px;
    background: white;
    padding: 5px;
    width: 550px;
}

#results-sidebar {
    float: right;
    width: 120px;
    padding: 10px;
}
#results-sidebar img {
    float: left;
    margin-right: 5px;
}
#results-sidebar a {
    float: left;
    margin-bottom: 10px;
}
#results-widget {
    padding: 12px;
    padding-bottom: 6px;
    float: left;
    width: 90%;
    font-size: 8.5pt;
}
#sidebar {
    float: left;
    width: 220px;
    margin-right: 20px;
}
#main {
    width: 715px;
    float: left;
}
#main .box {
    padding: 10px;
    width: 700px;
    float: left;
}
#filters {
    padding: 10px;
}
#filters ul {
}
#filters li {
    list-style: none;
    margin: 0;
    margin-bottom: 10px;
}
#add-another-bug-tracker {
}
#sidebar .box {
    width: 200px;
}
p {
    margin: 0;
}
.yes img {
    width: 15px;
    vertical-align: -10%;
}
/* generic list code */
#results.box {
    background: #fff url('/static/images/motif.png');
    padding-right: 0;
}
#results ul {
    margin: 0;
    padding: 0;
    float: left;
}
#results li {
    letter-spacing: 0px;
    font-size: 100%;
    float: left;
    list-style: none;
    width: 555px;
    white-space: nowrap;
    margin: 0;
    margin-bottom: 8px;
}

#results li .details {
    /*border-top: 1px solid #ccf;*/
    padding: .3em .7em;
    padding-top: 0;
    float: left;
    font-size: 11px;
    background: transparent url('/static/images/motif.png');
    display: none;
}

#results li label {
    color: #777;
}
#results li .field {
    float: left;
    margin-top: .3em;
}

#results li .tags {
    float: left;
    width: 80px;
}

#results li .head {
    font-size: 14px;
    float: left;
    padding: 5px 10px;
    width: 535px;
    overflow: hidden;
    border-bottom: 2px solid #f4f4f4;
}

.first-line a {
    color: #2288BB;
}

.first-line a:hover {
    color: #223366;
    text-decoration: none;
}

#results li .description-container p { margin-top: 5px; }

#results li .first-line {
    float: left;
    cursor: hand;
    width: 100%;
    cursor: pointer;
    /*border-bottom: 1px dotted #ccf;*/
    border-radius-topleft: 8px;
    border-radius-topright: 8px;
    -moz-border-radius-topleft: 8px;
    -moz-border-radius-topright: 8px;
    padding: 2px 0 0 2px;
    background-color: #fff;
}
#results .tag-details {
    display: none;
}

#results li .show-details {
    padding: .3em .7em;
    float: left;
    width: 71px;
    text-align: right;
}

#results li .left {
    white-space: nowrap;
    float: left;
    width: 460px;
    overflow: hidden;
}
#results li .description-container {
    width: 525px;
    padding: .3em .7em;
    color: #555;
    float: left;
    overflow: hidden;
    white-space: nowrap;
}
#results li .description-container * { display: inline; }
#results li .description-container br { display: none; }
#results li .description { font-family: monospace; }
#results li.expanded { white-space: normal; }
#results li.expanded .description-container p { float: left; width: 100%; margin-bottom: .3em; }
#results li.expanded .description-container br { display: inherit; }

/* </generic list code> */

/* human list code */

#humans li {
    height: 56px;
}

#humans li .title {
    float: left;
    clear: none;
}

#humans li .details {
    float: left;
    margin: 0;
    width: 490px;
}

#humans li .details a {
    color: #66AA33;
}

#humans li .details a:hover {
    color: #338800;
}

#humans li .details .contact {
    float: right;
    font-weight: bold;
}

#humans li .details .contact a:hover {
    text-decoration: underline;
}

#humans li .details .available {
    font-weight: bold;
    background-color: #ffffa6;
    padding: 0 2px;
}

#humans li .icon {
    float: right;
    padding: .3em .7em;
    width: 65px;
    text-align: right;
}

#humans li .field {
    margin: 0 10px 0 0;
}

.person {
    background-color: #fff;
}

.profile-pic {
    border: 4px solid white;
    float: left;
}

.first-line {
    float: left;
    clear: none;
}

/* </human list code> */

/* bug list code */
.bug {
}
#opps.box {
    padding-right: 0;
    padding-bottom: 0;
}
#opps ul {
    margin: 0;
    padding: 0;
    float: left;
    width: 560px;
}
#opps li {
    overflow: hidden;
}
#opps li.odd {
    border-color: #ff94ad; 
}

#opps li .age {
    float: right;
    padding: .3em .7em;
    width: 65px;
    text-align: right;
    color: #888;
}
#opps li .second-line .description p { display: inline; }
#opps li.expanded .second-line { border-radius: 0; -moz-border-radius: 0; overflow: visible; }
#opps li.expanded .details { display: block; border-radius-bottomleft: 8px; border-radius-bottomright: 8px; -moz-border-radius-bottomleft: 8px; -moz-border-radius-bottomright: 8px; }
#opps li.expanded .details .fields {
    display: block;
}

#opps li label {
    color: #777;
}
#opps li .field {
    width: 33%;
}
#opps li .tags {
    float: left;
    width: 80px;
}
#opps li .tags .project {
    padding: .3em .7em;
    float: left;
}

#opps li.lit-up {
    /*border-color: #777; #f85931;*/
}
/*
 * Pink highlighting of selected bugs.
 * We don't do this anymore.
#opps li.lit-up {
    border-left: 4px solid pink;
    position: relative;
    left: -4px;
}
    */

#opps li .second-line {
    display: block;
    float: left;
    background-color: #fff;
    padding: 2px 0 0 2px;
    width: 100%;
    border-radius-bottomleft: 8px;
    border-radius-bottomright: 8px;
    -moz-border-radius-bottomleft: 8px;
    -moz-border-radius-bottomright: 8px;
}

#opps form {
    float: left;
    width: 690px;
}
#opps form label {
    float: left;
    font-size: 19px;
    font-family: Arial;
    padding: 14px 14px 0 0;
}
#opps form input[type='text'] {
    font-size: 19px;
    padding: 10px;
    color: #222;
    width: 570px;
    height: 25px;
}
#opps form input[type='submit'] {
    font-size: 19px;
    padding: 8px;
    color: #222;
    width: 90px;
    height: 50px;
}
.good-for-beginners {
    color: #555;
    background-color: #acebc7;
    width: 300px;
    padding: 1px;
}
.good-for-beginners img {
}

/* </bug list code> */

a.title:focus {
    -moz-outline-style: none;
    outline: none;
}
.separator {
    color: #aaa;
}

.project-info {
    float: left;
    padding: .3em .7em;
}

#opps li.expanded .description-container {
    white-space: normal;
}
#filters label.on {
    font-weight: bold;
}
input[type='text'].default-text-active {
    color: #999 ! important;
}
#shortcuts-legend {
    float: left;
    font-size: 8pt;
}
#shortcuts-legend h5 {
    font-size: 9pt;
    font-weight: normal;
    margin-bottom: 10px;
}
#shortcuts-legend dt {
    float: left;
    width: 40px;
    text-align: right;
    clear: left;
}
#shortcuts-legend dt strong {
    font-family: monospace;
    background-color: #f9f9f9;
    padding: 0 1px;
}
#shortcuts-legend dd {
    float: left;
    width: 60px;
    margin: 0;
}
#shortcuts-legend dt,
#shortcuts-legend dd {
    margin-bottom: 5px;
}

#results li .highlight {
    background-color: #fffcaa;
}
.bug .first-line img {
    width: 20px;
    height: 20px; /* If ever an image is not square this rule might distort it. */
    vertical-align: top;
}

#filters h4 { margin-bottom: 5px; }
ul#facets { margin-left: 17px; margin-bottom: 20px; }
ul#facets ul { margin-left: 10px; }
ul#facets ul li, #suggested_searches li { list-style: square; margin-top: 10px; margin-left: 20px; color: #777; }

#results-summary { width: 70%; float: left; margin-right: 10px; }
#navigation { float: right; }

<<<<<<< HEAD
#about_bug_trackers { margin-top: 0; padding: 10px; }
    #about_bug_trackers h4 { margin-bottom: 10px; }
    #about_bug_trackers div { float: left; margin-bottom: 10px; width: 100%; }
        #how_many_bug_trackers { text-align: center; font-size: 140%; vertical-align: middle; }
        #bug_tracker_count { background-color: #747474; -moz-border-radius: 8px; padding: 3px 4px; border-radius: 8px; color: #fff; }
    #about_bug_trackers #learn_more { margin-bottom: 0; text-align: right; }
=======
#facets li.active { font-weight: bold; }
>>>>>>> d228d703

/* vim: set ai ts=4 sts=4 et sw=4: */<|MERGE_RESOLUTION|>--- conflicted
+++ resolved
@@ -463,19 +463,15 @@
 ul#facets { margin-left: 17px; margin-bottom: 20px; }
 ul#facets ul { margin-left: 10px; }
 ul#facets ul li, #suggested_searches li { list-style: square; margin-top: 10px; margin-left: 20px; color: #777; }
+#facets li.active { font-weight: bold; }
 
 #results-summary { width: 70%; float: left; margin-right: 10px; }
 #navigation { float: right; }
 
-<<<<<<< HEAD
 #about_bug_trackers { margin-top: 0; padding: 10px; }
-    #about_bug_trackers h4 { margin-bottom: 10px; }
     #about_bug_trackers div { float: left; margin-bottom: 10px; width: 100%; }
         #how_many_bug_trackers { text-align: center; font-size: 140%; vertical-align: middle; }
         #bug_tracker_count { background-color: #747474; -moz-border-radius: 8px; padding: 3px 4px; border-radius: 8px; color: #fff; }
     #about_bug_trackers #learn_more { margin-bottom: 0; text-align: right; }
-=======
-#facets li.active { font-weight: bold; }
->>>>>>> d228d703
-
-/* vim: set ai ts=4 sts=4 et sw=4: */+
+    /* vim: set ai ts=4 sts=4 et sw=4: */