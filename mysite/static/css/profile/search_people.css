--- conflicted
+++ resolved
@@ -38,19 +38,12 @@
     padding-left: 0;
 }
 #people-list li {
-<<<<<<< HEAD
-    padding-top: 10px;
-    padding: 0px;
-    margin: 0 0 20px 0;
-=======
     cursor: pointer;
     cursor: hand;
-    list-style: square;
     padding: 8px;
     border-radius: 8px;
     -moz-border-radius: 8px;
     margin-bottom: 3px;
->>>>>>> 3754c334
     list-style: none;
     display: block;
     float: left;
