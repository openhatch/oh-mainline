
body#people-map #main img{margin:0 0 -3px; padding:0; }
<<<<<<< HEAD
body#people-map input[type="submit"]{float:left; margin-left:5px; padding:4px 4px 5px; }
=======
body#people-map input[type="submit"]{ float:left; padding: 5px; position: relative; top: -1px; }
>>>>>>> 288b13af
body#people-map .map-error{background: #ffc; float: left; padding: 9px 2%; width: 36%; display: none}
body#people-map #map_canvas{float:left; margin-right:10px; width:70%; height:450px; text-align:center; }
body#people-map #map_loading_msg{margin-left:20%; margin-top:150px; width:60%; background-color:#fff; padding:8px; }
body#people-map #map_loading_msg img{height:2.5em; }
body#people-map #map_loading_msg span{font-size:2.5em; margin-left:10px; }
body#people-map .view-links{float:left; width:33%; }
body#people-map .view-links ul li{display:inline; margin-right:10px; margin-bottom:10px; float:left; font-size:1.3em; }
body#people-map .left{float:left; width:51px; }
body#people-map .profile-link:hover {text-decoration:none; color:#000; }
body#people-map .profile-link{ position: relative; top: -5px; border-radius:8px; -moz-border-radius:8px; background-color:#ddf; color:#555; padding:4px 8px; border:2px solid #fff; font-size: .85em; float:right; margin-left:4px; }
#big-people-list,#big-people-list ul,#big-people-list .people-list-map{float:left; }
#people-list li.hover{background:#ffc; }
#people-list li.highlighted{background:#ffa !important; }
#people-list li.highlighted .name{text-shadow:0 1px 0 #fff; }
#people-list .people-list-column{width:32%; float:left; border-left:1px dashed #dfdfdf; padding-left:15px; }
#people-list .people-list-column:first-child {border-left:none; padding-left:0; }
#people-list li{border-radius:8px; -moz-border-radius:8px; margin-bottom:3px; list-style:none; display:block; float:left; width:94%; padding:8px; }
#people-list li img{font-size:51px; vertical-align:top; float:left; margin-right:10px; margin-bottom:5px; }
#people-list li .name{display:block; font-size:1.1em; margin-bottom:2px; font-weight:700; }
#people-list li .people-view-tags{display:block; font-size:.9em; color:#666; }
#people-list li .location{display:block; color:#333; font-size:.9em; margin-bottom:3px; }
#people-list li .people-view-projects{display:block; color:#666; font-size:.9em; margin-bottom:3px; }
#people-list li .people-view-info{float:left; width:200px; }
#people-list li.highlighted .collapsible{display:inline; }
#people-list li .collapsible,#people-list li.highlighted .ellipsis{display:none; }
#people-list.people-list-map{list-style:square; overflow:auto; height:450px; width:33%; }
#people-list.people-list-map li{cursor:hand; cursor: pointer; }
body#people-map #map-zoom,.view-links ul{margin:0; padding:0; }

body#people-map #people-list li { width: 90%; }
body#people-map #search { float: left; width: 100%; }

/* Field */
<<<<<<< HEAD
body#people-map #search .field { float: left; }
=======
body#people-map #search .field { float: left; margin-right: 5px; }
>>>>>>> 288b13af
body#people-map #search .field.keyword { width: 60%; }
body#people-map #search .field.location { width: 27%; }
body#people-map #search .field.location input { width: 94%; }

body#people-map #search label { float: left; width: 100%; margin-bottom: 3px; }
body#people-map #search input[type='text'] { width: 97%; }
body#people-map #search a { }

/* Suggestions */
body#people-map .suggestions { width: 100%; margin-top: 10px; margin-bottom: 10px; }
body#people-map .suggestions > li { float: left;  width: 47%; }
body#people-map .suggestions > li:first-child { margin-right: 3%; }
body#people-map .suggestions > li ul { float: left; width: 50%;}
body#people-map .suggestions > li li { list-style: disc; font-weight: bold; margin-left: 1em; font-size: 1.2em; color: #ccc;}
body#people-map .suggestions > li li a { text-decoration: none; }
body#people-map .suggestions > li li a:hover .this_part_gets_underlined { text-decoration: underline; }
body#people-map .suggestions > li li small { font-weight: normal; font-size: .8em; color: #888; }
body#people-map .introduce_suggestions { float: left; width: 100%; }

body#people-map #search_summary, body#people-map #search_modules > div { padding: 8px 0;  float: left; margin-top: 10px; }
body#people-map #search_summary { padding: 10px 0; font-size: 1.1em; } 

/* Refine your search */
body#people-map #refine_search { padding: 1.5%; float: left; width: 97%; background-color: #ececec; -moz-border-radius: 1.5%; border-radius: 1.5%; }
body#people-map #refine_search h3 { padding: 0; margin-bottom: 10px; }
body#people-map #refine_search .filter_conjunction > li { list-style: none; float: left; width: 33%; }
body#people-map #refine_search .filter_conjunction > li:last-child { margin-bottom: 0; }
body#people-map #refine_search .filter_conjunction li li { list-style: circle; margin-left: 20px; float: left; }

body#people-map #search_modules li { list-style: disc; margin-left: 22px;float: left; width: 87%; padding: 2px 0; color: #555; }
body#people-map #related_queries { padding: 15px 0; }
body#people-map #refine_search .filter_disjunction > li.initially_hidden { display: none; }
body#people-map #refine_search .term { float: left; font-size: .85em; padding: 3px 0; font-weight: bold; }
body#people-map .logical-operator { font-variant: small-caps; }
body#people-map #people-list { width: 33%; }
body#people-map #people-list .people-list-column { padding: 10px; width:45%; }
body#people-map #people-list li .what_matched_the_search { font-size: .9em; font-weight: normal; color: #333; }
body#people-map #people-list li .username { font-size: .9em; color: #333; font-weight: normal; }
body#people-map .project-yeller { padding-top: 10px; }
<<<<<<< HEAD
=======
body#people-map .dont_show_until_map_loads{ display: none; }
>>>>>>> 288b13af
<|MERGE_RESOLUTION|>--- conflicted
+++ resolved
@@ -1,10 +1,6 @@
 
 body#people-map #main img{margin:0 0 -3px; padding:0; }
-<<<<<<< HEAD
-body#people-map input[type="submit"]{float:left; margin-left:5px; padding:4px 4px 5px; }
-=======
 body#people-map input[type="submit"]{ float:left; padding: 5px; position: relative; top: -1px; }
->>>>>>> 288b13af
 body#people-map .map-error{background: #ffc; float: left; padding: 9px 2%; width: 36%; display: none}
 body#people-map #map_canvas{float:left; margin-right:10px; width:70%; height:450px; text-align:center; }
 body#people-map #map_loading_msg{margin-left:20%; margin-top:150px; width:60%; background-color:#fff; padding:8px; }
@@ -38,11 +34,7 @@
 body#people-map #search { float: left; width: 100%; }
 
 /* Field */
-<<<<<<< HEAD
-body#people-map #search .field { float: left; }
-=======
 body#people-map #search .field { float: left; margin-right: 5px; }
->>>>>>> 288b13af
 body#people-map #search .field.keyword { width: 60%; }
 body#people-map #search .field.location { width: 27%; }
 body#people-map #search .field.location input { width: 94%; }
@@ -82,7 +74,4 @@
 body#people-map #people-list li .what_matched_the_search { font-size: .9em; font-weight: normal; color: #333; }
 body#people-map #people-list li .username { font-size: .9em; color: #333; font-weight: normal; }
 body#people-map .project-yeller { padding-top: 10px; }
-<<<<<<< HEAD
-=======
-body#people-map .dont_show_until_map_loads{ display: none; }
->>>>>>> 288b13af
+body#people-map .dont_show_until_map_loads{ display: none; }