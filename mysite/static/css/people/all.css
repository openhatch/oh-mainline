body {
<<<<<<< HEAD
    font: 10pt Trebuchet MS, Bitstream Vera Sans, Helvetica, Arial, sans-serif;
    background: #a5c5c9 url('/static/images/bg-puffy.png');
    /*background: #ddf url('/static/images/bg-puffy-grainy.png');*/
=======
	font-size: 62.5%; /* Resets 1em to 10px */
	background: #ccd8e7;
	color: #333;
	font-family: Helvetica, Bitstream Vera Sans, Arial;
    background: #a5b5d9 url('/static/images/bg-puffy.png');
>>>>>>> 1ad6dbda
    background-repeat: no-repeat;
    background-position: top center;
    margin: 0;
}
a {
    color: #d0715f;
    text-decoration: none;
}
a:hover {
    text-decoration: underline;
}
a img {
    border-style: none;
}
ul {
    padding: 0;
    margin: 0;
    list-style: none;
}
#outermost {
    margin: 0 auto;
    width: 1000px;
}
#penoutermost {
    width: 1000px;
    float: left;
    margin: 0;
    padding: 0;
}
h1, h2, h3, h4 {
    letter-spacing: -1px;
    margin: 0;
}
#header {
    background: url('/static/images/tracks-top.png') bottom right no-repeat;
    width: 920px;
    height: 80px;
    color: #555;
<<<<<<< HEAD
    margin-top: 15px;
    padding: 5px 20px;
    -moz-border-radius-bottomleft: 10px;
    -moz-border-radius-bottomright: 10px;
=======
    padding: 5px 65px 5px 5px;
	}
>>>>>>> 1ad6dbda
}
#headerlogo {
    float: left;
}

#nav {
    float: right;
}

#login {
    float: right;
    font-size: 1.4em;
}

#login .text {
 font-family: Verdana, Arial, Helvetica, sans-serif;
 font-size: .7em;
 width: 100px;
 margin-right: 6px;
}

#login .button {
 font-family: Verdana, Arial, Helvetica, sans-serif;
 font-size: .7em;
 background-color: #333333;
 color: #FFFFFF;
 margin: -17px 6px 0 0;
}

#navlinks {
    clear: right;
    margin: 50px 0 0 0;
}

#navlinks ul {
    float: right;
    display: inline;
    list-style-type: none;
}

#navlinks li {
    padding: 0 0 0 20px;
    display: inline;
}

#navlinks a {
    color: #333;
    font-size: 2.5em;
    text-decoration: none;
}

#navlinks a:hover {
    color: black;
    text-decoration: none;
}

#enter-free-software-username {
    float: left;
    width: 400px;
    margin: 0;
    padding: 0;
    font-size: 11pt;
}

#content_container {
    width: 1000px;
    height: 836px;
    margin: 0;
    padding: 0;
    background-image: url(/static/images/tracks.png);
    background-repeat: repeat-y;
    background-position: top right;
}
#content {
    float: left;
/* Karen's dimensions
    width: 920px;
    height: 800px;
*/
    width: 960px;
<<<<<<< HEAD
    min-height: 750px;
    background: #fff; url('/static/images/gradient-top.png');
    background-repeat: repeat-x;
    background-position: top;
    padding: 20px;
    margin-top: 5px;
=======
    min-height: 800px;
    background-color: #fff;
    padding: 18px 5px 0 18px;
    margin: 0 50px 20px 0;
>>>>>>> 1ad6dbda
    /*
    border: solid #ddd; d08f5f; f0f0f0;
    border-width: 0 0 3px 0;
    */
    -moz-border-radius: 10px;
}

#footer_container{
    background: url('/static/images/hatchling.png') no-repeat top right;
    width: 1000px;
    height: 90px;
    margin: 0;
    padding: 0;
}

#footer {
    float: left;
    width: 900px;
    height: 60px;
    padding: 5px;
    margin: 0;
    text-align: center;
}

#footer ul {
    display: inline;
    list-style-type: none;
    font-size: 1.2em;
}

#footer li {
    padding: 0 0 0 20px;
    display: inline;
}

#footer a {
    color: #333;
}

#footer a:hover {
    color: black;
}

#heading {
    float: left;
    width: 800px;
}
#heading h1, #heading #sep, #heading h2 {
    float: left;
    font-size: 14pt;
    margin-right: 10px;
}
#heading h1 {
    font-weight: bold;
}
#heading #sep {
    font-weight: bold;
    color: #ddd;
    display: none;
}
#heading h2 {
    font-size: 16pt;
    font-weight: normal;
    color: #777;
}
#heading ul {
    margin: 0;
    padding: 0;
}
#heading li {
    list-style: none;
    float: left;
    margin-left: 25px;
}
#heading li a {
    font-size: 14pt;
    text-decoration: none;
    color: #999;
}
#heading li a:hover {
    color: #666;
    text-decoration: underline;
}
#widgets {
    float: left;
    width: 960px;
    margin-top: 20px;
}
h3 {
    margin-top: 20px;
    float: left;
    clear: left;
    font-size: 12pt;
    font-weight: bold;
    color: #777;
    letter-spacing: 0;
}
#tag-heading {
    float: left;
    width: 800px;
}
#avatar { 
    margin-right: 10px;
}
#taglines {
    margin-bottom: 10px;
    font-size: 10pt;
    width: 400px;
}
.tags {
    margin-bottom: 5px;
}
.below-the-fold {
}
#portfolio ul, #nerdstream ul {
    margin: 0;
    padding: 0;
    list-style: none;
}
#portfolio > ul > li {
    margin: 0;
    padding-top: 10px;
    /*
    -moz-border-radius: 10px;
    border: solid #dde; #d2e6df; f0f0ff;
    border-width: 1px 1px 2px 1px;
    */
    float: left;
    margin-top: 20px;
    background-color: #fff;
}
.make-projectexp-favorite input[type='image'] {
    float: right;
    margin-left: 10px;
}
.project-escutcheon {
    float: left;
    margin-right: 10px;
    text-align: center;
    width: 70px;
}
.contrib-descriptions {
    float: left;
    width: 268px;
}
.contrib-descriptions > li {
    list-style: square;
    margin-left: 25px;
    margin-top: 10px;
    padding: 8px 10px;
    padding-bottom: 6px;
    font-size: 10pt;
    /*background-color: #f4f4ff; f4f4bc; c9dc59; d2e6df;*/
    float: left;
    width: 210px;
}
img.show-more-link {
    float: right;
    position: relative;
    top: 1px;
}
#left {
    float: left;
    width: 460px;
    margin-right: 50px;
}
#right {
    float: left;
    width: 440px;
    margin-right: 10px;
}
.widget {
    float: left;
    width: 400px;
    margin-top: 20px;
}
#software ul {
    list-style: none;
    margin: 0;
    padding: 0;
}
#software li {
    width: 80px;
    padding: 10px;
    text-align: center;
    margin-bottom: 10px;
    margin-right: 20px;
    float: left;
}
#nerdstream li img {
    vertical-align: middle;
    margin-right: 10px;
}
#system h3 {
    margin-bottom: 10px;
}
#system li {
    float: left;
}
#system img {
    vertical-align: middle;
    margin-right: 10px;
}
textarea {
    padding: 10px;
    font: 11pt Arial;
    width: 378px;
    float: left;
    border: solid #dde;
    border-width: 1px; 
    background-color: #eee; d9eeff;
    -moz-border-radius: 5px;
    border-bottom-color: #ccc;
    margin-top: 5px;
    margin-bottom: 2px;
}
input[type='submit'] {
    border: solid #dde;
    border-width: 1px 1px 1px 1px;
    background-color: #eee; d9eeff; b5deff; 7fc4ff; dde; 
    padding: 1px 8px;
    color: #668;
    -moz-border-radius: 5px;
    -moz-border-radius: 5px;
    font-weight: bold;
}
.notification {
    float: left;
    width: 1000px;
    text-align: center;
    padding: 15px 0;
}
.notification div {
    display: inline;
    background-color: #fca;
    color: #444;
    padding: 8px 15px;
    width: 250px;
    font-size: 11pt;
    -moz-border-radius: 5px;
}
input[type='text'] {
}
#add-contribution {
    float: left;
    width: 740px;
    margin-top: 20px;
}
#add-contribution label {
    clear: left;
    float: left;
    width: 180px;
    padding: 15px 10px 15px 0;
}
#add-contribution textarea {
    -moz-border-radius: 5px;
}
#add-contribution input[type='text'] {
    float: left;
    padding: 10px;
    font: 11pt Arial;
    width: 378px;
    float: left;
    border: solid #dde;
    border-width: 1px;
    background-color: #eee; d9eeff;
    -moz-border-radius: 5px;
    border-bottom-color: #ccc;
    margin-top: 5px;
    margin-bottom: 0;
}
#add-contribution input[type='submit'] {
    margin-top: 0;
}
input[type='text']:focus,
input[type='submit']:focus,
textarea:focus {
    background-color: #eef;
}
.help-bubble {
    float: left;
    width: 373px;
    float: left;
    background: #f0ffc4 url('/static/images/bg-help-bubble.png');
    background-position: bottom;
    background-repeat: repeat-x;
    color: #222;
    font-size: 10pt;
    padding: 6px 12px;
    -moz-border-radius: 5px;
    margin-top: 5px;
    border: 1px solid #deb;
    border-bottom: 1px solid #ddd;
}
.help-bubble img {
    float: left;
    margin-right: 12px;
}
.help-bubble p {
    float: left;
    width: 300px;
    margin: 0;
}
.help-bubble a {
    float: right;
    position: relative;
    top: -5px;
    left: 12px;
    color: #555;
    padding: 2px 7px;
    text-decoration: none;
    font-weight: bold;
}
a.add-a-contribution {
    float: left;
    margin-top: 10px;
    /*
    border: solid #dde;
    border-width: 1px 1px 2px 1px;
    background-color: #eee; d9eeff; b5deff; 7fc4ff; dde; 
    */
    padding: 1px 8px;
    color: #668;
    -moz-border-radius: 5px;
    font-weight: bold;
}
a.add-a-contribution img {
    margin-right: 5px;
    position: relative;
    top: 3px;
}
.right {
    float: left;
    width: 380px;
}
img {
    border: 0;
}<|MERGE_RESOLUTION|>--- conflicted
+++ resolved
@@ -1,15 +1,7 @@
 body {
-<<<<<<< HEAD
     font: 10pt Trebuchet MS, Bitstream Vera Sans, Helvetica, Arial, sans-serif;
     background: #a5c5c9 url('/static/images/bg-puffy.png');
     /*background: #ddf url('/static/images/bg-puffy-grainy.png');*/
-=======
-	font-size: 62.5%; /* Resets 1em to 10px */
-	background: #ccd8e7;
-	color: #333;
-	font-family: Helvetica, Bitstream Vera Sans, Arial;
-    background: #a5b5d9 url('/static/images/bg-puffy.png');
->>>>>>> 1ad6dbda
     background-repeat: no-repeat;
     background-position: top center;
     margin: 0;
@@ -48,15 +40,12 @@
     width: 920px;
     height: 80px;
     color: #555;
-<<<<<<< HEAD
     margin-top: 15px;
     padding: 5px 20px;
     -moz-border-radius-bottomleft: 10px;
     -moz-border-radius-bottomright: 10px;
-=======
     padding: 5px 65px 5px 5px;
 	}
->>>>>>> 1ad6dbda
 }
 #headerlogo {
     float: left;
@@ -137,19 +126,12 @@
     height: 800px;
 */
     width: 960px;
-<<<<<<< HEAD
     min-height: 750px;
     background: #fff; url('/static/images/gradient-top.png');
     background-repeat: repeat-x;
     background-position: top;
     padding: 20px;
     margin-top: 5px;
-=======
-    min-height: 800px;
-    background-color: #fff;
-    padding: 18px 5px 0 18px;
-    margin: 0 50px 20px 0;
->>>>>>> 1ad6dbda
     /*
     border: solid #ddd; d08f5f; f0f0f0;
     border-width: 0 0 3px 0;
