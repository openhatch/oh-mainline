# -*- coding: utf-8 -*-
# vim: set ai et ts=4 sw=4:

# Imports {{{
<<<<<<< HEAD
from search.models import Project, Bug
from profile.models import Person, ProjectExp, Tag, TagType, Link_ProjectExp_Tag
import profile.views
=======
from mysite.search.models import Project
from mysite.profile.models import Person, ProjectExp, Tag, TagType, Link_ProjectExp_Tag
import mysite.profile.views
>>>>>>> 9b78cc09

import mock
import os
import re
import twill
import lxml
from twill import commands as tc
from twill.shell import TwillCommandLoop
import django.test
from django.test import TestCase
from django.core.servers.basehttp import AdminMediaHandler
from django.core.handlers.wsgi import WSGIHandler
from StringIO import StringIO
import urllib
import simplejson
import datetime
import ohloh
import lp_grabber

from django.test.client import Client
<<<<<<< HEAD
from django.conf import settings
from profile.tasks import FetchPersonDataFromOhloh
import mysite.customs.miro
=======
from mysite.profile.tasks import FetchPersonDataFromOhloh
>>>>>>> 9b78cc09
# }}}

# Mocked out browser.open
open_causes_404 = mock.Mock()
def generate_404(self):
    import urllib2
    raise urllib2.HTTPError('', 404, {}, {}, None)
open_causes_404.side_effect = generate_404


# Functions you'll need: {{{
def twill_setup():
    app = AdminMediaHandler(WSGIHandler())
    twill.add_wsgi_intercept("127.0.0.1", 8080, lambda: app)

def twill_teardown():
    twill.remove_wsgi_intercept('127.0.0.1', 8080)

def make_twill_url(url):
    # modify this
    return url.replace("http://openhatch.org/", "http://127.0.0.1:8080/")

def twill_quiet():
    # suppress normal output of twill.. You don't want to
    # call this if you want an interactive session
    twill.set_output(StringIO())
# }}}

class SlowlohTests(django.test.TestCase):
    # {{{
    def testProjectDataById(self):
        # {{{
        oh = ohloh.get_ohloh()
        data = oh.project_id2projectdata(15329)
        self.assertEqual('ccHost', data['name'])
        self.assertEqual('http://wiki.creativecommons.org/CcHost',
                         data['homepage_url'])
        # }}}
        
    def testProjectNameByAnalysisId(self):
        # {{{
        oh = ohloh.get_ohloh()
        project_name = 'ccHost'
        analysis_id = oh.get_latest_project_analysis_id(project_name);
        self.assertEqual(project_name, oh.analysis2projectdata(analysis_id)['name'])
        # }}}

    def testFindByUsername(self, should_equal = None):
        # {{{
        oh = ohloh.get_ohloh()
        projects = oh.get_contribution_info_by_username('paulproteus')
        if should_equal is None:
            should_equal = [{'project': u'ccHost',
                             'project_homepage_url': 'http://wiki.creativecommons.org/CcHost',
                             'man_months': 1,
                             'primary_language': 'shell script'}]

        self.assertEqual(projects, should_equal)
        # }}}

    @mock.patch('mechanize.Browser.open', open_causes_404)
    def testFindByUsernameWith404(self):
        # {{{
        self.testFindByUsername([])
        # }}}

    def testFindByOhlohUsername(self, should_equal = None):
        # {{{
        oh = ohloh.get_ohloh()
        projects = oh.get_contribution_info_by_ohloh_username('paulproteus')
        if should_equal is None:
            should_equal = [{'project': u'ccHost',
                             'project_homepage_url': 'http://wiki.creativecommons.org/CcHost',
                           'man_months': 1,
                             'primary_language': 'shell script'}]
        self.assertEqual(should_equal, projects)
        # }}}

    @mock.patch('mechanize.Browser.open', open_causes_404)
    def testFindByOhlohUsernameWith404(self):
        # {{{
        self.testFindByOhlohUsername([])
        # }}}

    def testFindByEmail(self): 
        # {{{
        oh = ohloh.get_ohloh()
        projects = oh.get_contribution_info_by_email('asheesh@asheesh.org')
        assert {'project': u'playerpiano',
                'project_homepage_url': 'http://code.google.com/p/playerpiano',
                'man_months': 1,
                'primary_language': 'Python'} in projects
        # }}}

    def testFindContributionsInOhlohAccountByUsername(self):
        # {{{
        oh = ohloh.get_ohloh()
        projects = oh.get_contribution_info_by_ohloh_username('paulproteus')
        
        assert {'project': u'ccHost',
                'project_homepage_url': 'http://wiki.creativecommons.org/CcHost',
                'man_months': 1,
                'primary_language': 'shell script'} in projects
        # }}}

    def testFindContributionsInOhlohAccountByEmail(self):
        oh = ohloh.get_ohloh()
        username = oh.email_address_to_ohloh_username('paulproteus.ohloh@asheesh.org')
        projects = oh.get_contribution_info_by_ohloh_username(username)
        
        assert {'project': u'ccHost',
                'project_homepage_url': 'http://wiki.creativecommons.org/CcHost',
                'man_months': 1,
                'primary_language': 'shell script'} in projects


    def testFindUsernameByEmail(self):
        # {{{
        oh = ohloh.get_ohloh()
        username = oh.email_address_to_ohloh_username('paulproteus.ohloh@asheesh.org')
        self.assertEquals(username, 'paulproteus')
        # }}}

    def testFindByUsernameNotAsheesh(self):
        # {{{
        oh = ohloh.get_ohloh()
        projects = oh.get_contribution_info_by_username('keescook')
        self.assert_(len(projects) > 1)
        # }}}
    # }}}

class OhlohIconTests(django.test.TestCase):
    '''Test that we can grab icons from Ohloh.'''
    # {{{
    def test_given_project_find_icon(self):
        oh = ohloh.get_ohloh()
        icon = oh.get_icon_for_project('f-spot')
        icon_fd = StringIO(icon)
        from PIL import Image
        image = Image.open(icon_fd)
        self.assertEqual(image.size, (64, 64))

    def test_given_project_find_icon_failure(self):
        oh = ohloh.get_ohloh()
        self.assertRaises(ValueError, oh.get_icon_for_project, 'lolnomatxh')

    def test_find_icon_failure_when_proj_exists_but_lacks_icon(self):
        oh = ohloh.get_ohloh()
        self.assertRaises(ValueError, oh.get_icon_for_project, 'asdf')

    def test_find_icon_for_mozilla_firefox(self):
        oh = ohloh.get_ohloh()
        icon = oh.get_icon_for_project('Mozilla Firefox')
        icon_fd = StringIO(icon)
        from PIL import Image
        image = Image.open(icon_fd)
        self.assertEqual(image.size, (64, 64))

    def test_find_icon_for_proj_with_space(self):
        oh = ohloh.get_ohloh()
        self.assertRaises(ValueError, oh.get_icon_for_project,
                'surely nothing is called this name')

    def test_given_project_generate_internal_url(self):
        # First, delete the project icon
        url = mysite.profile.views.project_icon_url('f-spot', actually_fetch=False)
        path = url[1:] # strip leading '/'
        if os.path.exists(path):
            os.unlink(path)

        # Download the icon
        url = mysite.profile.views.project_icon_url('f-spot')
        self.assert_(os.path.exists(path))
        os.unlink(path)

    def test_given_project_generate_internal_url_for_proj_fail(self):
        # First, delete the project icon
        url = mysite.profile.views.project_icon_url('lolnomatzch',
                                             actually_fetch=False)
        path = url[1:] # strip leading '/'
        if os.path.exists(path):
            os.unlink(path)

        # Download the icon
        url = mysite.profile.views.project_icon_url('lolnomatzch')
        self.assert_(os.path.exists(path))
        os.unlink(path)


    def test_project_image_link(self):
        # First, delete the project icon
        url = mysite.profile.views.project_icon_url('f-spot',
                                             actually_fetch=False)
        path = url[1:] # strip leading '/'
        if os.path.exists(path):
            os.unlink(path)

        # Then retrieve (slowly) this URL that redirects to the image
        go_to_url = '/people/project_icon/f-spot'
        
        response = Client().get(go_to_url)
        # Assure ourselves that we were redirected to the above URL...
        self.assertEqual(response['Location'], 'http://testserver' + url)
        # and that the file exists on disk

        self.assert_(os.path.exists(path))

        # Remove it so the test has no side-effects
        os.unlink(path)
    # }}}

class LaunchpadDataTests(django.test.TestCase):
    def test_project2language(self):
        langs = lp_grabber.project2languages('gwibber')
        self.assertEqual(langs, ['Python'])

        # The project, lazr, is registered on Launchpad, but doesn't
        # have a language assigned to it.
        no_langs = lp_grabber.project2languages('lazr')
        self.assertEqual(no_langs, [])


    @mock.patch('mechanize.Browser.open', open_causes_404)
    def test_person_who_404s(self):
        info = lp_grabber.get_info_for_launchpad_username('Mr. 404')
        self.assertEqual(info, {})

    def test_greg_has_branch_for_gwibber(self):
        info = lp_grabber.get_info_for_launchpad_username(
            'greg.grossmeier')
        self.assertEqual(info['Gwibber']['involvement_types'],
                         set(['Bazaar Branches', 'Bug Management']))
        self.assertEqual(info['Gwibber']['url'],
                         'https://launchpad.net/gwibber')
        return info

    def test_greg_has_python_involvement(self):
        langs = lp_grabber.person_to_bazaar_branch_languages('greg.grossmeier')
        self.assertEqual(langs, ['Python'])

class MiroTests(django.test.TestCase):
    def test_miro_bug_object(self):
        # Parse XML document as if we got it from the web
        f = os.path.join(settings.MEDIA_ROOT, 'sample-data', 'miro-2294-2009-08-06.xml')
        xml_fd = file(f)
        bug = mysite.customs.miro.xml2bug_object(xml_fd)

        self.assertEqual(bug.project.name, 'Miro')
        self.assertEqual(bug.title, "Add test for torrents that use gzip'd urls")
        self.assertEqual(bug.description, """This broke. We should make sure it doesn't break again.
Trac ticket id: 2294
Owner: wguaraldi
Reporter: nassar
Keywords: Torrent unittest""")
        self.assertEqual(bug.status, 'NEW')
        self.assertEqual(bug.importance, 'normal')
        self.assertEqual(bug.people_involved, 5)
        self.assertEqual(bug.date_reported, datetime.datetime(2006, 6, 9, 12, 49))
        self.assertEqual(bug.last_touched, datetime.datetime(2008, 6, 11, 23, 56, 27))
        self.assertEqual(bug.submitter_username, 'nassar@pculture.org')
        self.assertEqual(bug.submitter_realname, 'Nick Nassar')
        self.assertEqual(bug.canonical_bug_link, 'http://bugzilla.pculture.org/show_bug.cgi?id=2294')
        self.assert_(bug.good_for_newcomers)

    def test_csv_parsing(self):
        csv_fd = StringIO('''some_header,whatever
1,silly bug
2,other silly bug''')
        bugs = mysite.customs.miro.bugzilla_query_to_bug_ids(
            csv_fd)
        self.assertEqual(bugs, [1, 2])

    @mock.patch("mysite.customs.miro.open_xml_url")
    @mock.patch("mysite.customs.miro.bitesized_bugs_csv_fd")
    def test_full_grab_miro_bugs(self, mock_csv_maker, mock_xml_opener):
        mock_xml_opener.return_value = open(os.path.join(
            settings.MEDIA_ROOT, 'sample-data', 'miro-2294-2009-08-06.xml'))

        mock_csv_maker.return_value = StringIO("""bug_id,useless
1,useless""")
        mysite.customs.miro.grab_miro_bugs()
        all_bugs = Bug.objects.all()
        self.assertEqual(len(all_bugs), 1)
        bug = all_bugs[0]
        self.assertEqual(bug.canonical_bug_link,
                         'http://bugzilla.pculture.org/show_bug.cgi?id=2294')

    @mock.patch("mysite.customs.miro.open_xml_url")
    @mock.patch("mysite.customs.miro.bitesized_bugs_csv_fd")
    def test_full_grab_miro_bugs_refreshes_older_bugs(self, mock_csv_maker, mock_xml_opener):
        mock_xml_opener.return_value = open(os.path.join(
            settings.MEDIA_ROOT, 'sample-data', 'miro-2294-2009-08-06.xml'))

        mock_csv_maker.return_value = StringIO("""bug_id,useless
2294,useless""")
        mysite.customs.miro.grab_miro_bugs()

        # Pretend there's old data lying around:
        bug = Bug.objects.get()
        bug.people_involved = 1
        bug.save()

        mock_xml_opener.return_value = open(os.path.join(
            settings.MEDIA_ROOT, 'sample-data', 'miro-2294-2009-08-06.xml'))

        # Now refresh
        mysite.customs.miro.grab_miro_bugs()

        # Now verify there is only one bug, and its people_involved is 5
        bug = Bug.objects.get()
        self.assertEqual(bug.people_involved, 5)


    @mock.patch("mysite.customs.miro.open_xml_url")
    @mock.patch("mysite.customs.miro.bitesized_bugs_csv_fd")
    def test_regrab_miro_bugs_refreshes_older_bugs_even_when_missing_from_csv(self, mock_csv_maker, mock_xml_opener):
        mock_xml_opener.return_value = open(os.path.join(
            settings.MEDIA_ROOT, 'sample-data', 'miro-2294-2009-08-06.xml'))

        # Situation: Assume there are zero bitesized bugs today.
        # Desire: We re-get old bugs that don't show up in the CSV.

        # Prereq: We have some bug with lame data:
        bug = Bug()
        bug.people_involved = 1
        bug.canonical_bug_link = 'http://bugzilla.pculture.org/show_bug.cgi?id=2294'
        bug.date_reported = datetime.datetime.now()
        bug.last_touched = datetime.datetime.now()
        bug.last_polled = datetime.datetime.now()
        bug.project, _ = Project.objects.get_or_create(name='Miro')
        bug.save()

        # Prepare a fake CSV that is empty
        mock_csv_maker.return_value = StringIO('')

        # Now, do a crawl and notice that we updated the bug even though the CSV is empty
        
        mysite.customs.miro.grab_miro_bugs() # refreshes no bugs since CSV is empty!
        all_bugs = Bug.objects.all()
        self.assertEqual(len(all_bugs), 1)
        bug = all_bugs[0]
        self.assertEqual(bug.people_involved, 5)

<|MERGE_RESOLUTION|>--- conflicted
+++ resolved
@@ -2,15 +2,9 @@
 # vim: set ai et ts=4 sw=4:
 
 # Imports {{{
-<<<<<<< HEAD
-from search.models import Project, Bug
-from profile.models import Person, ProjectExp, Tag, TagType, Link_ProjectExp_Tag
-import profile.views
-=======
-from mysite.search.models import Project
+from mysite.search.models import Project, Bug
 from mysite.profile.models import Person, ProjectExp, Tag, TagType, Link_ProjectExp_Tag
 import mysite.profile.views
->>>>>>> 9b78cc09
 
 import mock
 import os
@@ -31,13 +25,9 @@
 import lp_grabber
 
 from django.test.client import Client
-<<<<<<< HEAD
 from django.conf import settings
-from profile.tasks import FetchPersonDataFromOhloh
+from mysite.profile.tasks import FetchPersonDataFromOhloh
 import mysite.customs.miro
-=======
-from mysite.profile.tasks import FetchPersonDataFromOhloh
->>>>>>> 9b78cc09
 # }}}
 
 # Mocked out browser.open
