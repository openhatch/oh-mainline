from mysite.base.decorators import view
from mysite.missions import forms, controllers
from mysite.missions.models import Step, StepCompletion

from django.http import HttpResponseRedirect, HttpResponse, Http404, HttpResponseNotAllowed
from django.core.urlresolvers import reverse
from django.contrib.auth.decorators import login_required

import os

def make_download(content, filename, mimetype='application/octet-stream'):
    resp = HttpResponse(content)
    resp['Content-Disposition'] = 'attachment; filename=%s' % filename
    resp['Content-Type'] = mimetype
    return resp

@view
def main_page(request):
    completed_missions = {}
    if request.user.is_authenticated():
        completed_missions = dict((c.step.name, True) for c in StepCompletion.objects.filter(person=request.user.get_profile()))
    return (request, 'missions/main.html', {'completed_missions': completed_missions})

@login_required
def tar_upload(request):
    data = {}
    if request.method == 'POST':
        form = forms.TarUploadForm(request.POST, request.FILES)
        if form.is_valid():
            try:
                controllers.TarMission.check_tarfile(form.cleaned_data['tarfile'].read())
                data['create_success'] = True
                StepCompletion.objects.get_or_create(person=request.user.get_profile(), step=Step.objects.get(name='tar'))
            except controllers.IncorrectTarFile, e:
                data['what_was_wrong_with_the_tarball'] = str(e)
        data['create_form'] = form
    return tar_mission_creating(request, data)

def tar_mission_data(request, passed_data={}):
    data = {
      'mission_name': 'Tar',
      'create_success': False,
      'what_was_wrong_with_the_tarball': '',
      'filenames_for_tarball': controllers.TarMission.FILES.keys(),
      'create_form': forms.TarUploadForm(),
      'unpack_form': forms.TarExtractUploadForm(),
      'unpack_success': False,
      'tarball_for_unpacking_mission': controllers.UntarMission.TARBALL_NAME,
      'file_we_want': controllers.UntarMission.FILE_WE_WANT}
    if request.user.is_authenticated():
        data.update( {
            'create_done': controllers.mission_completed(request.user.get_profile(), 'tar'),
            'unpack_done': controllers.mission_completed(request.user.get_profile(), 'tar_extract')
        })
    data.update(passed_data)
    return data

@view
def tar_mission_about(request, passed_data={}):
    data = tar_mission_data(request, passed_data)
<<<<<<< HEAD
=======
    data['this_mission_page_short_name'] = 'About'
>>>>>>> e8870601
    return (request, 'missions/tar_about.html', data)

@login_required
@view
def tar_mission_unpacking(request, passed_data={}):
    data = tar_mission_data(request, passed_data)
<<<<<<< HEAD
=======
    data['this_mission_page_short_name'] = 'Unpacking'
>>>>>>> e8870601
    return (request, 'missions/tar_unpacking.html', data)

@login_required
@view
def tar_mission_creating(request, passed_data={}):
    data = tar_mission_data(request, passed_data)
<<<<<<< HEAD
    return (request, 'missions/tar_creating.html', data)

@login_required
@view
def tar_mission_hints(request, passed_data={}):
    data = tar_mission_data(request, passed_data)
=======
    data['this_mission_page_short_name'] = 'Creating'
    return (request, 'missions/tar_creating.html', data)

@view
def tar_mission_hints(request, passed_data={}):
    data = tar_mission_data(request, passed_data)
    data['this_mission_page_short_name'] = 'Hints'
>>>>>>> e8870601
    return (request, 'missions/tar_hints.html', data)

def tar_file_download(request, name):
    if name in controllers.TarMission.FILES:
        response = HttpResponse(controllers.TarMission.FILES[name])
        # force it to be presented as a download
        response['Content-Disposition'] = 'attachment; filename=%s' % name
        response['Content-Type'] = 'application/octet-stream'
        return response
    else:
        raise Http404


def tar_download_tarball_for_extract_mission(request):
    response = HttpResponse(controllers.UntarMission.synthesize_tarball())
    # force presentation as download
    response['Content-Disposition'] = 'attachment; filename=%s' % controllers.UntarMission.TARBALL_NAME
    response['Content-Type'] = 'application/octet-stream'
    return response

@login_required
def tar_extract_mission_upload(request):
    data = {}
    if request.method == 'POST':
        form = forms.TarExtractUploadForm(request.POST, request.FILES)
        if form.is_valid():
            if form.cleaned_data['extracted_file'].read() == controllers.UntarMission.get_contents_we_want():
                data['unpack_success'] = True
                StepCompletion.objects.get_or_create(person=request.user.get_profile(), step=Step.objects.get(name='tar_extract'))
            else:
                data['what_was_wrong_with_the_extracted_file'] = 'The uploaded file does not have the correct contents.'
        data['unpack_form'] = form
    return tar_mission_unpacking(request, data)

def diffpatch_patchsingle_get_original_file(request):
    return make_download(open(controllers.PatchSingleFileMission.OLD_FILE).read(),
                         filename=os.path.basename(controllers.PatchSingleFileMission.OLD_FILE))

def diffpatch_patchsingle_get_patch(request):
    return make_download(controllers.PatchSingleFileMission.get_patch(),
                         filename=controllers.PatchSingleFileMission.PATCH_FILENAME)

def diffpatch_data(request, passed_data={}):
    data = {
      'mission_name': 'Using diff and patch',
      'patchsingle_success': False,
      'patchsingle_form': forms.PatchSingleUploadForm(),
      'patchsingle_error_message': '',
      'diffsingle_success': False,
      'diffsingle_form': forms.DiffSingleUploadForm(),
      'diffsingle_error_message': '',
      'diffrecursive_success': False,
      'diffrecursive_form': forms.DiffRecursiveUploadForm(),
      'diffrecursive_error_message': '',
      'patchrecursive_success': False,
      'patchrecursive_form': forms.PatchRecursiveUploadForm(),
      'patchrecursive_children_hats_error_message': '',
      'patchrecursive_lizards_hats_error_message': '',
    }
    if request.user.is_authenticated():
        data.update({
            'patchrecursive_done': controllers.mission_completed(request.user.get_profile(), 'diffpatch_patchrecursive'),
            'diffrecursive_done': controllers.mission_completed(request.user.get_profile(), 'diffpatch_diffrecursive'),
            'patchsingle_done': controllers.mission_completed(request.user.get_profile(), 'diffpatch_patchsingle'),
            'diffsingle_done': controllers.mission_completed(request.user.get_profile(), 'diffpatch_diffsingle')
            })
    data.update(passed_data)
    return data

@view
def diffpatch_mission_about(request, passed_data={}):
    data = diffpatch_data(request, passed_data)
    data['this_mission_page_short_name'] = 'About'
    return (request, 'missions/diffpatch_mission_about.html', data)

@view
def diffpatch_mission_single_file_diff(request, passed_data={}):
    data = diffpatch_data(request, passed_data)
    data['this_mission_page_short_name'] = 'About'
    return (request, 'missions/diffpatch_mission_single_file_diff.html', data)

@view
def diffpatch_mission_single_file_patch(request, passed_data={}):
    data = diffpatch_data(request, passed_data)
    data['this_mission_page_short_name'] = 'About'
    return (request, 'missions/diffpatch_mission_single_file_patch.html', data)

@view
def diffpatch_mission_recursive_patch(request, passed_data={}):
    data = diffpatch_data(request, passed_data)
    data['this_mission_page_short_name'] = 'About'
    return (request, 'missions/diffpatch_mission_recursive_patch.html', data)

@view
def diffpatch_mission_recursive_diff(request, passed_data={}):
    data = diffpatch_data(request, passed_data)
    data['this_mission_page_short_name'] = 'About'
    return (request, 'missions/diffpatch_mission_recursive_diff.html', data)

@login_required
def diffpatch_patchsingle_submit(request):
    data = {}
    if request.method == 'POST':
        form = forms.PatchSingleUploadForm(request.POST, request.FILES)
        if form.is_valid():
            if form.cleaned_data['patched_file'].read() == open(controllers.PatchSingleFileMission.NEW_FILE).read():
                controllers.set_mission_completed(request.user.get_profile(), 'diffpatch_patchsingle')
                data['patchsingle_success'] = True
            else:
                data['patchsingle_error_message'] = 'The file did not match the contents it should have.'
        data['patchsingle_form'] = form
    return diffpatch_mission_single_file_patch(request, data)

def diffpatch_diffsingle_get_original_file(request):
    return make_download(open(controllers.DiffSingleFileMission.OLD_FILE).read(),
                         filename=os.path.basename(controllers.DiffSingleFileMission.OLD_FILE))

@login_required
def diffpatch_diffsingle_submit(request):
    data = {}
    if request.method == 'POST':
        form = forms.DiffSingleUploadForm(request.POST)
        if form.is_valid():
            try:
                controllers.DiffSingleFileMission.validate_patch(form.cleaned_data['diff'])
                controllers.set_mission_completed(request.user.get_profile(), 'diffpatch_diffsingle')
                data['diffsingle_success'] = True
            except controllers.IncorrectPatch, e:
                data['diffsingle_error_message'] = str(e)
        data['diffsingle_form'] = form
    return diffpatch_mission_single_file_diff(request, data)

def diffpatch_diffrecursive_get_original_tarball(request):
    return make_download(controllers.DiffRecursiveMission.synthesize_tarball(), filename=controllers.DiffRecursiveMission.TARBALL_NAME)

@login_required
def diffpatch_diffrecursive_submit(request):
    data = {}
    if request.method == 'POST':
        form = forms.DiffRecursiveUploadForm(request.POST, request.FILES)
        if form.is_valid():
            try:
                controllers.DiffRecursiveMission.validate_patch(form.cleaned_data['diff'].read())
                controllers.set_mission_completed(request.user.get_profile(), 'diffpatch_diffrecursive')
                data['diffrecursive_success'] = True
            except controllers.IncorrectPatch, e:
                data['diffrecursive_error_message'] = str(e)
        data['diffrecursive_form'] = form
    return diffpatch_mission_recursive_diff(request, data)

def diffpatch_patchrecursive_get_original_tarball(request):
    return make_download(controllers.PatchRecursiveMission.synthesize_tarball(), filename=controllers.PatchRecursiveMission.BASE_NAME+'.tar.gz')

def diffpatch_patchrecursive_get_patch(request):
    return make_download(controllers.PatchRecursiveMission.get_patch(), filename=controllers.PatchRecursiveMission.BASE_NAME+'.patch')

@login_required
def diffpatch_patchrecursive_submit(request):
    data = {}
    wrong_answers_present = False
    if request.method == 'POST':
        form = forms.PatchRecursiveUploadForm(request.POST)
        if form.is_valid():
            for key, value in controllers.PatchRecursiveMission.ANSWERS.iteritems():
                if form.cleaned_data[key] != value:
                    data['patchrecursive_%s_error_message' % key] = 'This answer is incorrect.'
                    wrong_answers_present = True
            if not wrong_answers_present:
                controllers.set_mission_completed(request.user.get_profile(), 'diffpatch_patchrecursive')
                data['patchrecursive_success'] = True
        data['patchrecursive_form'] = form
<<<<<<< HEAD
    return diffpatch_mission(request, data)

@login_required
def svn_resetrepo(request):
    if request.method != 'POST':
        return HttpResponseNotAllowed(['POST'])
    controllers.SvnRepositoryManager.reset_repository(request.user.username)
    return HttpResponse('')  # FIXME: redirect to the svn mission page when where is one
=======
    return diffpatch_mission_recursive_patch(request, data)
>>>>>>> e8870601
<|MERGE_RESOLUTION|>--- conflicted
+++ resolved
@@ -58,34 +58,20 @@
 @view
 def tar_mission_about(request, passed_data={}):
     data = tar_mission_data(request, passed_data)
-<<<<<<< HEAD
-=======
-    data['this_mission_page_short_name'] = 'About'
->>>>>>> e8870601
+    data['this_mission_page_short_name'] = 'About'
     return (request, 'missions/tar_about.html', data)
 
 @login_required
 @view
 def tar_mission_unpacking(request, passed_data={}):
     data = tar_mission_data(request, passed_data)
-<<<<<<< HEAD
-=======
     data['this_mission_page_short_name'] = 'Unpacking'
->>>>>>> e8870601
     return (request, 'missions/tar_unpacking.html', data)
 
 @login_required
 @view
 def tar_mission_creating(request, passed_data={}):
     data = tar_mission_data(request, passed_data)
-<<<<<<< HEAD
-    return (request, 'missions/tar_creating.html', data)
-
-@login_required
-@view
-def tar_mission_hints(request, passed_data={}):
-    data = tar_mission_data(request, passed_data)
-=======
     data['this_mission_page_short_name'] = 'Creating'
     return (request, 'missions/tar_creating.html', data)
 
@@ -93,7 +79,6 @@
 def tar_mission_hints(request, passed_data={}):
     data = tar_mission_data(request, passed_data)
     data['this_mission_page_short_name'] = 'Hints'
->>>>>>> e8870601
     return (request, 'missions/tar_hints.html', data)
 
 def tar_file_download(request, name):
@@ -265,15 +250,11 @@
                 controllers.set_mission_completed(request.user.get_profile(), 'diffpatch_patchrecursive')
                 data['patchrecursive_success'] = True
         data['patchrecursive_form'] = form
-<<<<<<< HEAD
-    return diffpatch_mission(request, data)
+    return diffpatch_mission_recursive_patch(request, data)
 
 @login_required
 def svn_resetrepo(request):
     if request.method != 'POST':
         return HttpResponseNotAllowed(['POST'])
     controllers.SvnRepositoryManager.reset_repository(request.user.username)
-    return HttpResponse('')  # FIXME: redirect to the svn mission page when where is one
-=======
-    return diffpatch_mission_recursive_patch(request, data)
->>>>>>> e8870601
+    return HttpResponse('')  # FIXME: redirect to the svn mission page when where is one