--- conflicted
+++ resolved
@@ -1,9 +1,5 @@
 from mysite.missions.models import Step, StepCompletion
-<<<<<<< HEAD
 from django.conf import settings
-=======
-from mysite import settings
->>>>>>> e8870601
 
 import tarfile
 from StringIO import StringIO
@@ -244,11 +240,7 @@
         if os.path.isdir(repo_path):
             shutil.rmtree(repo_path)
         subprocess.check_call(['svnadmin', 'create', '--fs-type', 'fsfs', repo_path])
-<<<<<<< HEAD
         dumploader = subprocess.Popen(['svnadmin', 'load', '--ignore-uuid', repo_path], stdin=subprocess.PIPE, stdout=subprocess.PIPE)
-=======
-        dumploader = subprocess.Popen(['svnadmin', 'load', '--ignore-uuid', repo_path], stdin=subprocess.PIPE)
->>>>>>> e8870601
         dumploader.communicate(open(os.path.join(get_mission_data_path(), cls.INITIAL_CONTENT)).read())
         if dumploader.returncode != 0:
             raise RuntimeError, 'svnadmin load failed'